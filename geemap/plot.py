--- conflicted
+++ resolved
@@ -1,13 +1,10 @@
-<<<<<<< HEAD
 from __future__ import annotations
-=======
 "Module for plotting data using plotly.express."
 
 # *******************************************************************************#
 # This module contains extra features of the geemap package.                     #
 # The geemap community will maintain the extra features.                         #
 # *******************************************************************************#
->>>>>>> 3441c0d7
 
 import pandas as pd
 import plotly.express as px
