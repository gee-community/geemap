--- conflicted
+++ resolved
@@ -886,19 +886,11 @@
         return self._root_node("Objects", nodes)
 
 
-<<<<<<< HEAD
-=======
 @Theme.apply
->>>>>>> 9d359bc7
 class LayerManagerRow(anywidget.AnyWidget):
     """A layer manager row widget for geemap."""
 
     _esm = pathlib.Path(__file__).parent / "static" / "layer_manager_row.js"
-<<<<<<< HEAD
-    _css = pathlib.Path(__file__).parent / "static" / "layer_manager_row.css"
-
-=======
->>>>>>> 9d359bc7
     name = traitlets.Unicode("").tag(sync=True)
     visible = traitlets.Bool(True).tag(sync=True)
     opacity = traitlets.Float(1).tag(sync=True)
@@ -988,18 +980,11 @@
         self.host_map.remove_layer(self.layer)
 
 
-<<<<<<< HEAD
-=======
 @Theme.apply
->>>>>>> 9d359bc7
 class LayerManager(anywidget.AnyWidget):
     """A layer manager widget for geemap."""
 
     _esm = pathlib.Path(__file__).parent / "static" / "layer_manager.js"
-<<<<<<< HEAD
-    _css = pathlib.Path(__file__).parent / "static" / "layer_manager.css"
-=======
->>>>>>> 9d359bc7
 
     # Whether all layers should be visible or not. Represented as a checkbox in the UI.
     visible = traitlets.Bool(True).tag(sync=True)
