--- conflicted
+++ resolved
@@ -1671,26 +1671,11 @@
         if self._legend_checkbox.value:
             palette_str = self._palette_label.value
             if self._linear_checkbox.value:
-<<<<<<< HEAD
                 if palette_str:
                     colors = _tokenize_legend_colors(palette_str)
                     if hasattr(self._host_map, "_add_colorbar"):
                         # pylint: disable-next=protected-access
                         self._host_map._add_colorbar(
-=======
-                _remove_control("legend")
-
-                if self._palette_label.value and "," in self._palette_label.value:
-                    colors = common.to_hex_colors(
-                        [
-                            color.strip()
-                            for color in self._palette_label.value.split(",")
-                        ]
-                    )
-
-                    if hasattr(self._host_map, "colorbar"):
-                        self._host_map.add_colorbar(
->>>>>>> 09442a09
                             vis_params={
                                 "palette": colors,
                                 "min": self._value_range_slider.value[0],
@@ -1699,7 +1684,6 @@
                             layer_name=self._layer_name,
                         )
             elif self._step_checkbox.value:
-<<<<<<< HEAD
                 labels_str = self._legend_labels_label.value
                 if palette_str and labels_str:
                     colors = _tokenize_legend_colors(palette_str)
@@ -1707,22 +1691,6 @@
                     if hasattr(self._host_map, "_add_legend"):
                         # pylint: disable-next=protected-access
                         self._host_map._add_legend(
-=======
-                if self._palette_label.value and "," in self._palette_label.value:
-                    colors = common.to_hex_colors(
-                        [
-                            color.strip()
-                            for color in self._palette_label.value.split(",")
-                        ]
-                    )
-                    labels = [
-                        label.strip()
-                        for label in self._legend_labels_label.value.split(",")
-                    ]
-
-                    if hasattr(self._host_map, "add_legend"):
-                        self._host_map.add_legend(
->>>>>>> 09442a09
                             title=self._legend_title_label.value,
                             layer_name=self._layer_name,
                             keys=labels,
@@ -2200,7 +2168,6 @@
                     f"{self._new_layer_name.value}",
                 )
 
-<<<<<<< HEAD
                 palette_str = self._palette_label.value
                 labels_str = self._legend_labels_label.value
                 if self._legend_checkbox.value and palette_str and labels_str:
@@ -2209,24 +2176,6 @@
                     if hasattr(self._host_map, "_add_legend"):
                         # pylint: disable-next=protected-access
                         self._host_map._add_legend(
-=======
-                if (
-                    self._palette_label.value
-                    and self._legend_checkbox.value
-                    and len(self._legend_labels_label.value) > 0
-                    and hasattr(self._host_map, "add_legend")
-                ):
-                    legend_colors = [
-                        color.strip() for color in self._palette_label.value.split(",")
-                    ]
-                    legend_keys = [
-                        label.strip()
-                        for label in self._legend_labels_label.value.split(",")
-                    ]
-
-                    if hasattr(self._host_map, "add_legend"):
-                        self._host_map.add_legend(
->>>>>>> 09442a09
                             title=self._legend_title_label.value,
                             layer_name=self._new_layer_name.value,
                             keys=labels,
