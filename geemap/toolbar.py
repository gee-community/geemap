"""Module for dealing with interactive GUIs.
"""

# *******************************************************************************#
# This module contains core features and extra features of the geemap package.   #
# The Earth Engine team and the geemap community will maintain the core features.#
# The geemap community will maintain the extra features.                         #
# The core features include classes and functions below until the line # ******* #
# *******************************************************************************#

import os

from dataclasses import dataclass
import ee
import ipyevents
import ipyleaflet
import ipywidgets as widgets
from ipyfilechooser import FileChooser
from IPython.core.display import display
from typing import Callable

from .common import *
from .timelapse import *


class Toolbar(widgets.VBox):
    """A toolbar that can be added to the map."""

    @dataclass
    class Item:
        """A representation of an item in the toolbar.

        Attributes:
            icon: The icon to use for the item, from https://fontawesome.com/icons.
            tooltip: The tooltip text to show a user on hover.
            callback: A callback function to execute when the item icon is clicked.
                Its signature should be `callback(map, selected)`, where `map` is the
                host map and `selected` is a boolean indicating if the user selected
                or unselected the tool.
            reset: Whether to reset the selection after the callback has finished.
        """

        icon: str
        tooltip: str
        callback: Callable[[any, bool], None]
        reset: bool = True

    ICON_WIDTH = "32px"
    ICON_HEIGHT = "32px"
    NUM_COLS = 3

    _TOGGLE_TOOL_EXPAND_ICON = "plus"
    _TOGGLE_TOOL_EXPAND_TOOLTIP = "Expand toolbar"
    _TOGGLE_TOOL_COLLAPSE_ICON = "minus"
    _TOGGLE_TOOL_COLLAPSE_TOOLTIP = "Collapse toolbar"

    def __init__(self, host_map, main_tools, extra_tools=None):
        """Adds a toolbar with `main_tools` and `extra_tools` to the `host_map`."""
        if not main_tools:
            raise ValueError("A toolbar cannot be initialized without `main_tools`.")
        self.host_map = host_map
        self.toggle_tool = Toolbar.Item(
            icon=self._TOGGLE_TOOL_EXPAND_ICON,
            tooltip=self._TOGGLE_TOOL_EXPAND_TOOLTIP,
            callback=self._toggle_callback,
        )

        if extra_tools:
            all_tools = main_tools + [self.toggle_tool] + extra_tools
        else:
            all_tools = main_tools
        icons = [tool.icon for tool in all_tools]
        tooltips = [tool.tooltip for tool in all_tools]
        callbacks = [tool.callback for tool in all_tools]
        resets = [tool.reset for tool in all_tools]
        self.num_collapsed_tools = len(main_tools) + 1
        # -(-a//b) is the same as math.ceil(a/b)
        self.num_rows_expanded = -(-(len(all_tools) // self.NUM_COLS))
        self.num_rows_collapsed = -(-(self.num_collapsed_tools) // self.NUM_COLS)

        self.all_widgets = [
            widgets.ToggleButton(
                layout=widgets.Layout(
                    width="auto", height="auto", padding="0px 0px 0px 4px"
                ),
                button_style="primary",
                icon=icons[i],
                tooltip=tooltips[i],
            )
            for i in range(len(all_tools))
        ]
        self.toggle_widget = self.all_widgets[len(main_tools)] if extra_tools else None

        # We start with a collapsed grid of just the main tools and the toggle one.
        self.grid = widgets.GridBox(
            children=self.all_widgets[: self.num_collapsed_tools],
            layout=widgets.Layout(
                width="109px",
                grid_template_columns=(self.ICON_WIDTH + " ") * self.NUM_COLS,
                grid_template_rows=(self.ICON_HEIGHT + " ") * self.num_rows_collapsed,
                grid_gap="1px 1px",
                padding="5px",
            ),
        )

<<<<<<< HEAD
        def curry_callback(callback, should_reset_after, widget):
            def returned_callback(change):
                if change["type"] != "change":
                    return
                # Unselect all other tool widgets.
                self._reset_others(widget)
                callback(self.host_map, change["new"])
                if should_reset_after:
                    widget.value = False
=======
    expand_button = all_children[5]

    toolbar_grid = widgets.GridBox(
        children=all_children[:6],
        layout=widgets.Layout(
            width="109px",
            grid_template_columns=(icon_width + " ") * n_cols,
            grid_template_rows=(icon_height + " ") * 2,
            grid_gap="1px 1px",
            padding="5px",
        ),
    )
    m._toolbar = toolbar_grid

    def tool_callback(change):
        if change["new"]:
            current_tool = change["owner"]
            for tool in toolbar_grid.children:
                if tool is not current_tool:
                    tool.value = False
            tool = change["owner"]
            tool_name = tools[tool.icon]["name"]
            if tool_name == "expand":
                toolbar_grid.layout.grid_template_rows = (icon_height + " ") * n_rows
                toolbar_grid.children = all_children
                expand_button.icon = "minus"
                tool.value = False
            if tool_name == "collapse":
                toolbar_grid.layout.grid_template_rows = (icon_height + " ") * 2
                toolbar_grid.children = all_children[:6]
                expand_button.icon = "plus"
                tool.value = False
            elif tool_name == "eraser":
                m.remove_drawn_features()
                tool.value = False
            elif tool_name == "inspector":
                m.add_inspector()
                tool.value = False
            elif tool_name == "plotting":
                ee_plot_gui(m)
            elif tool_name == "open_data":
                open_data_widget(m)
            elif tool_name == "convert_js":
                convert_js2py(m)
            elif tool_name == "whitebox":
                import whiteboxgui.whiteboxgui as wbt

                tools_dict = wbt.get_wbt_dict()
                wbt_toolbox = wbt.build_toolbox(
                    tools_dict,
                    max_width="800px",
                    max_height="500px",
                    sandbox_path=m.sandbox_path,
                )
                wbt_control = ipyleaflet.WidgetControl(
                    widget=wbt_toolbox, position="bottomright"
                )
                m.whitebox = wbt_control
                m.add(wbt_control)
            elif tool_name == "geetoolbox":
                tools_dict = get_tools_dict()
                gee_toolbox = build_toolbox(
                    tools_dict, max_width="800px", max_height="500px"
                )
                geetoolbox_control = ipyleaflet.WidgetControl(
                    widget=gee_toolbox, position="bottomright"
                )
                m.geetoolbox = geetoolbox_control
                m.add(geetoolbox_control)

            elif tool_name == "basemap":
                change_basemap(m)
            elif tool_name == "timelapse":
                timelapse_gui(m)
                m.toolbar_reset()
            elif tool_name == "timeslider":
                time_slider(m)
                m.toolbar_reset()
            elif tool_name == "draw":
                m.training_ctrl = None
                collect_samples(m)
            elif tool_name == "transect":
                plot_transect(m)
            elif tool_name == "sankee":
                sankee_gui(m)
            elif tool_name == "planet":
                try:
                    split_basemaps(m, layers_dict=planet_tiles())
                except Exception as e:
                    print(e)
                m.toolbar_reset()
            elif tool_name == "cog-inspector":
                inspector_gui(m)
>>>>>>> 046017f2

            return returned_callback

        for id, widget in enumerate(self.all_widgets):
            widget.observe(curry_callback(callbacks[id], resets[id], widget), "value")

        self.toolbar_button = widgets.ToggleButton(
            value=False,
            tooltip="Toolbar",
            icon="wrench",
            layout=widgets.Layout(
                width="28px", height="28px", padding="0px 0px 0px 4px"
            ),
        )

        self.layers_button = widgets.ToggleButton(
            value=False,
            tooltip="Layers",
            icon="server",
            layout=widgets.Layout(height="28px", width="72px"),
        )

        self.toolbar_header = widgets.HBox()
        self.toolbar_header.children = [self.layers_button, self.toolbar_button]
        self.toolbar_footer = widgets.VBox()
        self.toolbar_footer.children = [self.grid]

        self.toolbar_button.observe(self._toolbar_btn_click, "value")
        self.layers_button.observe(self._layers_btn_click, "value")

        super().__init__(children=[self.toolbar_button])
        toolbar_event = ipyevents.Event(
            source=self, watched_events=["mouseenter", "mouseleave"]
        )
        toolbar_event.on_dom_event(self._handle_toolbar_event)

    def reset(self):
        """Resets the toolbar so that no widget is selected."""
        for widget in self.all_widgets:
            widget.value = False

    def _reset_others(self, current):
        for other in self.all_widgets:
            if other is not current:
                other.value = False

    def _toggle_callback(self, m, selected):
        del m  # unused
        if not selected:
            return
        if self.toggle_widget.icon == self._TOGGLE_TOOL_EXPAND_ICON:
            self.grid.layout.grid_template_rows = (
                self.ICON_HEIGHT + " "
            ) * self.num_rows_expanded
            self.grid.children = self.all_widgets
            self.toggle_widget.tooltip = self._TOGGLE_TOOL_COLLAPSE_TOOLTIP
            self.toggle_widget.icon = self._TOGGLE_TOOL_COLLAPSE_ICON
        elif self.toggle_widget.icon == self._TOGGLE_TOOL_COLLAPSE_ICON:
            self.grid.layout.grid_template_rows = (
                self.ICON_HEIGHT + " "
            ) * self.num_rows_collapsed
            self.grid.children = self.all_widgets[: self.num_collapsed_tools]
            self.toggle_widget.tooltip = self._TOGGLE_TOOL_EXPAND_TOOLTIP
            self.toggle_widget.icon = self._TOGGLE_TOOL_EXPAND_ICON

    def _handle_toolbar_event(self, event):
        if event["type"] == "mouseenter":
            self.children = [self.toolbar_header, self.toolbar_footer]
        elif event["type"] == "mouseleave":
            if not self.toolbar_button.value:
                self.children = [self.toolbar_button]
                self.toolbar_button.value = False
                self.layers_button.value = False

    def _toolbar_btn_click(self, change):
        if change["new"]:
            self.layers_button.value = False
            self.children = [self.toolbar_header, self.toolbar_footer]
        else:
            if not self.layers_button.value:
                self.children = [self.toolbar_button]

    def _layers_btn_click(self, change):
        if change["new"]:
            # Create Layer Manager Widget
            self.toolbar_footer.children = layer_manager_gui(
                self.host_map, return_widget=True
            )
        else:
            self.toolbar_footer.children = [self.grid]


def inspector_gui(m=None):
    """Generates a tool GUI template using ipywidgets.

    Args:
        m (geemap.Map, optional): The leaflet Map object. Defaults to None.

    Returns:
        ipywidgets: The tool GUI widget.
    """
    import pandas as pd

    widget_width = "250px"
    padding = "0px 5px 0px 5px"  # upper, right, bottom, left
    style = {"description_width": "initial"}

    if m is not None:
        marker_cluster = ipyleaflet.MarkerCluster(name="Inspector Markers")
        setattr(m, "pixel_values", [])
        setattr(m, "marker_cluster", marker_cluster)

        if not hasattr(m, "interact_mode"):
            setattr(m, "interact_mode", False)

        if not hasattr(m, "inspector_output"):
            inspector_output = widgets.Output(
                layout=widgets.Layout(
                    width=widget_width,
                    padding="0px 5px 5px 5px",
                    max_width=widget_width,
                )
            )
            setattr(m, "inspector_output", inspector_output)

        output = m.inspector_output
        output.outputs = ()

        if not hasattr(m, "inspector_add_marker"):
            inspector_add_marker = widgets.Checkbox(
                description="Add Marker at clicked location",
                value=True,
                indent=False,
                layout=widgets.Layout(padding=padding, width=widget_width),
            )
            setattr(m, "inspector_add_marker", inspector_add_marker)
        add_marker = m.inspector_add_marker

        if not hasattr(m, "inspector_bands_chk"):
            inspector_bands_chk = widgets.Checkbox(
                description="Get pixel value for visible bands only",
                indent=False,
                layout=widgets.Layout(padding=padding, width=widget_width),
            )
            setattr(m, "inspector_bands_chk", inspector_bands_chk)
        bands_chk = m.inspector_bands_chk

        if not hasattr(m, "inspector_class_label"):
            inspector_label = widgets.Text(
                value="",
                description="Class label:",
                placeholder="Add a label to the marker",
                style=style,
                layout=widgets.Layout(width=widget_width, padding=padding),
            )
            setattr(m, "inspector_class_label", inspector_label)
        label = m.inspector_class_label

        options = []
        if hasattr(m, "cog_layer_dict"):
            options = list(m.cog_layer_dict.keys())
            options.sort()
        if len(options) == 0:
            default_option = None
        else:
            default_option = options[0]
        if not hasattr(m, "inspector_dropdown"):
            inspector_dropdown = widgets.Dropdown(
                options=options,
                value=default_option,
                description="Select a layer:",
                layout=widgets.Layout(width=widget_width, padding=padding),
                style=style,
            )
            setattr(m, "inspector_dropdown", inspector_dropdown)

        dropdown = m.inspector_dropdown

    toolbar_button = widgets.ToggleButton(
        value=False,
        tooltip="Toolbar",
        icon="info-circle",
        layout=widgets.Layout(width="28px", height="28px", padding="0px 0px 0px 4px"),
    )

    close_button = widgets.ToggleButton(
        value=False,
        tooltip="Close the tool",
        icon="times",
        button_style="primary",
        layout=widgets.Layout(height="28px", width="28px", padding="0px 0px 0px 4px"),
    )

    buttons = widgets.ToggleButtons(
        value=None,
        options=["Download", "Reset", "Close"],
        tooltips=["Download", "Reset", "Close"],
        button_style="primary",
    )
    buttons.style.button_width = "80px"

    if len(options) == 0:
        with output:
            print("No COG/STAC layers available")

    toolbar_widget = widgets.VBox()
    toolbar_widget.children = [toolbar_button]
    toolbar_header = widgets.HBox()
    toolbar_header.children = [close_button, toolbar_button]
    toolbar_footer = widgets.VBox()
    toolbar_footer.children = [
        add_marker,
        label,
        dropdown,
        bands_chk,
        buttons,
        output,
    ]

    toolbar_event = ipyevents.Event(
        source=toolbar_widget, watched_events=["mouseenter", "mouseleave"]
    )

    def chk_change(change):
        if hasattr(m, "pixel_values"):
            m.pixel_values = []
        if hasattr(m, "marker_cluster"):
            m.marker_cluster.markers = []
        output.outputs = ()

    bands_chk.observe(chk_change, "value")

    def handle_toolbar_event(event):
        if event["type"] == "mouseenter":
            toolbar_widget.children = [toolbar_header, toolbar_footer]
        elif event["type"] == "mouseleave":
            if not toolbar_button.value:
                toolbar_widget.children = [toolbar_button]
                toolbar_button.value = False
                close_button.value = False

    toolbar_event.on_dom_event(handle_toolbar_event)

    def toolbar_btn_click(change):
        if change["new"]:
            close_button.value = False
            toolbar_widget.children = [toolbar_header, toolbar_footer]
        else:
            if not close_button.value:
                toolbar_widget.children = [toolbar_button]

    toolbar_button.observe(toolbar_btn_click, "value")

    def close_btn_click(change):
        if change["new"]:
            toolbar_button.value = False
            if m is not None:
                if hasattr(m, "inspector_mode"):
                    delattr(m, "inspector_mode")
                m.toolbar_reset()
                if m.tool_control is not None and m.tool_control in m.controls:
                    m.remove_control(m.tool_control)
                    m.tool_control = None
                m.default_style = {"cursor": "default"}

                m.marker_cluster.markers = []
                m.pixel_values = []
                marker_cluster_layer = m.find_layer("Inspector Markers")
                if marker_cluster_layer is not None:
                    m.remove_layer(marker_cluster_layer)

                if hasattr(m, "pixel_values"):
                    delattr(m, "pixel_values")

                if hasattr(m, "marker_cluster"):
                    delattr(m, "marker_cluster")

            toolbar_widget.close()

    close_button.observe(close_btn_click, "value")

    def button_clicked(change):
        if change["new"] == "Download":
            with output:
                output.outputs = ()
                if len(m.pixel_values) == 0:
                    print(
                        "No pixel values available. Click on the map to start collection data."
                    )
                else:
                    print("Downloading pixel values...")
                    df = pd.DataFrame(m.pixel_values)
                    temp_csv = temp_file_path("csv")
                    df.to_csv(temp_csv, index=False)
                    link = create_download_link(temp_csv)
                    with output:
                        output.outputs = ()
                        display(link)
        elif change["new"] == "Reset":
            label.value = ""
            output.outputs = ()
            if hasattr(m, "pixel_values"):
                m.pixel_values = []
            if hasattr(m, "marker_cluster"):
                m.marker_cluster.markers = []
        elif change["new"] == "Close":
            if m is not None:
                if hasattr(m, "inspector_mode"):
                    delattr(m, "inspector_mode")
                m.toolbar_reset()
                if m.tool_control is not None and m.tool_control in m.controls:
                    m.remove_control(m.tool_control)
                    m.tool_control = None
                m.default_style = {"cursor": "default"}
                m.marker_cluster.markers = []
                marker_cluster_layer = m.find_layer("Inspector Markers")
                if marker_cluster_layer is not None:
                    m.remove_layer(marker_cluster_layer)
                m.pixel_values = []

                if hasattr(m, "pixel_values"):
                    delattr(m, "pixel_values")

                if hasattr(m, "marker_cluster"):
                    delattr(m, "marker_cluster")

            toolbar_widget.close()

        buttons.value = None

    buttons.observe(button_clicked, "value")

    toolbar_button.value = True

    def handle_interaction(**kwargs):
        latlon = kwargs.get("coordinates")
        lat = round(latlon[0], 4)
        lon = round(latlon[1], 4)
        if (
            kwargs.get("type") == "click"
            and hasattr(m, "inspector_mode")
            and m.inspector_mode
        ):
            m.default_style = {"cursor": "wait"}

            with output:
                output.outputs = ()
                print("Getting pixel value ...")

                layer_dict = m.cog_layer_dict[dropdown.value]

            if layer_dict["type"] == "STAC":
                if bands_chk.value:
                    assets = layer_dict["assets"]
                else:
                    assets = None

                result = stac_pixel_value(
                    lon,
                    lat,
                    layer_dict["url"],
                    layer_dict["collection"],
                    layer_dict["items"],
                    assets,
                    layer_dict["titiler_endpoint"],
                    verbose=False,
                )
                if result is not None:
                    with output:
                        output.outputs = ()
                        print(f"lat/lon: {lat:.4f}, {lon:.4f}\n")
                        for key in result:
                            print(f"{key}: {result[key]}")

                        result["latitude"] = lat
                        result["longitude"] = lon
                        result["label"] = label.value
                        m.pixel_values.append(result)
                    if add_marker.value:
                        markers = list(m.marker_cluster.markers)
                        markers.append(ipyleaflet.Marker(location=latlon))
                        m.marker_cluster.markers = markers

                else:
                    with output:
                        output.outputs = ()
                        print("No pixel value available")
                        bounds = m.cog_layer_dict[m.inspector_dropdown.value]["bounds"]
                        m.zoom_to_bounds(bounds)
            elif layer_dict["type"] == "COG":
                result = cog_pixel_value(lon, lat, layer_dict["url"], verbose=False)
                if result is not None:
                    with output:
                        output.outputs = ()
                        print(f"lat/lon: {lat:.4f}, {lon:.4f}\n")
                        for key in result:
                            print(f"{key}: {result[key]}")

                        result["latitude"] = lat
                        result["longitude"] = lon
                        result["label"] = label.value
                        m.pixel_values.append(result)
                    if add_marker.value:
                        markers = list(m.marker_cluster.markers)
                        markers.append(ipyleaflet.Marker(location=latlon))
                        m.marker_cluster.markers = markers
                else:
                    with output:
                        output.outputs = ()
                        print("No pixel value available")
                        bounds = m.cog_layer_dict[m.inspector_dropdown.value]["bounds"]
                        m.zoom_to_bounds(bounds)

            elif layer_dict["type"] == "LOCAL":
                result = local_tile_pixel_value(
                    lon, lat, layer_dict["tile_client"], verbose=False
                )
                if result is not None:
                    if m.inspector_bands_chk.value:
                        band = m.cog_layer_dict[m.inspector_dropdown.value]["band"]
                        band_names = m.cog_layer_dict[m.inspector_dropdown.value][
                            "band_names"
                        ]
                        if band is not None:
                            sel_bands = [band_names[b - 1] for b in band]
                            result = {k: v for k, v in result.items() if k in sel_bands}
                    with output:
                        output.outputs = ()
                        print(f"lat/lon: {lat:.4f}, {lon:.4f}\n")
                        for key in result:
                            print(f"{key}: {result[key]}")

                        result["latitude"] = lat
                        result["longitude"] = lon
                        result["label"] = label.value
                        m.pixel_values.append(result)
                    if add_marker.value:
                        markers = list(m.marker_cluster.markers)
                        markers.append(ipyleaflet.Marker(location=latlon))
                        m.marker_cluster.markers = markers
                else:
                    with output:
                        output.outputs = ()
                        print("No pixel value available")
                        bounds = m.cog_layer_dict[m.inspector_dropdown.value]["bounds"]
                        m.zoom_to_bounds(bounds)
            m.default_style = {"cursor": "crosshair"}

    if m is not None:
        if not hasattr(m, "marker_cluster"):
            setattr(m, "marker_cluster", marker_cluster)
        m.add_layer(marker_cluster)

        if not m.interact_mode:
            m.on_interaction(handle_interaction)
            m.interact_mode = True

    if m is not None:
        toolbar_control = ipyleaflet.WidgetControl(
            widget=toolbar_widget, position="topright"
        )

        if toolbar_control not in m.controls:
            m.add_control(toolbar_control)
            m.tool_control = toolbar_control

        if not hasattr(m, "inspector_mode"):
            if hasattr(m, "cog_layer_dict"):
                setattr(m, "inspector_mode", True)
            else:
                setattr(m, "inspector_mode", False)

    else:
        return toolbar_widget


def layer_manager_gui(
    m, position="topright", opened=True, return_widget=False, show_close_button=True
):
    """Creates a layer manager widget.

    Args:
        m (geemap.Map): The geemap.Map object.
        position (str, optional): The position of the widget. Defaults to "topright".
        return_widget (bool, optional): Whether to return the widget. Defaults to False.
    """

    layers_button = widgets.ToggleButton(
        value=False,
        tooltip="Layer Manager",
        icon="server",
        layout=widgets.Layout(width="28px", height="28px", padding="0px 0px 0px 4px"),
    )

    close_button = widgets.ToggleButton(
        value=False,
        tooltip="Close the tool",
        icon="times",
        button_style="primary",
        layout=widgets.Layout(height="28px", width="28px", padding="0px 0px 0px 4px"),
    )

    toolbar_header = widgets.HBox()
    toolbar_header.children = [layers_button]
    toolbar_footer = widgets.VBox()
    toolbar_footer.children = []
    toolbar_widget = widgets.VBox()
    toolbar_widget.children = [toolbar_header]

    def toolbar_btn_click(change):
        if change["new"]:
            close_button.value = False
            toolbar_widget.children = [toolbar_header, toolbar_footer]
        else:
            if not close_button.value:
                toolbar_widget.children = [layers_button]

    layers_button.observe(toolbar_btn_click, "value")

    def close_btn_click(change):
        if change["new"]:
            layers_button.value = False
            m.toolbar_reset()
            if m.layer_manager is not None and m.layer_manager in m.controls:
                m.remove_control(m.layer_manager)
                m.layer_manager = None
            toolbar_widget.close()

    close_button.observe(close_btn_click, "value")

    def layers_btn_click(change):
        if change["new"]:
            layers_hbox = []
            all_layers_chk = widgets.Checkbox(
                value=False,
                description="All layers on/off",
                indent=False,
                layout=widgets.Layout(height="18px", padding="0px 8px 25px 8px"),
            )
            all_layers_chk.layout.width = "30ex"
            layers_hbox.append(all_layers_chk)

            def all_layers_chk_changed(change):
                if change["new"]:
                    for layer in m.layers:
                        if hasattr(layer, "visible"):
                            layer.visible = True
                else:
                    for layer in m.layers:
                        if hasattr(layer, "visible"):
                            layer.visible = False

            all_layers_chk.observe(all_layers_chk_changed, "value")

            layers = [lyr for lyr in m.layers[1:]]

            # if the layers contain unsupported layers (e.g., GeoJSON, GeoData), adds the ipyleaflet built-in LayerControl
            if len(layers) < (len(m.layers) - 1):
                if m.layer_control is None:
                    layer_control = ipyleaflet.LayersControl(position="topright")
                    m.layer_control = layer_control
                if m.layer_control not in m.controls:
                    m.add(m.layer_control)

            # for non-TileLayer, use layer.style={'opacity':0, 'fillOpacity': 0} to turn layer off.
            for layer in layers:
                visible = True
                if hasattr(layer, "visible"):
                    visible = layer.visible
                layer_chk = widgets.Checkbox(
                    value=visible,
                    description=layer.name,
                    indent=False,
                    layout=widgets.Layout(height="18px"),
                )
                layer_chk.layout.width = "140px"

                if layer in m.geojson_layers:
                    try:
                        opacity = max(
                            layer.style["opacity"], layer.style["fillOpacity"]
                        )
                    except KeyError:
                        opacity = 1.0
                else:
                    if hasattr(layer, "opacity"):
                        opacity = layer.opacity

                layer_opacity = widgets.FloatSlider(
                    value=opacity,
                    min=0,
                    max=1,
                    step=0.01,
                    readout=False,
                    layout=widgets.Layout(width="80px"),
                )
                layer_settings = widgets.ToggleButton(
                    icon="gear",
                    tooltip=layer.name,
                    layout=widgets.Layout(
                        width="25px", height="25px", padding="0px 0px 0px 5px"
                    ),
                )

                def layer_opacity_changed(change):
                    if change["new"]:
                        layer.style = {
                            "opacity": change["new"],
                            "fillOpacity": change["new"],
                        }

                def layer_vis_on_click(change):
                    if change["new"]:
                        layer_name = change["owner"].tooltip
                        # if layer_name in m.ee_raster_layer_names:
                        if layer_name in m.ee_layer_names:
                            layer_dict = m.ee_layer_dict[layer_name]

                            if hasattr(m, "_vis_widget") and m._vis_widget is not None:
                                m._vis_widget = None
                            m._vis_widget = m.create_vis_widget(layer_dict)
                            if (
                                hasattr(m, "_vis_control")
                                and m._vis_control in m.controls
                            ):
                                m.remove_control(m._vis_control)
                                m._vis_control = None
                            vis_control = ipyleaflet.WidgetControl(
                                widget=m._vis_widget, position="topright"
                            )
                            m.add((vis_control))
                            m._vis_control = vis_control
                        else:
                            if hasattr(m, "_vis_widget") and m._vis_widget is not None:
                                m._vis_widget = None
                            if (
                                hasattr(m, "_vis_control")
                                and m._vis_control is not None
                            ):
                                if m._vis_control in m.controls:
                                    m.remove_control(m._vis_control)
                                m._vis_control = None
                        change["owner"].value = False

                layer_settings.observe(layer_vis_on_click, "value")

                def layer_chk_changed(change):
                    layer_name = change["owner"].description
                    if layer_name in m.ee_layer_names:
                        if change["new"]:
                            if "legend" in m.ee_layer_dict[layer_name].keys():
                                legend = m.ee_layer_dict[layer_name]["legend"]
                                if legend not in m.controls:
                                    m.add(legend)
                            if "colorbar" in m.ee_layer_dict[layer_name].keys():
                                colorbar = m.ee_layer_dict[layer_name]["colorbar"]
                                if colorbar not in m.controls:
                                    m.add(colorbar)
                        else:
                            if "legend" in m.ee_layer_dict[layer_name].keys():
                                legend = m.ee_layer_dict[layer_name]["legend"]
                                if legend in m.controls:
                                    m.remove_control(legend)
                            if "colorbar" in m.ee_layer_dict[layer_name].keys():
                                colorbar = m.ee_layer_dict[layer_name]["colorbar"]
                                if colorbar in m.controls:
                                    m.remove_control(colorbar)

                layer_chk.observe(layer_chk_changed, "value")

                if hasattr(layer, "visible"):
                    widgets.jslink((layer_chk, "value"), (layer, "visible"))

                if layer in m.geojson_layers:
                    layer_opacity.observe(layer_opacity_changed, "value")
                elif hasattr(layer, "opacity"):
                    widgets.jsdlink((layer_opacity, "value"), (layer, "opacity"))
                hbox = widgets.HBox(
                    [layer_chk, layer_settings, layer_opacity],
                    layout=widgets.Layout(padding="0px 8px 0px 8px"),
                )
                layers_hbox.append(hbox)
                m.layer_widget = layers_hbox

            if show_close_button:
                toolbar_header.children = [close_button, layers_button]
            else:
                toolbar_header.children = [layers_button]
            toolbar_footer.children = layers_hbox

        else:
            toolbar_header.children = [layers_button]

    layers_button.observe(layers_btn_click, "value")
    layers_button.value = opened

    if not hasattr(m, "layer_manager_widget"):
        m.layer_manager_widget = toolbar_footer

    if return_widget:
        if hasattr(m, "layer_widget"):
            return m.layer_widget
        else:
            return
    else:
        layer_control = ipyleaflet.WidgetControl(
            widget=toolbar_widget, position=position
        )

        if layer_control not in m.controls:
            m.add_control(layer_control)
            m.layer_manager = layer_control


def _plotting_tool_callback(map, selected):
    if selected:
        ee_plot_gui(map)
        return
    # User has unselected tool.
    if not hasattr(map, "_plot_dropdown_widget"):
        map._plot_dropdown_widget = None
    if not hasattr(map, "_plot_dropdown_control"):
        map._plot_dropdown_control = None
    plot_dropdown_widget = map._plot_dropdown_widget
    plot_dropdown_control = map._plot_dropdown_control
    if plot_dropdown_control in map.controls:
        map.remove_control(plot_dropdown_control)
    del plot_dropdown_widget
    del plot_dropdown_control

    if not hasattr(map, "_plot_widget"):
        map._plot_widget = None
    if not hasattr(map, "_plot_control"):
        map._plot_control = None

    if map._plot_control in map.controls:
        plot_control = map._plot_control
        plot_widget = map._plot_widget
        map.remove_control(plot_control)
        map._plot_control = None
        map._plot_widget = None
        del plot_control
        del plot_widget
    if (
        hasattr(map, "_plot_marker_cluster")
        and map._plot_marker_cluster is not None
        and map._plot_marker_cluster in map.layers
    ):
        map.remove_layer(map._plot_marker_cluster)
    if map.draw_control_lite in map.controls:
        map.remove_control(map.draw_control_lite)
    map.add(map.draw_control)


def ee_plot_gui(m, position="topright", **kwargs):
    """Widget for plotting Earth Engine data.

    Args:
        m (object): geemap.Map.
        position (str, optional): Position of the widget. Defaults to "topright".
    """

    close_btn = widgets.Button(
        icon="times",
        tooltip="Close the plot widget",
        button_style="primary",
        layout=widgets.Layout(width="32px"),
    )

    m._plot_checked = True
    dropdown = widgets.Dropdown(
        options=list(m.ee_raster_layer_names),
    )
    dropdown.layout.width = "18ex"
    m._plot_dropdown_widget = dropdown

    widget = widgets.HBox([dropdown, close_btn])

    plot_dropdown_control = ipyleaflet.WidgetControl(widget=widget, position=position)
    m._plot_dropdown_control = plot_dropdown_control
    m.add(plot_dropdown_control)

    if m.draw_control in m.controls:
        m.remove_control(m.draw_control)
    m.add_draw_control_lite()

    if not hasattr(m, "_chart_points"):
        m._chart_points = []
    if not hasattr(m, "_chart_values"):
        m._chart_values = []
    if not hasattr(m, "_chart_labels"):
        m._chart_labels = None

    def handle_interaction(**kwargs):
        latlon = kwargs.get("coordinates")
        if (
            kwargs.get("type") == "click"
            and m._plot_checked
            and len(m.ee_raster_layers) > 0
        ):
            plot_layer_name = m._plot_dropdown_widget.value
            layer_names = m.ee_raster_layer_names
            layers = m.ee_raster_layers
            index = layer_names.index(plot_layer_name)
            ee_object = layers[index]

            if isinstance(ee_object, ee.ImageCollection):
                ee_object = ee_object.mosaic()

            try:
                m.default_style = {"cursor": "wait"}
                plot_options = {}
                if hasattr(m, "_plot_options"):
                    plot_options = m._plot_options
                sample_scale = m.getScale()
                if "sample_scale" in plot_options.keys() and (
                    plot_options["sample_scale"] is not None
                ):
                    sample_scale = plot_options["sample_scale"]
                if "title" not in plot_options.keys():
                    plot_options["title"] = plot_layer_name
                if ("add_marker_cluster" in plot_options.keys()) and plot_options[
                    "add_marker_cluster"
                ]:
                    if not hasattr(m, "_plot_markers"):
                        m._plot_markers = []
                    markers = m._plot_markers
                    marker_cluster = m._plot_marker_cluster
                    markers.append(ipyleaflet.Marker(location=latlon))
                    marker_cluster.markers = markers
                    m._plot_marker_cluster = marker_cluster

                band_names = ee_object.bandNames().getInfo()
                if any(len(name) > 3 for name in band_names):
                    band_names = list(range(1, len(band_names) + 1))

                m._chart_labels = band_names

                if not hasattr(m, "_roi_end"):
                    m._roi_end = False

                if m._roi_end:
                    if m.roi_reducer_scale is None:
                        scale = ee_object.select(0).projection().nominalScale()
                    else:
                        scale = m.roi_reducer_scale
                    dict_values_tmp = ee_object.reduceRegion(
                        reducer=m.roi_reducer,
                        geometry=m.user_roi,
                        scale=scale,
                        bestEffort=True,
                    ).getInfo()
                    b_names = ee_object.bandNames().getInfo()
                    dict_values = dict(
                        zip(b_names, [dict_values_tmp[b] for b in b_names])
                    )
                    m._chart_points.append(
                        m.user_roi.centroid(1).coordinates().getInfo()
                    )
                else:
                    xy = ee.Geometry.Point(latlon[::-1])
                    dict_values_tmp = (
                        ee_object.sample(xy, scale=sample_scale)
                        .first()
                        .toDictionary()
                        .getInfo()
                    )
                    b_names = ee_object.bandNames().getInfo()
                    dict_values = dict(
                        zip(b_names, [dict_values_tmp[b] for b in b_names])
                    )
                    m._chart_points.append(xy.coordinates().getInfo())
                band_values = list(dict_values.values())
                m._chart_values.append(band_values)
                m.plot(band_names, band_values, **plot_options)
                if plot_options["title"] == plot_layer_name:
                    del plot_options["title"]
                m.default_style = {"cursor": "crosshair"}
                m._roi_end = False
            except Exception as e:
                if m._plot_widget is not None:
                    with m._plot_widget:
                        m._plot_widget.outputs = ()
                        print("No data for the clicked location.")
                else:
                    print(e)
                m.default_style = {"cursor": "crosshair"}
                m._roi_end = False

    m.on_interaction(handle_interaction)

    def close_click(change):
        m.toolbar_reset()
        m._plot_checked = False

        if (
            hasattr(m, "plot_control")
            and (m._plot_control is not None)
            and (m._plot_control in m.controls)
        ):
            m._plot_widget.outputs = ()
            m.remove_control(m._plot_control)

        if (
            m._plot_dropdown_control is not None
            and m._plot_dropdown_control in m.controls
        ):
            m.remove_control(m._plot_dropdown_control)

        widget.close()

        m.on_interaction(handle_interaction, remove=True)
        m._plot_widget = None
        m.default_style = {"cursor": "default"}

    close_btn.on_click(close_click)


def change_basemap(m):
    """Widget for changing basemaps.

    Args:
        m (object): geemap.Map.
    """
    from .basemaps import get_xyz_dict
    from .geemap import basemaps, get_basemap

    xyz_dict = get_xyz_dict()

    value = "OpenStreetMap"

    dropdown = widgets.Dropdown(
        options=list(basemaps.keys()),
        value=value,
        layout=widgets.Layout(width="200px"),
    )

    close_btn = widgets.Button(
        icon="times",
        tooltip="Close the basemap widget",
        button_style="primary",
        layout=widgets.Layout(width="32px"),
    )

    basemap_widget = widgets.HBox([dropdown, close_btn])

    def on_click(change):
        if change["new"]:
            basemap_name = dropdown.value
            if basemap_name not in m.get_layer_names():
                m.add_basemap(basemap_name)
                if basemap_name in xyz_dict:
                    if "bounds" in xyz_dict[basemap_name]:
                        bounds = xyz_dict[basemap_name]["bounds"]
                        bounds = [
                            bounds[0][1],
                            bounds[0][0],
                            bounds[1][1],
                            bounds[1][0],
                        ]
                        m.zoom_to_bounds(bounds)

    dropdown.observe(on_click, "value")

    def close_click(change):
        m.toolbar_reset()
        if m.basemap_ctrl is not None and m.basemap_ctrl in m.controls:
            m.remove_control(m.basemap_ctrl)
        basemap_widget.close()

    close_btn.on_click(close_click)

    basemap_control = ipyleaflet.WidgetControl(
        widget=basemap_widget, position="topright"
    )
    m.add(basemap_control)
    m.basemap_ctrl = basemap_control


def search_data_gui(m, position="topleft"):
    """The GUI widget for searching Earth Engine data catalog.

    Args:
        m (geemap.Map): The geemap.Map object.
        position (str, optional): The position of the widget. Defaults to "topleft".
    """

    # Adds search button and search box

    from .conversion import js_snippet_to_py

    m.search_locations = None
    m.search_loc_marker = None
    m.search_loc_geom = None
    m.search_datasets = None

    search_button = widgets.ToggleButton(
        value=False,
        tooltip="Search location/data",
        icon="globe",
        layout=widgets.Layout(width="28px", height="28px", padding="0px 0px 0px 4px"),
    )

    search_type = widgets.ToggleButtons(
        options=["name/address", "lat-lon", "data"],
        tooltips=[
            "Search by place name or address",
            "Search by lat-lon coordinates",
            "Search Earth Engine data catalog",
        ],
    )
    search_type.style.button_width = "110px"

    search_box = widgets.Text(
        placeholder="Search by place name or address",
        tooltip="Search location",
        layout=widgets.Layout(width="340px"),
    )

    search_output = widgets.Output(
        layout={
            "max_width": "340px",
            "max_height": "350px",
            "overflow": "scroll",
        }
    )

    search_results = widgets.RadioButtons()

    assets_dropdown = widgets.Dropdown(
        options=[],
        layout=widgets.Layout(min_width="279px", max_width="279px"),
    )

    import_btn = widgets.Button(
        description="import",
        button_style="primary",
        tooltip="Click to import the selected asset",
        layout=widgets.Layout(min_width="57px", max_width="57px"),
    )

    def get_ee_example(asset_id):
        try:
            import pkg_resources

            pkg_dir = os.path.dirname(
                pkg_resources.resource_filename("geemap", "geemap.py")
            )
            with open(os.path.join(pkg_dir, "data/gee_f.json"), encoding="utf-8") as f:
                functions = json.load(f)
            details = [
                dataset["code"]
                for x in functions["examples"]
                for dataset in x["contents"]
                if x["name"] == "Datasets"
                if dataset["name"] == asset_id.replace("/", "_")
            ]

            return js_snippet_to_py(
                details[0],
                add_new_cell=False,
                import_ee=False,
                import_geemap=False,
                show_map=False,
            )

        except Exception as e:
            pass
        return

    def import_btn_clicked(b):
        if assets_dropdown.value is not None:
            datasets = m.search_datasets
            dataset = datasets[assets_dropdown.index]
            id_ = dataset["id"]
            code = get_ee_example(id_)

            if not code:
                dataset_uid = "dataset_" + random_string(string_length=3)
                translate = {
                    "image_collection": "ImageCollection",
                    "image": "Image",
                    "table": "FeatureCollection",
                    "table_collection": "FeatureCollection",
                }
                datatype = translate[dataset["type"]]
                id_ = dataset["id"]
                line1 = "{} = ee.{}('{}')".format(dataset_uid, datatype, id_)
                action = {
                    "image_collection": f"\nMap.addLayer({dataset_uid}, {{}}, '{id_}')",
                    "image": f"\nMap.addLayer({dataset_uid}, {{}}, '{id_}')",
                    "table": f"\nMap.addLayer({dataset_uid}, {{}}, '{id_}')",
                    "table_collection": f"\nMap.addLayer({dataset_uid}, {{}}, '{id_}')",
                }
                line2 = action[dataset["type"]]
                code = [line1, line2]

            contents = "".join(code).strip()
            # create_code_cell(contents)

            try:
                import pyperclip

                pyperclip.copy(str(contents))
            except Exception as e:
                pass

            with search_output:
                search_output.outputs = ()
                print(
                    "# The code has been copied to the clipboard. \n# Press Ctrl+V in a new cell to paste it.\n"
                )
                print(contents)

    import_btn.on_click(import_btn_clicked)

    html_widget = widgets.HTML()

    def dropdown_change(change):
        dropdown_index = assets_dropdown.index
        if dropdown_index is not None and dropdown_index >= 0:
            search_output.outputs = ()
            search_output.append_stdout("Loading ...")
            datasets = m.search_datasets
            dataset = datasets[dropdown_index]
            dataset_html = ee_data_html(dataset)
            html_widget.value = dataset_html
            search_output.outputs = ()
            search_output.append_display_data(html_widget)

    assets_dropdown.observe(dropdown_change, names="value")

    assets_combo = widgets.HBox()
    assets_combo.children = [import_btn, assets_dropdown]

    def search_result_change(change):
        result_index = search_results.index
        locations = m.search_locations
        location = locations[result_index]
        latlon = (location.lat, location.lng)
        m.search_loc_geom = ee.Geometry.Point(location.lng, location.lat)
        marker = m.search_loc_marker
        marker.location = latlon
        m.center = latlon

    search_results.observe(search_result_change, names="value")

    def search_btn_click(change):
        if change["new"]:
            search_widget.children = [search_button, search_result_widget]
            search_type.value = "name/address"
        else:
            search_widget.children = [search_button]
            search_result_widget.children = [search_type, search_box]

    search_button.observe(search_btn_click, "value")

    def search_type_changed(change):
        search_box.value = ""
        search_output.outputs = ()
        if change["new"] == "data":
            search_box.placeholder = (
                "Search GEE data catalog by keywords, e.g., elevation"
            )
            search_result_widget.children = [
                search_type,
                search_box,
                assets_combo,
                search_output,
            ]
        elif change["new"] == "lat-lon":
            search_box.placeholder = "Search by lat-lon, e.g., 40, -100"
            assets_dropdown.options = []
            search_result_widget.children = [
                search_type,
                search_box,
                search_output,
            ]
        elif change["new"] == "name/address":
            search_box.placeholder = "Search by place name or address, e.g., Paris"
            assets_dropdown.options = []
            search_result_widget.children = [
                search_type,
                search_box,
                search_output,
            ]

    search_type.observe(search_type_changed, names="value")

    def search_box_callback(text):
        if text.value != "":
            if search_type.value == "name/address":
                g = geocode(text.value)
            elif search_type.value == "lat-lon":
                g = geocode(text.value, reverse=True)
                if g is None and latlon_from_text(text.value):
                    search_output.outputs = ()
                    latlon = latlon_from_text(text.value)
                    m.search_loc_geom = ee.Geometry.Point(latlon[1], latlon[0])
                    if m.search_loc_marker is None:
                        marker = ipyleaflet.Marker(
                            location=latlon,
                            draggable=False,
                            name="Search location",
                        )
                        m.search_loc_marker = marker
                        m.add(marker)
                        m.center = latlon
                    else:
                        marker = m.search_loc_marker
                        marker.location = latlon
                        m.center = latlon
                    with search_output:
                        print(f"No address found for {latlon}")
                    return
            elif search_type.value == "data":
                search_output.outputs = ()
                with search_output:
                    print("Searching ...")
                m.default_style = {"cursor": "wait"}
                ee_assets = search_ee_data(text.value, source="all")
                m.search_datasets = ee_assets
                asset_titles = [x["title"] for x in ee_assets]
                assets_dropdown.options = asset_titles
                search_output.outputs = ()
                if len(ee_assets) > 0:
                    assets_dropdown.index = 0
                    html_widget.value = ee_data_html(ee_assets[0])
                else:
                    html_widget.value = "No results found."
                with search_output:
                    display(html_widget)
                m.default_style = {"cursor": "default"}

                return

            m.search_locations = g
            if g is not None and len(g) > 0:
                top_loc = g[0]
                latlon = (top_loc.lat, top_loc.lng)
                m.search_loc_geom = ee.Geometry.Point(top_loc.lng, top_loc.lat)
                if m.search_loc_marker is None:
                    marker = ipyleaflet.Marker(
                        location=latlon,
                        draggable=False,
                        name="Search location",
                    )
                    m.search_loc_marker = marker
                    m.add(marker)
                    m.center = latlon
                else:
                    marker = m.search_loc_marker
                    marker.location = latlon
                    m.center = latlon
                search_results.options = [x.address for x in g]
                search_result_widget.children = [
                    search_type,
                    search_box,
                    search_output,
                ]
                with search_output:
                    search_output.outputs = ()
                    display(search_results)
            else:
                with search_output:
                    search_output.outputs = ()
                    print("No results could be found.")

    search_box.on_submit(search_box_callback)

    search_result_widget = widgets.VBox([search_type, search_box])
    search_widget = widgets.HBox([search_button])

    search_event = ipyevents.Event(
        source=search_widget, watched_events=["mouseenter", "mouseleave"]
    )

    def handle_search_event(event):
        if event["type"] == "mouseenter":
            search_widget.children = [search_button, search_result_widget]
            # search_type.value = "name/address"
        elif event["type"] == "mouseleave":
            if not search_button.value:
                search_widget.children = [search_button]
                search_result_widget.children = [search_type, search_box]

    search_event.on_dom_event(handle_search_event)

    data_control = ipyleaflet.WidgetControl(widget=search_widget, position=position)

    m.add(data_control)


# ******************************************************************************#
# The classes and functions above are the core features of the geemap package.  #
# The Earth Engine team and the geemap community will maintain these features.  #
# ******************************************************************************#

# ******************************************************************************#
# The classes and functions below are the extra features of the geemap package. #
# The geemap community will maintain these features.                            #
# ******************************************************************************#


def tool_template(m=None, opened=True):
    """Create a toolbar widget.

    Args:
        m (geemap.Map, optional): The geemap.Map instance. Defaults to None.
        opened (bool, optional): Whether to open the toolbar. Defaults to True.
    """

    widget_width = "250px"
    padding = "0px 0px 0px 5px"  # upper, right, bottom, left

    toolbar_button = widgets.ToggleButton(
        value=False,
        tooltip="Toolbar",
        icon="gear",
        layout=widgets.Layout(width="28px", height="28px", padding="0px 0px 0px 4px"),
    )

    close_button = widgets.ToggleButton(
        value=False,
        tooltip="Close the tool",
        icon="times",
        button_style="primary",
        layout=widgets.Layout(height="28px", width="28px", padding="0px 0px 0px 4px"),
    )

    checkbox = widgets.Checkbox(
        description="Checkbox",
        indent=False,
        layout=widgets.Layout(padding=padding, width=widget_width),
    )

    dropdown = widgets.Dropdown(
        options=["Option 1", "Option 2", "Option 3"],
        value=None,
        description="Dropdown:",
        layout=widgets.Layout(width=widget_width, padding=padding),
        style={"description_width": "initial"},
    )

    int_slider = widgets.IntSlider(
        min=1,
        max=100,
        description="Int Slider: ",
        readout=False,
        continuous_update=True,
        layout=widgets.Layout(width="220px", padding=padding),
        style={"description_width": "initial"},
    )

    int_slider_label = widgets.Label(str(int_slider.value))

    def update_int_slider(change):
        int_slider_label.value = str(change["new"])

    int_slider.observe(update_int_slider, "value")

    float_slider = widgets.FloatSlider(
        min=1,
        max=100,
        description="Float Slider: ",
        readout=False,
        continuous_update=True,
        layout=widgets.Layout(width="210px", padding=padding),
        style={"description_width": "initial"},
    )

    float_slider_label = widgets.Label(str(float_slider.value))

    def update_float_slider(change):
        float_slider_label.value = str(change["new"])

    float_slider.observe(update_float_slider, "value")

    color = widgets.ColorPicker(
        concise=False,
        description="Color:",
        value="white",
        style={"description_width": "initial"},
        layout=widgets.Layout(width=widget_width, padding=padding),
    )

    text = widgets.Text(
        value="",
        description="Textbox:",
        placeholder="Placeholder",
        style={"description_width": "initial"},
        layout=widgets.Layout(width=widget_width, padding=padding),
    )

    textarea = widgets.Textarea(
        placeholder="Placeholder",
        layout=widgets.Layout(width=widget_width, padding=padding),
    )

    buttons = widgets.ToggleButtons(
        value=None,
        options=["Apply", "Reset", "Close"],
        tooltips=["Apply", "Reset", "Close"],
        button_style="primary",
    )
    buttons.style.button_width = "80px"

    output = widgets.Output(layout=widgets.Layout(width=widget_width, padding=padding))

    toolbar_widget = widgets.VBox()
    toolbar_widget.children = [toolbar_button]
    toolbar_header = widgets.HBox()
    toolbar_header.children = [close_button, toolbar_button]
    toolbar_footer = widgets.VBox()
    toolbar_footer.children = [
        checkbox,
        widgets.HBox([int_slider, int_slider_label]),
        widgets.HBox([float_slider, float_slider_label]),
        dropdown,
        text,
        color,
        textarea,
        buttons,
        output,
    ]

    # toolbar_event = ipyevents.Event(
    #     source=toolbar_widget, watched_events=["mouseenter", "mouseleave"]
    # )

    # def handle_toolbar_event(event):
    #     if event["type"] == "mouseenter":
    #         toolbar_widget.children = [toolbar_header, toolbar_footer]
    #     elif event["type"] == "mouseleave":
    #         if not toolbar_button.value:
    #             toolbar_widget.children = [toolbar_button]
    #             toolbar_button.value = False
    #             close_button.value = False

    # toolbar_event.on_dom_event(handle_toolbar_event)

    def toolbar_btn_click(change):
        if change["new"]:
            close_button.value = False
            toolbar_widget.children = [toolbar_header, toolbar_footer]
        else:
            if not close_button.value:
                toolbar_widget.children = [toolbar_button]

    toolbar_button.observe(toolbar_btn_click, "value")

    def close_btn_click(change):
        if change["new"]:
            toolbar_button.value = False
            if m is not None:
                m.toolbar_reset()
                if m.tool_control is not None and m.tool_control in m.controls:
                    m.remove_control(m.tool_control)
                    m.tool_control = None
            toolbar_widget.close()

    close_button.observe(close_btn_click, "value")

    def button_clicked(change):
        if change["new"] == "Apply":
            with output:
                output.outputs = ()
                print("Running ...")
        elif change["new"] == "Reset":
            textarea.value = ""
            output.outputs = ()
        elif change["new"] == "Close":
            if m is not None:
                m.toolbar_reset()
                if m.tool_control is not None and m.tool_control in m.controls:
                    m.remove_control(m.tool_control)
                    m.tool_control = None
            toolbar_widget.close()

        buttons.value = None

    buttons.observe(button_clicked, "value")

    toolbar_button.value = opened
    if m is not None:
        toolbar_control = ipyleaflet.WidgetControl(
            widget=toolbar_widget, position="topright"
        )

        if toolbar_control not in m.controls:
            m.add_control(toolbar_control)
            m.tool_control = toolbar_control
    else:
        return toolbar_widget


def tool_header_template(m=None, opened=True, show_close_button=True):
    """Create a toolbar widget.

    Args:
        m (geemap.Map, optional): The geemap.Map instance. Defaults to None.
        opened (bool, optional): Whether to open the toolbar. Defaults to True.
        show_close_button (bool, optional): Whether to show the close button. Defaults to True.
    """

    widget_width = "250px"
    padding = "0px 0px 0px 5px"  # upper, right, bottom, left

    toolbar_button = widgets.ToggleButton(
        value=False,
        tooltip="Toolbar",
        icon="gear",
        layout=widgets.Layout(width="28px", height="28px", padding="0px 0px 0px 4px"),
    )

    close_button = widgets.ToggleButton(
        value=False,
        tooltip="Close the tool",
        icon="times",
        button_style="primary",
        layout=widgets.Layout(height="28px", width="28px", padding="0px 0px 0px 4px"),
    )

    buttons = widgets.ToggleButtons(
        value=None,
        options=["Apply", "Reset", "Close"],
        tooltips=["Apply", "Reset", "Close"],
        button_style="primary",
    )
    buttons.style.button_width = "80px"

    output = widgets.Output(layout=widgets.Layout(width=widget_width, padding=padding))

    toolbar_widget = widgets.VBox()
    toolbar_widget.children = [toolbar_button]
    toolbar_header = widgets.HBox()
    if show_close_button:
        toolbar_header.children = [close_button, toolbar_button]
    else:
        toolbar_header.children = [toolbar_button]
    toolbar_footer = widgets.VBox()
    toolbar_footer.children = [
        buttons,
        output,
    ]

    def toolbar_btn_click(change):
        if change["new"]:
            close_button.value = False
            toolbar_widget.children = [toolbar_header, toolbar_footer]
        else:
            if not close_button.value:
                toolbar_widget.children = [toolbar_button]

    toolbar_button.observe(toolbar_btn_click, "value")

    def close_btn_click(change):
        if change["new"]:
            toolbar_button.value = False
            if m is not None:
                m.toolbar_reset()
                if m.tool_control is not None and m.tool_control in m.controls:
                    m.remove_control(m.tool_control)
                    m.tool_control = None
            toolbar_widget.close()

    close_button.observe(close_btn_click, "value")

    def button_clicked(change):
        if change["new"] == "Apply":
            with output:
                output.outputs = ()
                print("Running ...")
        elif change["new"] == "Reset":
            output.outputs = ()
        elif change["new"] == "Close":
            if m is not None:
                m.toolbar_reset()
                if m.tool_control is not None and m.tool_control in m.controls:
                    m.remove_control(m.tool_control)
                    m.tool_control = None
            toolbar_widget.close()

        buttons.value = None

    buttons.observe(button_clicked, "value")

    toolbar_button.value = opened
    if m is not None:
        toolbar_control = ipyleaflet.WidgetControl(
            widget=toolbar_widget, position="topright"
        )

        if toolbar_control not in m.controls:
            m.add_control(toolbar_control)
            m.tool_control = toolbar_control
    else:
        return toolbar_widget


def open_data_widget(m):
    """A widget for opening local vector/raster data.

    Args:
        m (object): geemap.Map
    """

    padding = "0px 0px 0px 5px"
    style = {"description_width": "initial"}

    tool_output = widgets.Output()
    tool_output_ctrl = ipyleaflet.WidgetControl(widget=tool_output, position="topright")

    if (
        hasattr(m, "_tool_output_ctrl")
        and m._tool_output_ctrl is not None
        and m._tool_output_ctrl in m.controls
    ):
        m.remove_control(m._tool_output_ctrl)

    file_type = widgets.ToggleButtons(
        options=["Shapefile", "GeoJSON", "CSV", "Vector", "Raster"],
        tooltips=[
            "Open a shapefile",
            "Open a GeoJSON file",
            "Open a vector dataset",
            "Create points from CSV",
            "Open a vector dataset",
            "Open a raster dataset",
        ],
    )
    file_type.style.button_width = "88px"

    filepath = widgets.Text(
        value="",
        description="File path or http URL:",
        tooltip="Enter a file path or http URL to vector data",
        style=style,
        layout=widgets.Layout(width="454px", padding=padding),
    )
    http_widget = widgets.HBox()

    file_chooser = FileChooser(
        os.getcwd(), sandbox_path=m.sandbox_path, layout=widgets.Layout(width="454px")
    )
    file_chooser.filter_pattern = "*.shp"
    file_chooser.use_dir_icons = True

    style = {"description_width": "initial"}
    layer_name = widgets.Text(
        value="Shapefile",
        description="Enter a layer name:",
        tooltip="Enter a layer name for the selected file",
        style=style,
        layout=widgets.Layout(width="454px", padding="0px 0px 0px 5px"),
    )

    longitude = widgets.Dropdown(
        options=[],
        value=None,
        description="Longitude:",
        layout=widgets.Layout(width="149px", padding="0px 0px 0px 5px"),
        style={"description_width": "initial"},
    )

    latitude = widgets.Dropdown(
        options=[],
        value=None,
        description="Latitude:",
        layout=widgets.Layout(width="149px", padding="0px 0px 0px 5px"),
        style={"description_width": "initial"},
    )

    label = widgets.Dropdown(
        options=[],
        value=None,
        description="Label:",
        layout=widgets.Layout(width="149px", padding="0px 0px 0px 5px"),
        style={"description_width": "initial"},
    )

    csv_widget = widgets.HBox()

    convert_bool = widgets.Checkbox(
        description="Convert to ee.FeatureCollection?",
        indent=False,
        layout=widgets.Layout(padding="0px 0px 0px 5px"),
    )
    convert_hbox = widgets.HBox([convert_bool])

    ok_cancel = widgets.ToggleButtons(
        value=None,
        options=["Apply", "Reset", "Close"],
        tooltips=["Apply", "Reset", "Close"],
        button_style="primary",
    )
    # ok_cancel.style.button_width = "133px"

    bands = widgets.Text(
        value=None,
        description="Band:",
        tooltip="Enter a list of band indices",
        style=style,
        layout=widgets.Layout(width="150px", padding=padding),
    )

    vmin = widgets.Text(
        value=None,
        description="vmin:",
        tooltip="Minimum value of the raster to visualize",
        style=style,
        layout=widgets.Layout(width="148px"),
    )

    vmax = widgets.Text(
        value=None,
        description="vmax:",
        tooltip="Maximum value of the raster to visualize",
        style=style,
        layout=widgets.Layout(width="148px"),
    )

    nodata = widgets.Text(
        value=None,
        description="Nodata:",
        tooltip="Nodata the raster to visualize",
        style=style,
        layout=widgets.Layout(width="150px", padding=padding),
    )

    palette = widgets.Dropdown(
        options=[],
        value=None,
        description="palette:",
        layout=widgets.Layout(width="300px"),
        style=style,
    )

    raster_options = widgets.VBox()

    main_widget = widgets.VBox(
        [
            file_type,
            file_chooser,
            http_widget,
            csv_widget,
            layer_name,
            convert_hbox,
            raster_options,
            ok_cancel,
        ]
    )

    tool_output.outputs = ()
    with tool_output:
        display(main_widget)

    def bands_changed(change):
        if change["new"] and "," in change["owner"].value:
            palette.value = None
            palette.disabled = True
        else:
            palette.disabled = False

    bands.observe(bands_changed, "value")

    def chooser_callback(chooser):
        filepath.value = file_chooser.selected

        if file_type.value == "CSV":
            import pandas as pd

            df = pd.read_csv(filepath.value)
            col_names = df.columns.values.tolist()
            longitude.options = col_names
            latitude.options = col_names
            label.options = col_names

            if "longitude" in col_names:
                longitude.value = "longitude"
            if "latitude" in col_names:
                latitude.value = "latitude"
            if "name" in col_names:
                label.value = "name"

    file_chooser.register_callback(chooser_callback)

    def file_type_changed(change):
        ok_cancel.value = None
        file_chooser.default_path = os.getcwd()
        file_chooser.reset()
        layer_name.value = file_type.value
        csv_widget.children = []
        filepath.value = ""

        if change["new"] == "Shapefile":
            file_chooser.filter_pattern = "*.shp"
            raster_options.children = []
            convert_hbox.children = [convert_bool]
            http_widget.children = []
        elif change["new"] == "GeoJSON":
            file_chooser.filter_pattern = "*.geojson"
            raster_options.children = []
            convert_hbox.children = [convert_bool]
            http_widget.children = [filepath]
        elif change["new"] == "Vector":
            file_chooser.filter_pattern = "*.*"
            raster_options.children = []
            convert_hbox.children = [convert_bool]
            http_widget.children = [filepath]
        elif change["new"] == "CSV":
            file_chooser.filter_pattern = ["*.csv", "*.CSV"]
            csv_widget.children = [longitude, latitude, label]
            raster_options.children = []
            convert_hbox.children = [convert_bool]
            http_widget.children = [filepath]
        elif change["new"] == "Raster":
            if not hasattr(m, "_colormaps"):
                from .colormaps import list_colormaps

                m._colormaps = list_colormaps(add_extra=True)
            file_chooser.filter_pattern = ["*.tif", "*.img"]
            palette.options = m._colormaps
            palette.value = None
            raster_options.children = [
                widgets.HBox([bands, vmin, vmax]),
                widgets.HBox([nodata, palette]),
            ]
            convert_hbox.children = []
            http_widget.children = [filepath]

    def ok_cancel_clicked(change):
        if change["new"] == "Apply":
            m.default_style = {"cursor": "wait"}
            file_path = filepath.value

            if file_path is not None:
                ext = os.path.splitext(file_path)[1]
                with tool_output:
                    if ext.lower() == ".shp":
                        if convert_bool.value:
                            ee_object = shp_to_ee(file_path)
                            m.addLayer(ee_object, {}, layer_name.value)
                        else:
                            m.add_shapefile(
                                file_path, style={}, layer_name=layer_name.value
                            )
                    elif ext.lower() == ".geojson":
                        if convert_bool.value:
                            ee_object = geojson_to_ee(file_path)
                            m.addLayer(ee_object, {}, layer_name.value)
                        else:
                            m.add_geojson(
                                file_path, style={}, layer_name=layer_name.value
                            )

                    elif ext.lower() == ".csv":
                        if convert_bool.value:
                            ee_object = csv_to_ee(
                                file_path, latitude.value, longitude.value
                            )
                            m.addLayer(ee_object, {}, layer_name.value)
                        else:
                            m.add_xy_data(
                                file_path,
                                x=longitude.value,
                                y=latitude.value,
                                label=label.value,
                                layer_name=layer_name.value,
                            )

                    elif ext.lower() in [".tif", "img"] and file_type.value == "Raster":
                        band = None
                        vis_min = None
                        vis_max = None
                        vis_nodata = None

                        try:
                            if len(bands.value) > 0:
                                band = bands.value.split(",")
                            if len(vmin.value) > 0:
                                vis_min = float(vmin.value)
                            if len(vmax.value) > 0:
                                vis_max = float(vmax.value)
                            if len(nodata.value) > 0:
                                vis_nodata = float(nodata.value)
                        except Exception as _:
                            pass

                        m.add_local_tile(
                            file_path,
                            layer_name=layer_name.value,
                            band=band,
                            palette=palette.value,
                            vmin=vis_min,
                            vmax=vis_max,
                            nodata=vis_nodata,
                        )
                    else:
                        m.add_vector(file_path, style={}, layer_name=layer_name.value)
            else:
                print("Please select a file to open.")

            m.toolbar_reset()
            m.default_style = {"cursor": "default"}

        elif change["new"] == "Reset":
            file_chooser.reset()
            tool_output.outputs = ()
            with tool_output:
                display(main_widget)
            m.toolbar_reset()
        elif change["new"] == "Close":
            if (
                hasattr(m, "_tool_output_ctrl")
                and m._tool_output_ctrl is not None
                and m._tool_output_ctrl in m.controls
            ):
                m.remove_control(m._tool_output_ctrl)
                m._tool_output_ctrl = None
                m.toolbar_reset()

        ok_cancel.value = None

    file_type.observe(file_type_changed, names="value")
    ok_cancel.observe(ok_cancel_clicked, names="value")
    # file_chooser.register_callback(chooser_callback)

    m.add_control(tool_output_ctrl)
    m._tool_output_ctrl = tool_output_ctrl


def _convert_js_tool_callback(map, selected):
    if selected:
        convert_js2py(map)
        return
    # User has unselected tool.
    if map._convert_ctrl is not None and map._convert_ctrl in map.controls:
        map.remove_control(map._convert_ctrl)


def convert_js2py(m):
    """A widget for converting Earth Engine JavaScript to Python.

    Args:
        m (object): geemap.Map
    """

    full_widget = widgets.VBox(layout=widgets.Layout(width="465px", height="350px"))

    text_widget = widgets.Textarea(
        placeholder="Paste your Earth Engine JavaScript into this textbox and click the Convert button below to convert the Javascript to Python",
        layout=widgets.Layout(width="455px", height="310px"),
    )

    buttons = widgets.ToggleButtons(
        value=None,
        options=["Convert", "Clear", "Close"],
        tooltips=["Convert", "Clear", "Close"],
        button_style="primary",
    )
    buttons.style.button_width = "128px"

    def button_clicked(change):
        if change["new"] == "Convert":
            from .conversion import create_new_cell, js_snippet_to_py

            if len(text_widget.value) > 0:
                out_lines = js_snippet_to_py(
                    text_widget.value,
                    add_new_cell=False,
                    import_ee=False,
                    import_geemap=False,
                    show_map=False,
                )
                if len(out_lines) > 0 and len(out_lines[0].strip()) == 0:
                    out_lines = out_lines[1:]

                prefix = "# The code has been copied to the clipboard. \n# Press Ctrl+V to in a code cell to paste it.\n"
                text_widget.value = "".join([prefix] + out_lines)
                create_code_cell("".join(out_lines))

        elif change["new"] == "Clear":
            text_widget.value = ""
        elif change["new"] == "Close":
            m.toolbar_reset()
            if m._convert_ctrl is not None and m._convert_ctrl in m.controls:
                m.remove_control(m._convert_ctrl)
            full_widget.close()
        buttons.value = None

    buttons.observe(button_clicked, "value")

    full_widget.children = [text_widget, buttons]
    widget_control = ipyleaflet.WidgetControl(widget=full_widget, position="topright")
    m.add_control(widget_control)
    m._convert_ctrl = widget_control


def _collect_samples_tool_callback(map, selected):
    if selected:
        map.training_ctrl = None
        collect_samples(map)


def collect_samples(m):
    full_widget = widgets.VBox()
    layout = widgets.Layout(width="100px")
    prop_label = widgets.Label(
        value="Property",
        layout=widgets.Layout(display="flex", justify_content="center", width="100px"),
    )
    value_label = widgets.Label(
        value="Value",
        layout=widgets.Layout(display="flex", justify_content="center", width="100px"),
    )
    color_label = widgets.Label(
        value="Color",
        layout=widgets.Layout(display="flex", justify_content="center", width="100px"),
    )

    prop_text1 = widgets.Text(layout=layout, placeholder="Required")
    value_text1 = widgets.Text(layout=layout, placeholder="Integer")
    prop_text2 = widgets.Text(layout=layout, placeholder="Optional")
    value_text2 = widgets.Text(layout=layout, placeholder="String")

    color = widgets.ColorPicker(
        concise=False,
        value="#3388ff",
        layout=layout,
        style={"description_width": "initial"},
    )

    buttons = widgets.ToggleButtons(
        value=None,
        options=["Apply", "Clear", "Close"],
        tooltips=["Apply", "Clear", "Close"],
        button_style="primary",
    )
    buttons.style.button_width = "99px"

    def button_clicked(change):
        if change["new"] == "Apply":
            if len(color.value) != 7:
                color.value = "#3388ff"
            draw_control = ipyleaflet.DrawControl(
                marker={"shapeOptions": {"color": color.value}, "repeatMode": False},
                rectangle={"shapeOptions": {"color": color.value}, "repeatMode": False},
                polygon={"shapeOptions": {"color": color.value}, "repeatMode": False},
                circlemarker={},
                polyline={},
                edit=False,
                remove=False,
            )

            controls = []
            old_draw_control = None
            for control in m.controls:
                if isinstance(control, ipyleaflet.DrawControl):
                    controls.append(draw_control)
                    old_draw_control = control

                else:
                    controls.append(control)

            m.controls = tuple(controls)
            old_draw_control.close()
            m.draw_control = draw_control

            train_props = {}

            if prop_text1.value != "" and value_text1.value != "":
                try:
                    _ = int(value_text1.value)
                except Exception as _:
                    value_text1.placeholder = "Integer only"
                    value_text1.value = ""
                    return
                train_props[prop_text1.value] = int(value_text1.value)
            if prop_text2.value != "" and value_text2.value != "":
                train_props[prop_text2.value] = value_text2.value
            if color.value != "":
                train_props["color"] = color.value

            # Handles draw events
            def handle_draw(target, action, geo_json):
                from .ee_tile_layers import EELeafletTileLayer

                try:
                    geom = geojson_to_ee(geo_json, False)
                    m.user_roi = geom

                    if len(train_props) > 0:
                        feature = ee.Feature(geom, train_props)
                    else:
                        feature = ee.Feature(geom)
                    m.draw_last_feature = feature
                    if not hasattr(m, "_draw_count"):
                        m._draw_count = 0
                    if action == "deleted" and len(m.draw_features) > 0:
                        m.draw_features.remove(feature)
                        m._draw_count -= 1
                    else:
                        m.draw_features.append(feature)
                        m._draw_count += 1
                    collection = ee.FeatureCollection(m.draw_features)
                    m.user_rois = collection
                    ee_draw_layer = EELeafletTileLayer(
                        collection, {"color": "blue"}, "Drawn Features", False, 0.5
                    )
                    draw_layer_index = m.find_layer_index("Drawn Features")

                    if draw_layer_index == -1:
                        m.add_layer(ee_draw_layer)
                        m.draw_layer = ee_draw_layer
                    else:
                        m.substitute_layer(m.draw_layer, ee_draw_layer)
                        m.draw_layer = ee_draw_layer

                except Exception as e:
                    m._draw_count = 0
                    m.draw_features = []
                    m.draw_last_feature = None
                    m.draw_layer = None
                    m.user_roi = None
                    m._roi_start = False
                    m._roi_end = False
                    print("There was an error creating Earth Engine Feature.")
                    raise Exception(e)

            draw_control.on_draw(handle_draw)

        elif change["new"] == "Clear":
            prop_text1.value = ""
            value_text1.value = ""
            prop_text2.value = ""
            value_text2.value = ""
            color.value = "#3388ff"
        elif change["new"] == "Close":
            m.toolbar_reset()
            if m.training_ctrl is not None and m.training_ctrl in m.controls:
                m.remove_control(m.training_ctrl)
            full_widget.close()
        buttons.value = None

    buttons.observe(button_clicked, "value")

    full_widget.children = [
        widgets.HBox([prop_label, value_label, color_label]),
        widgets.HBox([prop_text1, value_text1, color]),
        widgets.HBox([prop_text2, value_text2, color]),
        buttons,
    ]

    widget_control = ipyleaflet.WidgetControl(widget=full_widget, position="topright")
    m.add_control(widget_control)
    m.training_ctrl = widget_control


def get_tools_dict():
    import pandas as pd
    import pkg_resources

    pkg_dir = os.path.dirname(pkg_resources.resource_filename("geemap", "geemap.py"))
    toolbox_csv = os.path.join(pkg_dir, "data/template/toolbox.csv")

    df = pd.read_csv(toolbox_csv).set_index("index")
    tools_dict = df.to_dict("index")

    return tools_dict


def tool_gui(tool_dict, max_width="420px", max_height="600px"):
    """Create a GUI for a tool based on the tool dictionary.

    Args:
        tool_dict (dict): The dictionary containing the tool info.
        max_width (str, optional): The max width of the tool dialog.
        max_height (str, optional): The max height of the tool dialog.

    Returns:
        object: An ipywidget object representing the tool interface.
    """
    tool_widget = widgets.VBox(
        layout=widgets.Layout(max_width=max_width, max_height=max_height)
    )
    children = []
    args = {}
    required_inputs = []
    style = {"description_width": "initial"}
    max_width = str(int(max_width.replace("px", "")) - 10) + "px"

    header_width = str(int(max_width.replace("px", "")) - 104) + "px"
    header = widgets.Label(
        value=f'Current Tool: {tool_dict["label"]}',
        style=style,
        layout=widgets.Layout(width=header_width),
    )
    code_btn = widgets.Button(
        description="View Code", layout=widgets.Layout(width="100px")
    )

    children.append(widgets.HBox([header, code_btn]))

    desc = widgets.Textarea(
        value=f'Description: {tool_dict["description"]}',
        layout=widgets.Layout(width="410px", max_width=max_width),
        disabled=True,
    )
    children.append(desc)

    run_btn = widgets.Button(description="Run", layout=widgets.Layout(width="100px"))
    cancel_btn = widgets.Button(
        description="Cancel", layout=widgets.Layout(width="100px")
    )
    help_btn = widgets.Button(description="Help", layout=widgets.Layout(width="100px"))
    import_btn = widgets.Button(
        description="Import",
        tooltip="Import the script to a new cell",
        layout=widgets.Layout(width="98px"),
    )
    tool_output = widgets.Output(layout=widgets.Layout(max_height="200px"))
    children.append(widgets.HBox([run_btn, cancel_btn, help_btn, import_btn]))
    children.append(tool_output)
    tool_widget.children = children

    def run_button_clicked(b):
        tool_output.outputs = ()

        required_params = required_inputs.copy()
        args2 = []
        for arg in args:
            line = ""
            if isinstance(args[arg], FileChooser):
                if arg in required_params and args[arg].selected is None:
                    with tool_output:
                        print(f"Please provide inputs for required parameters.")
                        break
                elif arg in required_params:
                    required_params.remove(arg)
                if arg == "i":
                    line = f"-{arg}={args[arg].selected}"
                else:
                    line = f"--{arg}={args[arg].selected}"
            elif isinstance(args[arg], widgets.Text):
                if arg in required_params and len(args[arg].value) == 0:
                    with tool_output:
                        print(f"Please provide inputs for required parameters.")
                        break
                elif arg in required_params:
                    required_params.remove(arg)
                if args[arg].value is not None and len(args[arg].value) > 0:
                    line = f"--{arg}={args[arg].value}"
            elif isinstance(args[arg], widgets.Checkbox):
                line = f"--{arg}={args[arg].value}"
            args2.append(line)

        if len(required_params) == 0:
            with tool_output:
                # wbt.run_tool(tool_dict["name"], args2)
                pass

    def help_button_clicked(b):
        import webbrowser

        tool_output.outputs = ()
        with tool_output:
            html = widgets.HTML(
                value=f'<a href={tool_dict["link"]} target="_blank">{tool_dict["link"]}</a>'
            )
            display(html)
        webbrowser.open_new_tab(tool_dict["link"])

    def code_button_clicked(b):
        import webbrowser

        with tool_output:
            html = widgets.HTML(
                value=f'<a href={tool_dict["link"]} target="_blank">{tool_dict["link"]}</a>'
            )
            display(html)
        webbrowser.open_new_tab(tool_dict["link"])

    def cancel_btn_clicked(b):
        tool_output.outputs = ()

    def import_button_clicked(b):
        tool_output.outputs = ()

        content = []

        create_code_cell("\n".join(content))

    import_btn.on_click(import_button_clicked)
    run_btn.on_click(run_button_clicked)
    help_btn.on_click(help_button_clicked)
    code_btn.on_click(code_button_clicked)
    cancel_btn.on_click(cancel_btn_clicked)

    return tool_widget


def build_toolbox(tools_dict, max_width="1080px", max_height="600px"):
    """Build the GEE toolbox.

    Args:
        tools_dict (dict): A dictionary containing information for all tools.
        max_width (str, optional): The maximum width of the widget.
        max_height (str, optional): The maximum height of the widget.

    Returns:
        object: An ipywidget representing the toolbox.
    """
    left_widget = widgets.VBox(layout=widgets.Layout(min_width="175px"))
    center_widget = widgets.VBox(
        layout=widgets.Layout(min_width="200px", max_width="200px")
    )
    right_widget = widgets.Output(
        layout=widgets.Layout(width="630px", max_height=max_height)
    )
    full_widget = widgets.HBox(
        [left_widget, center_widget, right_widget],
        layout=widgets.Layout(max_width=max_width, max_height=max_height),
    )

    search_widget = widgets.Text(
        placeholder="Search tools ...", layout=widgets.Layout(width="170px")
    )
    label_widget = widgets.Label(layout=widgets.Layout(width="170px"))
    label_widget.value = f"{len(tools_dict)} Available Tools"
    close_btn = widgets.Button(
        description="Close Toolbox", icon="close", layout=widgets.Layout(width="170px")
    )

    categories = {}
    categories["All Tools"] = []
    for key in tools_dict.keys():
        category = tools_dict[key]["category"]
        if category not in categories.keys():
            categories[category] = []
        categories[category].append(tools_dict[key]["name"])
        categories["All Tools"].append(tools_dict[key]["name"])

    options = list(categories.keys())
    all_tools = categories["All Tools"]
    all_tools.sort()
    category_widget = widgets.Select(
        options=options, layout=widgets.Layout(width="170px", height="165px")
    )
    tools_widget = widgets.Select(
        options=[], layout=widgets.Layout(width="195px", height="400px")
    )

    def category_selected(change):
        if change["new"]:
            selected = change["owner"].value
            options = categories[selected]
            options.sort()
            tools_widget.options = options
            label_widget.value = f"{len(options)} Available Tools"

    category_widget.observe(category_selected, "value")

    def tool_selected(change):
        if change["new"]:
            selected = change["owner"].value
            tool_dict = tools_dict[selected]
            with right_widget:
                right_widget.outputs = ()
                display(tool_gui(tool_dict, max_height=max_height))

    tools_widget.observe(tool_selected, "value")

    def search_changed(change):
        if change["new"]:
            keyword = change["owner"].value
            if len(keyword) > 0:
                selected_tools = []
                for tool in all_tools:
                    if keyword.lower() in tool.lower():
                        selected_tools.append(tool)
                if len(selected_tools) > 0:
                    tools_widget.options = selected_tools
                label_widget.value = f"{len(selected_tools)} Available Tools"
        else:
            tools_widget.options = all_tools
            label_widget.value = f"{len(tools_dict)} Available Tools"

    search_widget.observe(search_changed, "value")

    def close_btn_clicked(b):
        full_widget.close()

    close_btn.on_click(close_btn_clicked)

    category_widget.value = list(categories.keys())[0]
    tools_widget.options = all_tools
    left_widget.children = [category_widget, search_widget, label_widget, close_btn]
    center_widget.children = [tools_widget]

    return full_widget


def timelapse_gui(m=None):
    """Creates timelapse animations.

    Args:
        m (geemap.Map, optional): A geemap Map instance. Defaults to None.

    Returns:
        ipywidgets: The interactive GUI.
    """
    if m is not None:
        m.add_basemap("HYBRID")

    widget_width = "350px"
    padding = "0px 0px 0px 5px"  # upper, right, bottom, left
    style = {"description_width": "initial"}

    current_year = get_current_year()

    toolbar_button = widgets.ToggleButton(
        value=False,
        tooltip="Toolbar",
        icon="gear",
        layout=widgets.Layout(width="28px", height="28px", padding="0px 0px 0px 4px"),
    )

    close_button = widgets.ToggleButton(
        value=False,
        tooltip="Close the tool",
        icon="times",
        button_style="primary",
        layout=widgets.Layout(height="28px", width="28px", padding="0px 0px 0px 4px"),
    )

    collection = widgets.Dropdown(
        options=[
            "Landsat TM-ETM-OLI Surface Reflectance",
            "Sentinel-2AB Surface Reflectance",
            "MODIS",
        ],
        value="Landsat TM-ETM-OLI Surface Reflectance",
        description="Collection:",
        layout=widgets.Layout(width=widget_width, padding=padding),
        style=style,
    )

    title = widgets.Text(
        value="Timelapse",
        description="Title:",
        style=style,
        layout=widgets.Layout(width="181px", padding=padding),
    )

    bands = widgets.Dropdown(
        description="RGB:",
        options=[
            "Red/Green/Blue",
            "NIR/Red/Green",
            "SWIR2/SWIR1/NIR",
            "NIR/SWIR1/Red",
            "SWIR2/NIR/Red",
            "SWIR2/SWIR1/Red",
            "SWIR1/NIR/Blue",
            "NIR/SWIR1/Blue",
            "SWIR2/NIR/Green",
            "SWIR1/NIR/Red",
        ],
        value="NIR/Red/Green",
        style=style,
        layout=widgets.Layout(width="165px", padding=padding),
    )

    speed = widgets.IntSlider(
        description="Frames/sec:",
        tooltip="Frames per second",
        value=10,
        min=1,
        max=30,
        readout=False,
        style=style,
        layout=widgets.Layout(width="142px", padding=padding),
    )

    speed_label = widgets.Label(
        "10",
        layout=widgets.Layout(width="20px", padding=padding),
    )
    jslink_slider_label(speed, speed_label)

    cloud = widgets.Checkbox(
        value=True,
        description="Apply fmask (remove clouds, shadows, snow)",
        tooltip="Apply fmask (remove clouds, shadows, snow)",
        style=style,
    )

    start_year = widgets.IntSlider(
        description="Start Year:",
        value=1984,
        min=1984,
        max=current_year,
        readout=False,
        style=style,
        layout=widgets.Layout(width="138px", padding=padding),
    )

    start_year_label = widgets.Label("1984")
    jslink_slider_label(start_year, start_year_label)

    end_year = widgets.IntSlider(
        description="End Year:",
        value=current_year,
        min=1984,
        max=current_year,
        readout=False,
        style=style,
        layout=widgets.Layout(width="138px", padding=padding),
    )
    end_year_label = widgets.Label(str(current_year))
    jslink_slider_label(end_year, end_year_label)

    start_month = widgets.IntSlider(
        description="Start Month:",
        value=5,
        min=1,
        max=12,
        readout=False,
        style=style,
        layout=widgets.Layout(width="145px", padding=padding),
    )

    start_month_label = widgets.Label(
        "5",
        layout=widgets.Layout(width="20px", padding=padding),
    )
    jslink_slider_label(start_month, start_month_label)

    end_month = widgets.IntSlider(
        description="End Month:",
        value=10,
        min=1,
        max=12,
        readout=False,
        style=style,
        layout=widgets.Layout(width="155px", padding=padding),
    )

    end_month_label = widgets.Label("10")
    jslink_slider_label(end_month, end_month_label)

    font_size = widgets.IntSlider(
        description="Font size:",
        value=30,
        min=10,
        max=50,
        readout=False,
        style=style,
        layout=widgets.Layout(width="152px", padding=padding),
    )

    font_size_label = widgets.Label("30")
    jslink_slider_label(font_size, font_size_label)

    font_color = widgets.ColorPicker(
        concise=False,
        description="Font color:",
        value="white",
        style=style,
        layout=widgets.Layout(width="170px", padding=padding),
    )

    progress_bar_color = widgets.ColorPicker(
        concise=False,
        description="Progress bar:",
        value="blue",
        style=style,
        layout=widgets.Layout(width="180px", padding=padding),
    )

    # Normalized Satellite Indices: https://www.usna.edu/Users/oceano/pguth/md_help/html/norm_sat.htm

    nd_options = [
        "Vegetation Index (NDVI)",
        "Water Index (NDWI)",
        "Modified Water Index (MNDWI)",
        "Snow Index (NDSI)",
        "Soil Index (NDSI)",
        "Burn Ratio (NBR)",
        "Customized",
    ]
    nd_indices = widgets.Dropdown(
        options=nd_options,
        value=None,
        description="Normalized Difference Index:",
        style=style,
        layout=widgets.Layout(width="347px", padding=padding),
    )

    first_band = widgets.Dropdown(
        description="1st band:",
        options=["Blue", "Green", "Red", "NIR", "SWIR1", "SWIR2"],
        value=None,
        style=style,
        layout=widgets.Layout(width="171px", padding=padding),
    )

    second_band = widgets.Dropdown(
        description="2nd band:",
        options=["Blue", "Green", "Red", "NIR", "SWIR1", "SWIR2"],
        value=None,
        style=style,
        layout=widgets.Layout(width="172px", padding=padding),
    )

    nd_threshold = widgets.FloatSlider(
        value=0,
        min=-1,
        max=1,
        step=0.01,
        description="Threshold:",
        orientation="horizontal",
        readout=False,
        style=style,
        layout=widgets.Layout(width="159px", padding=padding),
    )

    nd_threshold_label = widgets.Label(
        "0",
        layout=widgets.Layout(width="35px", padding=padding),
    )
    jslink_slider_label(nd_threshold, nd_threshold_label)

    nd_color = widgets.ColorPicker(
        concise=False,
        description="Color:",
        value="blue",
        style=style,
        layout=widgets.Layout(width="145px", padding=padding),
    )

    def nd_index_change(change):
        if nd_indices.value == "Vegetation Index (NDVI)":
            first_band.value = "NIR"
            second_band.value = "Red"
        elif nd_indices.value == "Water Index (NDWI)":
            first_band.value = "NIR"
            second_band.value = "SWIR1"
        elif nd_indices.value == "Modified Water Index (MNDWI)":
            first_band.value = "Green"
            second_band.value = "SWIR1"
        elif nd_indices.value == "Snow Index (NDSI)":
            first_band.value = "Green"
            second_band.value = "SWIR1"
        elif nd_indices.value == "Soil Index (NDSI)":
            first_band.value = "SWIR1"
            second_band.value = "NIR"
        elif nd_indices.value == "Burn Ratio (NBR)":
            first_band.value = "NIR"
            second_band.value = "SWIR2"
        elif nd_indices.value == "Customized":
            first_band.value = None
            second_band.value = None

    nd_indices.observe(nd_index_change, names="value")

    button_width = "113px"
    create_gif = widgets.Button(
        description="Create timelapse",
        button_style="primary",
        tooltip="Click to create timelapse",
        style=style,
        layout=widgets.Layout(padding="0px", width=button_width),
    )

    def submit_clicked(b):
        if start_year.value > end_year.value:
            print("The end year must be great than the start year.")
            return
        if start_month.value > end_month.value:
            print("The end month must be great than the start month.")
            return
        if start_year.value == end_year.value:
            add_progress_bar = False
        else:
            add_progress_bar = True

        start_date = str(start_month.value).zfill(2) + "-01"
        end_date = str(end_month.value).zfill(2) + "-30"

        with output:
            print("Computing... Please wait...")

        nd_bands = None
        if (first_band.value is not None) and (second_band.value is not None):
            nd_bands = [first_band.value, second_band.value]

        temp_output = widgets.Output()

        if m is not None:
            out_dir = get_temp_dir()
            out_gif = os.path.join(out_dir, "timelapse_" + random_string(3) + ".gif")

            with temp_output:
                temp_output.outputs = ()
                m.add_landsat_ts_gif(
                    roi=m.user_roi,
                    label=title.value,
                    start_year=start_year.value,
                    end_year=end_year.value,
                    start_date=start_date,
                    end_date=end_date,
                    bands=bands.value.split("/"),
                    font_color=font_color.value,
                    frames_per_second=speed.value,
                    font_size=font_size.value,
                    add_progress_bar=add_progress_bar,
                    progress_bar_color=progress_bar_color.value,
                    out_gif=out_gif,
                    apply_fmask=cloud.value,
                    nd_bands=nd_bands,
                    nd_threshold=nd_threshold.value,
                    nd_palette=["black", nd_color.value],
                )
                if m.user_roi is not None:
                    m.centerObject(m.user_roi)

            with output:
                print("The timelapse has been added to the map.")
                link = create_download_link(
                    out_gif,
                    title="Click here to download: ",
                )
                display(link)
                if nd_bands is not None:
                    link_nd = create_download_link(
                        out_gif.replace(".gif", "_nd.gif"),
                        title="Click here to download: ",
                    )
                    display(link_nd)

    create_gif.on_click(submit_clicked)

    reset_btn = widgets.Button(
        description="Reset",
        button_style="primary",
        style=style,
        layout=widgets.Layout(padding="0px", width=button_width),
    )

    def reset_btn_click(change):
        output.outputs = ()

    reset_btn.on_click(reset_btn_click)

    close_btn = widgets.Button(
        description="Close",
        button_style="primary",
        style=style,
        layout=widgets.Layout(padding="0px", width=button_width),
    )

    def close_click(change):
        if m is not None:
            m.toolbar_reset()
            if m.tool_control is not None and m.tool_control in m.controls:
                m.remove_control(m.tool_control)
                m.tool_control = None
        toolbar_widget.close()

    close_btn.on_click(close_click)

    output = widgets.Output(layout=widgets.Layout(width=widget_width, padding=padding))

    toolbar_widget = widgets.VBox()
    toolbar_widget.children = [toolbar_button]
    toolbar_header = widgets.HBox()
    toolbar_header.children = [close_button, toolbar_button]
    toolbar_footer = widgets.VBox()
    toolbar_footer.children = [
        collection,
        widgets.HBox([title, bands]),
        widgets.HBox([speed, speed_label, progress_bar_color]),
        widgets.HBox([start_year, start_year_label, end_year, end_year_label]),
        widgets.HBox([start_month, start_month_label, end_month, end_month_label]),
        widgets.HBox([font_size, font_size_label, font_color]),
        cloud,
        nd_indices,
        widgets.HBox([first_band, second_band]),
        widgets.HBox([nd_threshold, nd_threshold_label, nd_color]),
        widgets.HBox([create_gif, reset_btn, close_btn]),
        output,
    ]

    toolbar_event = ipyevents.Event(
        source=toolbar_widget, watched_events=["mouseenter", "mouseleave"]
    )

    def handle_toolbar_event(event):
        if event["type"] == "mouseenter":
            toolbar_widget.children = [toolbar_header, toolbar_footer]
        elif event["type"] == "mouseleave":
            if not toolbar_button.value:
                toolbar_widget.children = [toolbar_button]
                toolbar_button.value = False
                close_button.value = False

    toolbar_event.on_dom_event(handle_toolbar_event)

    def toolbar_btn_click(change):
        if change["new"]:
            close_button.value = False
            toolbar_widget.children = [toolbar_header, toolbar_footer]
        else:
            if not close_button.value:
                toolbar_widget.children = [toolbar_button]

    toolbar_button.observe(toolbar_btn_click, "value")

    def close_btn_click(change):
        if change["new"]:
            toolbar_button.value = False
            if m is not None:
                if m.tool_control is not None and m.tool_control in m.controls:
                    m.remove_control(m.tool_control)
                    m.tool_control = None
                m.toolbar_reset()
            toolbar_widget.close()

    close_button.observe(close_btn_click, "value")

    toolbar_button.value = True
    if m is not None:
        toolbar_control = ipyleaflet.WidgetControl(
            widget=toolbar_widget, position="topright"
        )

        if toolbar_control not in m.controls:
            m.add_control(toolbar_control)
            m.tool_control = toolbar_control
    else:
        return toolbar_widget


def time_slider(m=None):
    """Creates a time slider for visualizing any ee.ImageCollection.

    Args:
        m (geemap.Map, optional): A geemap Map instance. Defaults to None.

    Returns:
        ipywidgets: The interactive GUI.
    """
    import matplotlib as mpl
    import matplotlib.pyplot as plt

    widget_width = "350px"
    padding = "0px 0px 0px 5px"  # upper, right, bottom, left
    style = {"description_width": "initial"}

    toolbar_button = widgets.ToggleButton(
        value=False,
        tooltip="Toolbar",
        icon="fast-forward",
        layout=widgets.Layout(width="28px", height="28px", padding="0px 0px 0px 4px"),
    )

    close_button = widgets.ToggleButton(
        value=False,
        tooltip="Close the tool",
        icon="times",
        button_style="primary",
        layout=widgets.Layout(height="28px", width="28px", padding="0px 0px 0px 4px"),
    )

    col_options_dict = {
        "Landsat TM-ETM-OLI Surface Reflectance": {
            "min": 0,
            "max": 4000,
            "bands": ["NIR", "Red", "Green"],
            "start_year": 1984,
            "end_year": 2021,
            "bandnames": ["Blue", "Green", "Red", "NIR", "SWIR1", "SWIR2", "pixel_qa"],
        },
        "MOD13A2.006 Terra Vegetation Indices": {
            "min": 0,
            "max": 9000,
            "start_year": 2000,
            "end_year": 2021,
            "palette": [
                "FFFFFF",
                "CE7E45",
                "DF923D",
                "F1B555",
                "FCD163",
                "99B718",
                "74A901",
                "66A000",
                "529400",
                "3E8601",
                "207401",
                "056201",
                "004C00",
                "023B01",
                "012E01",
                "011D01",
                "011301",
            ],
        },
        "Sentinel-2 Surface Relectance": {
            "min": 0,
            "max": 4000,
            "bands": ["NIR", "Red", "Green"],
            "start_year": 2015,
            "end_year": 2021,
            "bandnames": [
                "Blue",
                "Green",
                "Red",
                "Red Edge 1",
                "Red Edge 2",
                "Red Edge 3",
                "NIR",
                "Red Edge 4",
                "SWIR1",
                "SWIR2",
                "QA60",
            ],
        },
        "USDA NAIP Imagery": {
            "min": 0,
            "max": 255,
            "bands": ["R", "G", "B"],
            "start_year": 2003,
            "end_year": 2021,
            "bandnames": ["R", "G", "B", "N"],
        },
    }

    col_options = list(col_options_dict.keys())

    if m is not None:
        col_options += m.ee_raster_layer_names

    collection = widgets.Dropdown(
        options=col_options,
        value=col_options[0],
        description="Time series:",
        layout=widgets.Layout(width=widget_width, padding=padding),
        style=style,
    )

    region = widgets.Dropdown(
        options=["User-drawn ROI"] + m.ee_vector_layer_names,
        value="User-drawn ROI",
        description="Region:",
        layout=widgets.Layout(width=widget_width, padding=padding),
        style=style,
    )

    dropdown_width = "97px"
    landsat_bands = ["Blue", "Green", "Red", "NIR", "SWIR1", "SWIR2", "pixel_qa"]
    band1_dropdown = widgets.Dropdown(
        options=landsat_bands,
        value="NIR",
        layout=widgets.Layout(width=dropdown_width),
    )
    band2_dropdown = widgets.Dropdown(
        options=landsat_bands,
        value="Red",
        layout=widgets.Layout(width=dropdown_width),
    )
    band3_dropdown = widgets.Dropdown(
        options=landsat_bands,
        value="Green",
        layout=widgets.Layout(width=dropdown_width),
    )

    bands_label = widgets.Label("Bands:", layout=widgets.Layout(padding=padding))
    bands_hbox = widgets.HBox(
        [bands_label, band1_dropdown, band2_dropdown, band3_dropdown]
    )

    vis = widgets.Text(
        value="",
        description="Vis min value:",
        placeholder="{'min': 0, 'max': 1, 'palette': ['red', 'blue']}",
        style=style,
        layout=widgets.Layout(width=widget_width, padding=padding),
    )

    vis_min = widgets.Text(
        value="0",
        description="Vis min value:",
        style=style,
        layout=widgets.Layout(width="172px", padding=padding),
    )

    vis_max = widgets.Text(
        value="4000",
        description="Vis max value:",
        style=style,
        layout=widgets.Layout(width="172px", padding=padding),
    )

    opacity = widgets.FloatSlider(
        value=1,
        min=0,
        max=1,
        step=0.01,
        description="Opacity:",
        continuous_update=True,
        readout=False,
        readout_format=".2f",
        layout=widgets.Layout(width="130px", padding=padding),
        style={"description_width": "50px"},
    )

    opacity_label = widgets.Label(
        "1", layout=widgets.Layout(width="40px", padding=padding)
    )
    jslink_slider_label(opacity, opacity_label)

    gamma = widgets.FloatSlider(
        value=1,
        min=0.1,
        max=10,
        step=0.01,
        description="Gamma:",
        continuous_update=True,
        readout=False,
        readout_format=".2f",
        layout=widgets.Layout(width="123px", padding=padding),
        style={"description_width": "50px"},
    )

    gamma_label = widgets.Label(
        "1", layout=widgets.Layout(width="40px", padding=padding)
    )
    jslink_slider_label(gamma, gamma_label)

    color_picker = widgets.ColorPicker(
        concise=False,
        value="#000000",
        layout=widgets.Layout(width="97px"),
        style={"description_width": "initial"},
    )

    add_color = widgets.Button(
        icon="plus",
        tooltip="Add a hex color string to the palette",
        layout=widgets.Layout(width="32px"),
    )

    del_color = widgets.Button(
        icon="minus",
        tooltip="Remove a hex color string from the palette",
        layout=widgets.Layout(width="32px"),
    )

    reset_color = widgets.Button(
        icon="eraser",
        tooltip="Remove all color strings from the palette",
        layout=widgets.Layout(width="34px"),
    )

    classes = widgets.Dropdown(
        options=["Any"] + [str(i) for i in range(3, 13)],
        description="Classes:",
        layout=widgets.Layout(width="150px", padding=padding),
        style={"description_width": "initial"},
    )

    colormap = widgets.Dropdown(
        options=plt.colormaps(),
        value=None,
        description="Colormap:",
        layout=widgets.Layout(width="195px", padding=padding),
        style={"description_width": "initial"},
    )

    def classes_changed(change):
        if change["new"]:
            selected = change["owner"].value
            if colormap.value is not None:
                n_class = None
                if selected != "Any":
                    n_class = int(classes.value)

                colors = plt.cm.get_cmap(colormap.value, n_class)
                cmap_colors = [
                    mpl.colors.rgb2hex(colors(i))[1:] for i in range(colors.N)
                ]

                _, ax = plt.subplots(figsize=(6, 0.4))
                cmap = mpl.colors.LinearSegmentedColormap.from_list(
                    "custom", to_hex_colors(cmap_colors), N=256
                )

                vmin = 0
                vmax = 1
                try:
                    if vis_min.value != "":
                        vmin = float(vis_min.value)
                    if vis_max.value != "":
                        vmax = float(vis_max.value)
                except Exception as _:
                    pass

                norm = mpl.colors.Normalize(vmin=vmin, vmax=vmax)
                mpl.colorbar.ColorbarBase(
                    ax, norm=norm, cmap=cmap, orientation="horizontal"
                )

                palette.value = ", ".join([color for color in cmap_colors])

                if m._colorbar_widget is None:
                    m._colorbar_widget = widgets.Output(
                        layout=widgets.Layout(height="60px")
                    )

                if (not hasattr(m, "_colorbar_ctrl")) or (m._colorbar_ctrl is None):
                    m._colorbar_ctrl = ipyleaflet.WidgetControl(
                        widget=m._colorbar_widget, position="bottomright"
                    )
                    m.add_control(m._colorbar_ctrl)

                colorbar_output = m._colorbar_widget
                with colorbar_output:
                    colorbar_output.outputs = ()
                    plt.show()

    classes.observe(classes_changed, "value")

    palette = widgets.Text(
        value="",
        placeholder="",
        description="Palette:",
        tooltip="Enter a list of hex color code (RRGGBB)",
        layout=widgets.Layout(width="137px", padding=padding),
        style={"description_width": "initial"},
    )

    def add_color_clicked(b):
        if color_picker.value is not None:
            if len(palette.value) == 0:
                palette.value = color_picker.value[1:]
            else:
                palette.value += ", " + color_picker.value[1:]

    def del_color_clicked(b):
        if "," in palette.value:
            items = [item.strip() for item in palette.value.split(",")]
            palette.value = ", ".join(items[:-1])
        else:
            palette.value = ""

    def reset_color_clicked(b):
        palette.value = ""

    add_color.on_click(add_color_clicked)
    del_color.on_click(del_color_clicked)
    reset_color.on_click(reset_color_clicked)

    def colormap_changed(change):
        if change["new"]:
            n_class = None
            if classes.value != "Any":
                n_class = int(classes.value)

            colors = plt.cm.get_cmap(colormap.value, n_class)
            cmap_colors = [mpl.colors.rgb2hex(colors(i))[1:] for i in range(colors.N)]

            _, ax = plt.subplots(figsize=(6, 0.4))
            cmap = mpl.colors.LinearSegmentedColormap.from_list(
                "custom", to_hex_colors(cmap_colors), N=256
            )

            vmin = 0
            vmax = 1
            try:
                if vis_min.value != "":
                    vmin = float(vis_min.value)
                if vis_max.value != "":
                    vmax = float(vis_max.value)
            except Exception as _:
                pass

            norm = mpl.colors.Normalize(vmin=vmin, vmax=vmax)
            mpl.colorbar.ColorbarBase(
                ax, norm=norm, cmap=cmap, orientation="horizontal"
            )

            palette.value = ", ".join(cmap_colors)

            if m._colorbar_widget is None:
                m._colorbar_widget = widgets.Output(
                    layout=widgets.Layout(height="60px")
                )

            if hasattr(m, "_colorbar_ctrl") or (m._colorbar_ctrl is None):
                m._colorbar_ctrl = ipyleaflet.WidgetControl(
                    widget=m._colorbar_widget, position="bottomright"
                )
                m.add_control(m._colorbar_ctrl)

            colorbar_output = m._colorbar_widget
            with colorbar_output:
                colorbar_output.outputs = ()
                plt.show()

    colormap.observe(colormap_changed, "value")

    palette_vbox = widgets.VBox()

    labels = widgets.Text(
        value=", ".join([str(i) for i in range(1984, 2021)]),
        description="Labels:",
        style=style,
        layout=widgets.Layout(width="150px", padding=padding),
    )

    speed = widgets.FloatSlider(
        description="Speed (sec):",
        tooltip="Time interval in seconds",
        value=1,
        min=0.1,
        max=10,
        readout=False,
        style=style,
        layout=widgets.Layout(width="160px", padding=padding),
    )

    speed_label = widgets.Label(
        "1",
        layout=widgets.Layout(width="25px", padding=padding),
    )
    jslink_slider_label(speed, speed_label)

    prebuilt_options = widgets.VBox()

    cloud = widgets.Checkbox(
        value=True,
        description="Apply fmask (remove clouds, shadows, snow)",
        tooltip="Apply fmask (remove clouds, shadows, snow)",
        style=style,
    )

    current_year = get_current_year()

    start_year = widgets.IntSlider(
        description="Start Year:",
        value=1984,
        min=1984,
        max=current_year,
        readout=False,
        style=style,
        layout=widgets.Layout(width="138px", padding=padding),
    )

    def year_change(change):
        if change["new"]:
            if collection.value != "MOD13A2.006 Terra Vegetation Indices":
                labels.value = ", ".join(
                    str(i)
                    for i in range(int(start_year.value), int(end_year.value) + 1)
                )
            else:
                modis_labels = []
                for i in range(int(start_year.value), int(end_year.value) + 1):
                    for j in range(1, 13):
                        modis_labels.append(str(i) + "-" + str(j).zfill(2))
                labels.value = ", ".join(modis_labels)

    start_year.observe(year_change, "value")

    start_year_label = widgets.Label("1984")
    jslink_slider_label(start_year, start_year_label)

    end_year = widgets.IntSlider(
        description="End Year:",
        value=2020,
        min=1984,
        max=current_year,
        readout=False,
        style=style,
        layout=widgets.Layout(width="138px", padding=padding),
    )

    end_year.observe(year_change, "value")

    end_year_label = widgets.Label(str(current_year))
    jslink_slider_label(end_year, end_year_label)

    start_month = widgets.IntSlider(
        description="Start Month:",
        value=1,
        min=1,
        max=12,
        readout=False,
        style=style,
        layout=widgets.Layout(width="145px", padding=padding),
    )

    start_month_label = widgets.Label(
        "1",
        layout=widgets.Layout(width="20px", padding=padding),
    )
    jslink_slider_label(start_month, start_month_label)

    end_month = widgets.IntSlider(
        description="End Month:",
        value=12,
        min=1,
        max=12,
        readout=False,
        style=style,
        layout=widgets.Layout(width="155px", padding=padding),
    )

    end_month_label = widgets.Label("12")
    jslink_slider_label(end_month, end_month_label)

    prebuilt_options.children = [
        widgets.HBox([start_year, start_year_label, end_year, end_year_label]),
        widgets.HBox([start_month, start_month_label, end_month, end_month_label]),
        cloud,
    ]

    button_width = "113px"
    apply_btn = widgets.Button(
        description="Apply",
        button_style="primary",
        tooltip="Apply the settings to activate the time slider",
        style=style,
        layout=widgets.Layout(padding="0px", width=button_width),
    )

    def submit_clicked(b):
        output.outputs = ()
        with output:
            if start_year.value > end_year.value:
                print("The end year must be great than the start year.")
                return
            if start_month.value > end_month.value:
                print("The end month must be great than the start month.")
                return

        if m is not None:
            roi = None
            if region.value == "User-drawn ROI" and (m.user_roi is not None):
                roi = m.user_roi
            elif region.value == "User-drawn ROI" and (m.user_roi is None):
                with output:
                    print("Use the Drawing tool to create an ROI.")
                    return
            elif region.value in m.ee_layer_dict:
                roi = m.ee_layer_dict[region.value]["ee_object"]

            with output:
                print("Computing... Please wait...")

            layer_labels = None
            vis_params = {}

            try:
                if vis_min.value != "":
                    vis_params["min"] = float(vis_min.value)

                if vis_max.value != "":
                    vis_params["max"] = float(vis_max.value)

                vis_params["opacity"] = float(opacity.value)

                if len(bands_hbox.children) > 0 and (
                    band1_dropdown.value
                    and band2_dropdown.value
                    and band3_dropdown.value
                ):
                    vis_params["bands"] = [
                        band1_dropdown.value,
                        band2_dropdown.value,
                        band3_dropdown.value,
                    ]
                    vis_params["gamma"] = float(gamma.value)

                if len(palette_vbox.children) > 0:
                    if "," in palette.value:
                        vis_params["palette"] = [
                            i.strip() for i in palette.value.split(",")
                        ]
                    elif len(palette.value) > 0:
                        vis_params["palette"] = palette.value.strip()

            except Exception as _:
                with output:
                    print("The vis parmas are invalid.")
                    return

            if labels.value != "" and "," in labels.value:
                try:
                    layer_labels = [i.strip() for i in labels.value.split(",")]
                except Exception as e:
                    raise ValueError(e)

            if collection.value in m.ee_raster_layer_names:
                layer = m.ee_layer_dict[collection.value]
                ee_object = layer["ee_object"]
            elif collection.value in col_options_dict:
                start_date = str(start_month.value).zfill(2) + "-01"
                end_date = str(end_month.value).zfill(2) + "-30"

                if collection.value == "Landsat TM-ETM-OLI Surface Reflectance":
                    ee_object = landsat_timeseries(
                        roi,
                        int(start_year.value),
                        int(end_year.value),
                        start_date,
                        end_date,
                        cloud.value,
                    )
                elif collection.value == "MOD13A2.006 Terra Vegetation Indices":
                    ee_object = modis_timeseries(
                        roi=roi,
                        start_year=int(start_year.value),
                        end_year=int(end_year.value),
                        start_date=start_date,
                        end_date=end_date,
                    )

                elif collection.value == "Sentinel-2 Surface Relectance":
                    ee_object = sentinel2_timeseries(
                        roi,
                        int(start_year.value),
                        int(end_year.value),
                        start_date,
                        end_date,
                        cloud.value,
                    )
                elif collection.value == "USDA NAIP Imagery":
                    if int(start_year.value) < 2009 and (
                        band1_dropdown.value == "N"
                        or band2_dropdown.value == "N"
                        or band3_dropdown.value == "N"
                    ):
                        with output:
                            output.outputs = ()
                            print("4-band NAIP imagery not available before 2009.")
                            return

                    ee_object = naip_timeseries(roi, start_year.value, end_year.value)

            m.add_time_slider(
                ee_object,
                region=roi,
                vis_params=vis_params,
                labels=layer_labels,
                time_interval=speed.value,
            )

            output.outputs = ()

            if hasattr(m, "_colorbar_ctrl") and (m._colorbar_ctrl is not None):
                m.remove_control(m._colorbar_ctrl)
                m._colorbar_ctrl = None

    apply_btn.on_click(submit_clicked)

    reset_btn = widgets.Button(
        description="Reset",
        button_style="primary",
        style=style,
        layout=widgets.Layout(padding="0px", width=button_width),
    )

    def reset_btn_click(change):
        output.outputs = ()
        collection.value = col_options[0]
        region.value = "User-drawn ROI"
        vis.value = ""
        labels.value = "1, 2, 3"
        speed.value = 1

        if hasattr(m, "_colorbar_ctrl") and (m._colorbar_ctrl is not None):
            m.remove_control(m._colorbar_ctrl)
            m._colorbar_ctrl = None

    reset_btn.on_click(reset_btn_click)

    close_btn = widgets.Button(
        description="Close",
        button_style="primary",
        style=style,
        layout=widgets.Layout(padding="0px", width=button_width),
    )

    def close_click(change):
        if m is not None:
            m.toolbar_reset()
            if m.tool_control is not None and m.tool_control in m.controls:
                m.remove_control(m.tool_control)
                m.tool_control = None

            if hasattr(m, "_colorbar_ctrl") and (m._colorbar_ctrl is not None):
                m.remove_control(m._colorbar_ctrl)
                m._colorbar_ctrl = None
        toolbar_widget.close()

    close_btn.on_click(close_click)

    def collection_changed(change):
        if change["new"]:
            selected = change["owner"].value
            if selected in m.ee_layer_dict:
                prebuilt_options.children = []
                labels.value = ""
                region.value = None

                ee_object = m.ee_layer_dict[selected]["ee_object"]
                vis_params = m.ee_layer_dict[selected]["vis_params"]
                if isinstance(ee_object, ee.Image):
                    palette_vbox.children = [
                        widgets.HBox([classes, colormap]),
                        widgets.HBox(
                            [palette, color_picker, add_color, del_color, reset_color]
                        ),
                    ]
                    bands_hbox.children = []

                elif isinstance(ee_object, ee.ImageCollection):
                    first = ee.Image(ee_object.first())
                    band_names = first.bandNames().getInfo()
                    band_count = len(band_names)

                    if band_count > 2:
                        band1_dropdown.options = band_names
                        band2_dropdown.options = band_names
                        band3_dropdown.options = band_names

                        band1_dropdown.value = band_names[2]
                        band2_dropdown.value = band_names[1]
                        band3_dropdown.value = band_names[0]

                        palette_vbox.children = []
                        bands_hbox.children = [
                            bands_label,
                            band1_dropdown,
                            band2_dropdown,
                            band3_dropdown,
                        ]

                    else:
                        palette_vbox.children = [
                            widgets.HBox([classes, colormap]),
                            widgets.HBox(
                                [
                                    palette,
                                    color_picker,
                                    add_color,
                                    del_color,
                                    reset_color,
                                ]
                            ),
                        ]
                        bands_hbox.children = []

                if "min" in vis_params:
                    vis_min.value = str(vis_params["min"])
                if "max" in vis_params:
                    vis_max.value = str(vis_params["max"])
                if "opacity" in vis_params:
                    opacity.value = str(vis_params["opacity"])
                if "gamma" in vis_params:
                    if isinstance(vis_params["gamma"], list):
                        gamma.value = str(vis_params["gamma"][0])
                    else:
                        gamma.value = str(vis_params["gamma"])
                if "palette" in vis_params:
                    palette.value = ", ".join(vis_params["palette"])

            else:
                prebuilt_options.children = [
                    widgets.HBox(
                        [start_year, start_year_label, end_year, end_year_label]
                    ),
                    widgets.HBox(
                        [start_month, start_month_label, end_month, end_month_label]
                    ),
                    cloud,
                ]

                if selected == "MOD13A2.006 Terra Vegetation Indices":
                    palette_vbox.children = [
                        widgets.HBox([classes, colormap]),
                        widgets.HBox(
                            [
                                palette,
                                color_picker,
                                add_color,
                                del_color,
                                reset_color,
                            ]
                        ),
                    ]
                    bands_hbox.children = []

                    palette.value = ", ".join(col_options_dict[selected]["palette"])
                    modis_labels = []
                    for i in range(int(start_year.value), int(end_year.value) + 1):
                        for j in range(1, 13):
                            modis_labels.append(str(i) + "-" + str(j).zfill(2))
                    labels.value = ", ".join(modis_labels)

                else:
                    bands_hbox.children = [
                        bands_label,
                        band1_dropdown,
                        band2_dropdown,
                        band3_dropdown,
                    ]

                    bandnames = col_options_dict[selected]["bandnames"]
                    band1_dropdown.options = bandnames
                    band2_dropdown.options = bandnames
                    band3_dropdown.options = bandnames

                if (
                    selected == "Landsat TM-ETM-OLI Surface Reflectance"
                    or selected == "Sentinel-2 Surface Relectance"
                ):
                    band1_dropdown.value = bandnames[2]
                    band2_dropdown.value = bandnames[1]
                    band3_dropdown.value = bandnames[0]
                    palette_vbox.children = []
                elif selected == "USDA NAIP Imagery":
                    band1_dropdown.value = bandnames[0]
                    band2_dropdown.value = bandnames[1]
                    band3_dropdown.value = bandnames[2]
                    palette_vbox.children = []

                labels.value = ", ".join(
                    str(i)
                    for i in range(int(start_year.value), int(end_year.value) + 1)
                )

                start_year.min = col_options_dict[selected]["start_year"]
                start_year.max = col_options_dict[selected]["end_year"]
                start_year.value = start_year.min
                end_year.min = col_options_dict[selected]["start_year"]
                end_year.max = col_options_dict[selected]["end_year"]
                end_year.value = end_year.max
                vis_min.value = str(col_options_dict[selected]["min"])
                vis_max.value = str(col_options_dict[selected]["max"])

                if selected == "MOD13A2.006 Terra Vegetation Indices":
                    start_year.value = "2001"
                    end_year.value = "2020"
                elif selected == "USDA NAIP Imagery":
                    start_year.value = "2009"
                    end_year.value = "2019"

    collection.observe(collection_changed, "value")

    output = widgets.Output(layout=widgets.Layout(width=widget_width, padding=padding))

    toolbar_widget = widgets.VBox()
    toolbar_widget.children = [toolbar_button]
    toolbar_header = widgets.HBox()
    toolbar_header.children = [close_button, toolbar_button]
    toolbar_footer = widgets.VBox()
    toolbar_footer.children = [
        collection,
        region,
        bands_hbox,
        widgets.HBox([vis_min, vis_max]),
        widgets.HBox([opacity, opacity_label, gamma, gamma_label]),
        palette_vbox,
        widgets.HBox([labels, speed, speed_label]),
        prebuilt_options,
        widgets.HBox([apply_btn, reset_btn, close_btn]),
        output,
    ]

    toolbar_event = ipyevents.Event(
        source=toolbar_widget, watched_events=["mouseenter", "mouseleave"]
    )

    def handle_toolbar_event(event):
        if event["type"] == "mouseenter":
            toolbar_widget.children = [toolbar_header, toolbar_footer]
        elif event["type"] == "mouseleave":
            if not toolbar_button.value:
                toolbar_widget.children = [toolbar_button]
                toolbar_button.value = False
                close_button.value = False

    toolbar_event.on_dom_event(handle_toolbar_event)

    def toolbar_btn_click(change):
        if change["new"]:
            close_button.value = False
            toolbar_widget.children = [toolbar_header, toolbar_footer]
        else:
            if not close_button.value:
                toolbar_widget.children = [toolbar_button]

    toolbar_button.observe(toolbar_btn_click, "value")

    def close_btn_click(change):
        if change["new"]:
            toolbar_button.value = False
            if m is not None:
                if m.tool_control is not None and m.tool_control in m.controls:
                    m.remove_control(m.tool_control)
                    m.tool_control = None
                m.toolbar_reset()
            toolbar_widget.close()

            if hasattr(m, "_colorbar_ctrl") and (m._colorbar_ctrl is not None):
                m.remove_control(m._colorbar_ctrl)
                m._colorbar_ctrl = None

    close_button.observe(close_btn_click, "value")

    toolbar_button.value = True
    if m is not None:
        toolbar_control = ipyleaflet.WidgetControl(
            widget=toolbar_widget, position="topright"
        )

        if toolbar_control not in m.controls:
            m.add_control(toolbar_control)
            m.tool_control = toolbar_control
    else:
        return toolbar_widget


def plot_transect(m=None):
    from bqplot import pyplot as plt

    widget_width = "250px"
    padding = "0px 0px 0px 5px"  # upper, right, bottom, left

    toolbar_button = widgets.ToggleButton(
        value=False,
        tooltip="Show or hide the toolbar",
        icon="line-chart",
        layout=widgets.Layout(width="28px", height="28px", padding="0px 0px 0px 4px"),
    )

    close_button = widgets.ToggleButton(
        value=False,
        tooltip="Close the tool",
        icon="times",
        button_style="primary",
        layout=widgets.Layout(height="28px", width="28px", padding="0px 0px 0px 4px"),
    )

    layer = widgets.Dropdown(
        options=["Option 1", "Option 2", "Option 3"],
        value=None,
        description="Image:",
        layout=widgets.Layout(width=widget_width, padding=padding),
        style={"description_width": "initial"},
    )

    band = widgets.Dropdown(
        options=["Option 1", "Option 2", "Option 3"],
        value=None,
        description="Band:",
        layout=widgets.Layout(width=widget_width, padding=padding),
        style={"description_width": "initial"},
    )

    reducer = widgets.Dropdown(
        options=["mean", "median", "min", "max", "mode", "sum", "stdDev", "variance"],
        value="mean",
        description="Stats:",
        layout=widgets.Layout(width="120px", padding=padding),
        style={"description_width": "initial"},
    )

    segments = widgets.IntText(
        value="100",
        description="Segments:",
        placeholder="Number of segments",
        style={"description_width": "initial"},
        layout=widgets.Layout(width="126px", padding=padding),
    )

    dist_interval = widgets.Text(
        value="",
        description="Distance interval (m):",
        placeholder="Optional",
        style={"description_width": "initial"},
        layout=widgets.Layout(width=widget_width, padding=padding),
    )

    title = widgets.Text(
        value="",
        description="Plot title:",
        placeholder="Plot title",
        style={"description_width": "initial"},
        layout=widgets.Layout(width=widget_width, padding=padding),
    )

    xlabel = widgets.Text(
        value="",
        description="xlabel:",
        placeholder="x-axis",
        style={"description_width": "initial"},
        layout=widgets.Layout(width="123px", padding=padding),
    )

    ylabel = widgets.Text(
        value="",
        description="ylabel:",
        placeholder="y-axis",
        style={"description_width": "initial"},
        layout=widgets.Layout(width="123px", padding=padding),
    )

    buttons = widgets.ToggleButtons(
        value=None,
        options=["Plot", "Reset", "Close"],
        tooltips=["Plot transect", "Reset", "Close"],
        button_style="primary",
    )
    buttons.style.button_width = "80px"

    output = widgets.Output(
        layout=widgets.Layout(max_width="500px", max_height="265px", padding=padding)
    )

    toolbar_widget = widgets.VBox()
    toolbar_widget.children = [toolbar_button]
    toolbar_header = widgets.HBox()
    toolbar_header.children = [close_button, toolbar_button]
    toolbar_footer = widgets.VBox()
    toolbar_footer.children = [
        layer,
        band,
        widgets.HBox([reducer, segments]),
        dist_interval,
        title,
        widgets.HBox([xlabel, ylabel]),
        buttons,
    ]

    toolbar_event = ipyevents.Event(
        source=toolbar_widget, watched_events=["mouseenter", "mouseleave"]
    )

    if m is not None:
        layer.options = m.ee_raster_layer_names
        layer.value = layer.options[0]
        if len(layer.options) > 0:
            image = m.ee_layer_dict[layer.value]["ee_object"]
            if isinstance(image, ee.ImageCollection):
                image = image.toBands()
            band.options = image.bandNames().getInfo()

        transect_control = ipyleaflet.WidgetControl(
            widget=output, position="bottomright"
        )
        m.add_control(transect_control)
        m.transect_control = transect_control

    def layer_changed(change):
        if change["new"]:
            if m is not None:
                image = m.ee_layer_dict[layer.value]["ee_object"]
                if isinstance(image, ee.ImageCollection):
                    image = image.toBands()
                band.options = image.bandNames().getInfo()
                band.value = band.options[0]

    layer.observe(layer_changed, "value")

    def handle_toolbar_event(event):
        if event["type"] == "mouseenter":
            toolbar_widget.children = [toolbar_header, toolbar_footer]
        elif event["type"] == "mouseleave":
            if not toolbar_button.value:
                toolbar_widget.children = [toolbar_button]
                toolbar_button.value = False
                close_button.value = False

    toolbar_event.on_dom_event(handle_toolbar_event)

    def toolbar_btn_click(change):
        if change["new"]:
            close_button.value = False
            toolbar_widget.children = [toolbar_header, toolbar_footer]
        else:
            if not close_button.value:
                toolbar_widget.children = [toolbar_button]

    toolbar_button.observe(toolbar_btn_click, "value")

    def close_btn_click(change):
        if change["new"]:
            toolbar_button.value = False
            if m is not None:
                m.toolbar_reset()
                if m.tool_control is not None and m.tool_control in m.controls:
                    m.remove_control(m.tool_control)
                    m.tool_control = None
                if m.transect_control is not None and m.transect_control in m.controls:
                    m.remove_control(m.transect_control)
                    m.transect_control = None
            toolbar_widget.close()

    close_button.observe(close_btn_click, "value")

    def button_clicked(change):
        if change["new"] == "Plot":
            with output:
                output.outputs = ()
                if m is not None:
                    if m.user_roi is not None:
                        line = m.user_roi
                        geom_type = line.type().getInfo()
                        if geom_type != "LineString":
                            print("Use drawing tool to draw a line")
                        else:
                            image = m.ee_layer_dict[layer.value]["ee_object"]
                            if isinstance(image, ee.ImageCollection):
                                image = image.toBands()
                            image = image.select([band.value])
                            if dist_interval.value == "":
                                dist = None
                            else:
                                dist = float(dist_interval.value)

                            print("Computing ...")
                            df = extract_transect(
                                image,
                                line,
                                reducer.value,
                                int(segments.value),
                                dist,
                                to_pandas=True,
                            )
                            output.outputs = ()
                            fig = plt.figure(title=title.value)
                            fig.layout.width = output.layout.max_width
                            fig.layout.height = output.layout.max_height
                            plt.plot(df["distance"], df[reducer.value])
                            plt.xlabel(xlabel.value)
                            plt.ylabel(ylabel.value)
                            plt.show()
                    else:
                        print("Use drawing tool to draw a line")
        elif change["new"] == "Reset":
            output.outputs = ()
        elif change["new"] == "Close":
            if m is not None:
                m.toolbar_reset()
                if m.tool_control is not None and m.tool_control in m.controls:
                    m.remove_control(m.tool_control)
                    m.tool_control = None
                if m.transect_control is not None and m.transect_control in m.controls:
                    m.remove_control(m.transect_control)
                    m.transect_control = None
            toolbar_widget.close()

        buttons.value = None

    buttons.observe(button_clicked, "value")

    toolbar_button.value = True
    if m is not None:
        toolbar_control = ipyleaflet.WidgetControl(
            widget=toolbar_widget, position="topright"
        )

        if toolbar_control not in m.controls:
            m.add_control(toolbar_control)
            m.tool_control = toolbar_control
    else:
        return toolbar_widget


def sankee_gui(m=None):
    import sankee

    widget_width = "250px"
    padding = "0px 0px 0px 5px"  # upper, right, bottom, left

    toolbar_button = widgets.ToggleButton(
        value=False,
        tooltip="Toolbar",
        icon="random",
        layout=widgets.Layout(width="28px", height="28px", padding="0px 0px 0px 4px"),
    )

    close_button = widgets.ToggleButton(
        value=False,
        tooltip="Close the tool",
        icon="times",
        button_style="primary",
        layout=widgets.Layout(height="28px", width="28px", padding="0px 0px 0px 4px"),
    )

    region = widgets.Dropdown(
        options=["User-drawn ROI"],
        value="User-drawn ROI",
        description="Region:",
        layout=widgets.Layout(width=widget_width, padding=padding),
        style={"description_width": "initial"},
    )

    def region_changed(change):
        if change["new"] == "Las Vegas":
            if m is not None:
                las_vegas = ee.Geometry.Polygon(
                    [
                        [
                            [-115.01184401606046, 36.24170785506492],
                            [-114.98849806879484, 36.29928186470082],
                            [-115.25628981684171, 36.35238941394592],
                            [-115.34692702387296, 36.310348922031565],
                            [-115.37988600824796, 36.160811202271944],
                            [-115.30298171137296, 36.03653336474891],
                            [-115.25628981684171, 36.05207884201088],
                            [-115.26590285395109, 36.226199908103695],
                            [-115.19174513910734, 36.25499793268206],
                        ]
                    ]
                )
                m.addLayer(las_vegas, {}, "Las Vegas")
                m.centerObject(las_vegas, 10)

    region.observe(region_changed, "value")

    sankee_datasets = [
        sankee.datasets.NLCD,
        sankee.datasets.MODIS_LC_TYPE1,
        sankee.datasets.CGLS_LC100,
        sankee.datasets.LCMS_LU,
        sankee.datasets.LCMS_LC,
    ]
    dataset_options = {dataset.name: dataset for dataset in sankee_datasets}
    default_dataset = sankee_datasets[0]

    dataset = widgets.Dropdown(
        options=dataset_options.keys(),
        value=default_dataset.name,
        description="Dataset:",
        layout=widgets.Layout(width=widget_width, padding=padding),
        style={"description_width": "initial"},
    )

    before = widgets.Dropdown(
        options=default_dataset.years,
        value=default_dataset.years[0],
        description="Before:",
        layout=widgets.Layout(width="123px", padding=padding),
        style={"description_width": "initial"},
    )

    after = widgets.Dropdown(
        options=default_dataset.years,
        value=default_dataset.years[-1],
        description="After:",
        layout=widgets.Layout(width="123px", padding=padding),
        style={"description_width": "initial"},
    )

    def dataset_changed(change):
        selected = dataset_options[change["new"]]
        before.options = selected.years
        after.options = selected.years
        before.value = selected.years[0]
        after.value = selected.years[-1]

    dataset.observe(dataset_changed, "value")

    samples = widgets.IntText(
        value=1000,
        description="Samples:",
        placeholder="The number of samples points to randomly generate for characterizing all images",
        style={"description_width": "initial"},
        layout=widgets.Layout(width="133px", padding=padding),
    )

    classes = widgets.IntText(
        value=6,
        description="Classes:",
        style={"description_width": "initial"},
        layout=widgets.Layout(width="113px", padding=padding),
    )

    title = widgets.Text(
        value="Land Cover Change",
        description="Title:",
        style={"description_width": "initial"},
        layout=widgets.Layout(width=widget_width, padding=padding),
    )

    buttons = widgets.ToggleButtons(
        value=None,
        options=["Apply", "Reset", "Close"],
        tooltips=["Apply", "Reset", "Close"],
        button_style="primary",
    )
    buttons.style.button_width = "80px"

    output = widgets.Output(layout=widgets.Layout(padding=padding))

    toolbar_widget = widgets.VBox()
    toolbar_widget.children = [toolbar_button]
    toolbar_header = widgets.HBox()
    toolbar_header.children = [close_button, toolbar_button]
    toolbar_footer = widgets.VBox()
    toolbar_footer.children = [
        region,
        dataset,
        widgets.HBox([before, after]),
        widgets.HBox([samples, classes]),
        title,
        buttons,
        output,
    ]

    toolbar_event = ipyevents.Event(
        source=toolbar_widget, watched_events=["mouseenter", "mouseleave"]
    )

    if m is not None:
        if "Las Vegas" not in m.ee_vector_layer_names:
            region.options = ["User-drawn ROI", "Las Vegas"] + m.ee_vector_layer_names
        else:
            region.options = ["User-drawn ROI"] + m.ee_vector_layer_names

        plot_close_btn = widgets.Button(
            tooltip="Close the plot",
            icon="times",
            layout=widgets.Layout(
                height="28px", width="28px", padding="0px 0px 0px 0px"
            ),
        )

        def plot_close_btn_clicked(b):
            plot_widget.children = []

        plot_close_btn.on_click(plot_close_btn_clicked)

        plot_reset_btn = widgets.Button(
            tooltip="Reset the plot",
            icon="home",
            layout=widgets.Layout(
                height="28px", width="28px", padding="0px 0px 0px 0px"
            ),
        )

        def plot_reset_btn_clicked(b):
            m.sankee_plot.update_layout(
                width=600,
                height=250,
                margin=dict(l=10, r=10, b=10, t=50, pad=5),
            )
            with plot_output:
                plot_output.outputs = ()
                display(m.sankee_plot)

        plot_reset_btn.on_click(plot_reset_btn_clicked)

        plot_fullscreen_btn = widgets.Button(
            tooltip="Fullscreen the plot",
            icon="arrows-alt",
            layout=widgets.Layout(
                height="28px", width="28px", padding="0px 0px 0px 0px"
            ),
        )

        def plot_fullscreen_btn_clicked(b):
            m.sankee_plot.update_layout(
                width=1030,
                height=int(m.layout.height[:-2]) - 60,
                margin=dict(l=10, r=10, b=10, t=50, pad=5),
            )
            with plot_output:
                plot_output.outputs = ()
                display(m.sankee_plot)

        plot_fullscreen_btn.on_click(plot_fullscreen_btn_clicked)

        width_btn = widgets.Button(
            tooltip="Change plot width",
            icon="arrows-h",
            layout=widgets.Layout(
                height="28px", width="28px", padding="0px 0px 0px 0px"
            ),
        )

        def width_btn_clicked(b):
            m.sankee_plot.update_layout(
                width=1030,
                margin=dict(l=10, r=10, b=10, t=50, pad=5),
            )
            with plot_output:
                plot_output.outputs = ()
                display(m.sankee_plot)

        width_btn.on_click(width_btn_clicked)

        height_btn = widgets.Button(
            tooltip="Change plot height",
            icon="arrows-v",
            layout=widgets.Layout(
                height="28px", width="28px", padding="0px 0px 0px 0px"
            ),
        )

        def height_btn_clicked(b):
            m.sankee_plot.update_layout(
                height=int(m.layout.height[:-2]) - 60,
                margin=dict(l=10, r=10, b=10, t=50, pad=5),
            )
            with plot_output:
                plot_output.outputs = ()
                display(m.sankee_plot)

        height_btn.on_click(height_btn_clicked)

        width_slider = widgets.IntSlider(
            value=600,
            min=400,
            max=1030,
            step=10,
            description="",
            readout=False,
            continuous_update=False,
            layout=widgets.Layout(width="100px", padding=padding),
            style={"description_width": "initial"},
        )

        width_slider_label = widgets.Label(
            "600", layout=widgets.Layout(padding="0px 10px 0px 0px")
        )
        jslink_slider_label(width_slider, width_slider_label)

        def width_changed(change):
            if change["new"]:
                m.sankee_plot.update_layout(
                    width=width_slider.value,
                    margin=dict(l=10, r=10, b=10, t=50, pad=5),
                )
                with plot_output:
                    plot_output.outputs = ()
                    display(m.sankee_plot)

        width_slider.observe(width_changed, "value")

        height_slider = widgets.IntSlider(
            value=250,
            min=200,
            max=int(m.layout.height[:-2]) - 60,
            step=10,
            description="",
            readout=False,
            continuous_update=False,
            layout=widgets.Layout(width="100px", padding=padding),
            style={"description_width": "initial"},
        )

        height_slider_label = widgets.Label("250")
        jslink_slider_label(height_slider, height_slider_label)

        def height_changed(change):
            if change["new"]:
                m.sankee_plot.update_layout(
                    height=height_slider.value,
                    margin=dict(l=10, r=10, b=10, t=50, pad=5),
                )
                with plot_output:
                    plot_output.outputs = ()
                    display(m.sankee_plot)

        height_slider.observe(height_changed, "value")

        plot_output = widgets.Output()

        plot_widget = widgets.VBox([plot_output])

        sankee_control = ipyleaflet.WidgetControl(
            widget=plot_widget, position="bottomright"
        )
        m.add_control(sankee_control)
        m.sankee_control = sankee_control

    def handle_toolbar_event(event):
        if event["type"] == "mouseenter":
            toolbar_widget.children = [toolbar_header, toolbar_footer]
        elif event["type"] == "mouseleave":
            if not toolbar_button.value:
                toolbar_widget.children = [toolbar_button]
                toolbar_button.value = False
                close_button.value = False

    toolbar_event.on_dom_event(handle_toolbar_event)

    def toolbar_btn_click(change):
        if change["new"]:
            close_button.value = False
            toolbar_widget.children = [toolbar_header, toolbar_footer]
        else:
            if not close_button.value:
                toolbar_widget.children = [toolbar_button]

    toolbar_button.observe(toolbar_btn_click, "value")

    def close_btn_click(change):
        if change["new"]:
            toolbar_button.value = False
            if m is not None:
                m.toolbar_reset()
                if m.tool_control is not None and m.tool_control in m.controls:
                    m.remove_control(m.tool_control)
                    m.tool_control = None
                if m.sankee_control is not None and m.sankee_control in m.controls:
                    m.remove_control(m.sankee_control)
                    m.sankee_control = None
            toolbar_widget.close()

    close_button.observe(close_btn_click, "value")

    def button_clicked(change):
        if change["new"] == "Apply":
            with output:
                output.outputs = ()
                plot_output.outputs = ()
                print("Running ...")

            if m is not None:
                selected = dataset_options[dataset.value]
                before_year = before.value
                after_year = after.value

                image1 = selected.get_year(before_year)
                image2 = selected.get_year(after_year)

                if region.value != "User-drawn ROI" or (
                    region.value == "User-drawn ROI" and m.user_roi is not None
                ):
                    if region.value == "User-drawn ROI":
                        geom = m.user_roi
                        image1 = image1.clip(geom)
                        image2 = image2.clip(geom)
                    else:
                        roi_object = m.ee_layer_dict[region.value]["ee_object"]
                        if region.value == "Las Vegas":
                            m.centerObject(roi_object, 10)
                        if isinstance(roi_object, ee.Geometry):
                            geom = roi_object
                            image1 = image1.clip(geom)
                            image2 = image2.clip(geom)
                        else:
                            roi_object = ee.FeatureCollection(roi_object)
                            image1 = image1.clipToCollection(roi_object)
                            image2 = image2.clipToCollection(roi_object)
                            geom = roi_object.geometry()

                    if len(title.value) > 0:
                        plot_title = title.value
                    else:
                        plot_title = None
                    m.default_style = {"cursor": "wait"}
                    plot = selected.sankify(
                        years=[before_year, after_year],
                        region=geom,
                        max_classes=classes.value,
                        n=int(samples.value),
                        title=plot_title,
                    )

                    output.outputs = ()
                    plot_output.outputs = ()
                    with plot_output:
                        plot.update_layout(
                            width=600,
                            height=250,
                            margin=dict(l=10, r=10, b=10, t=50, pad=5),
                        )
                        plot_widget.children = [
                            widgets.HBox(
                                [
                                    plot_close_btn,
                                    plot_reset_btn,
                                    plot_fullscreen_btn,
                                    width_btn,
                                    width_slider,
                                    width_slider_label,
                                    height_btn,
                                    height_slider,
                                    height_slider_label,
                                ]
                            ),
                            plot_output,
                        ]
                        display(plot)

                    m.sankee_plot = plot
                    m.addLayer(image1, {}, str(before_year))
                    m.addLayer(image2, {}, str(after_year))
                    m.default_style = {"cursor": "default"}

                else:
                    with output:
                        output.outputs = ()
                        print("Draw a polygon on the map.")

        elif change["new"] == "Reset":
            output.outputs = ()
            plot_output.outputs = ()
            plot_widget.children = []

        elif change["new"] == "Close":
            if m is not None:
                m.toolbar_reset()
                if m.tool_control is not None and m.tool_control in m.controls:
                    m.remove_control(m.tool_control)
                    m.tool_control = None
                if m.sankee_control is not None and m.sankee_control in m.controls:
                    m.remove_control(m.sankee_control)
                    m.sankee_control = None
            toolbar_widget.close()

        buttons.value = None

    buttons.observe(button_clicked, "value")

    toolbar_button.value = True
    if m is not None:
        toolbar_control = ipyleaflet.WidgetControl(
            widget=toolbar_widget, position="topright"
        )

        if toolbar_control not in m.controls:
            m.add_control(toolbar_control)
            m.tool_control = toolbar_control
    else:
        return toolbar_widget


def _split_basemaps_tool_callback(map, selected):
    if selected:
        try:
            split_basemaps(map, layers_dict=planet_tiles())
        except Exception as e:
            print(e)
        return


def split_basemaps(
    m, layers_dict=None, left_name=None, right_name=None, width="120px", **kwargs
):
    from .geemap import basemaps

    controls = m.controls
    layers = m.layers
    m.layers = [m.layers[0]]
    m.clear_controls()

    add_zoom = True
    add_fullscreen = True

    if layers_dict is None:
        layers_dict = {}
        keys = dict(basemaps).keys()
        for key in keys:
            if isinstance(basemaps[key], ipyleaflet.WMSLayer):
                pass
            else:
                layers_dict[key] = basemaps[key]

    keys = list(layers_dict.keys())
    if left_name is None:
        left_name = keys[0]
    if right_name is None:
        right_name = keys[-1]

    left_layer = layers_dict[left_name]
    right_layer = layers_dict[right_name]

    control = ipyleaflet.SplitMapControl(left_layer=left_layer, right_layer=right_layer)
    m.add_control(control)
    m.dragging = False

    left_dropdown = widgets.Dropdown(
        options=keys, value=left_name, layout=widgets.Layout(width=width)
    )

    left_control = ipyleaflet.WidgetControl(widget=left_dropdown, position="topleft")
    m.add_control(left_control)

    right_dropdown = widgets.Dropdown(
        options=keys, value=right_name, layout=widgets.Layout(width=width)
    )

    right_control = ipyleaflet.WidgetControl(widget=right_dropdown, position="topright")
    m.add_control(right_control)

    close_button = widgets.ToggleButton(
        value=False,
        tooltip="Close the tool",
        icon="times",
        # button_style="primary",
        layout=widgets.Layout(height="28px", width="28px", padding="0px 0px 0px 4px"),
    )

    def close_btn_click(change):
        if change["new"]:
            m.controls = controls
            m.layers = layers

    close_button.observe(close_btn_click, "value")
    close_control = ipyleaflet.WidgetControl(
        widget=close_button, position="bottomright"
    )
    m.add_control(close_control)

    if add_zoom:
        m.add_control(ipyleaflet.ZoomControl())
    if add_fullscreen:
        m.add_control(ipyleaflet.FullScreenControl())
    m.add_control(ipyleaflet.ScaleControl(position="bottomleft"))

    split_control = None
    for ctrl in m.controls:
        if isinstance(ctrl, ipyleaflet.SplitMapControl):
            split_control = ctrl
            break

    def left_change(change):
        split_control.left_layer.url = layers_dict[left_dropdown.value].url

    left_dropdown.observe(left_change, "value")

    def right_change(change):
        split_control.right_layer.url = layers_dict[right_dropdown.value].url

    right_dropdown.observe(right_change, "value")


def _whitebox_tool_callback(map, selected):
    if selected:
        import whiteboxgui.whiteboxgui as wbt

        tools_dict = wbt.get_wbt_dict()
        wbt_toolbox = wbt.build_toolbox(
            tools_dict,
            max_width="800px",
            max_height="500px",
            sandbox_path=map.sandbox_path,
        )
        wbt_control = ipyleaflet.WidgetControl(
            widget=wbt_toolbox, position="bottomright"
        )
        map.whitebox = wbt_control
        map.add(wbt_control)
        return
    # User has unselected tool.
    if map.whitebox is not None and map.whitebox in map.controls:
        map.remove_control(map.whitebox)


def _gee_toolbox_tool_callback(map, selected):
    if not selected:
        return
    tools_dict = get_tools_dict()
    gee_toolbox = build_toolbox(tools_dict, max_width="800px", max_height="500px")
    geetoolbox_control = ipyleaflet.WidgetControl(
        widget=gee_toolbox, position="bottomright"
    )
    map.geetoolbox = geetoolbox_control
    map.add(geetoolbox_control)


def _open_help_page_callback(map, selected):
    del map
    if selected:
        import webbrowser

        webbrowser.open_new_tab("https://geemap.org")


main_tools = [
    Toolbar.Item(
        icon="info",
        tooltip="Inspector",
        callback=lambda m, selected: m.add_inspector()
        if selected and not hasattr(m, "inspector_control")
        else None,
    ),
    Toolbar.Item(
        icon="bar-chart",
        tooltip="Plotting",
        callback=_plotting_tool_callback,
        reset=False,
    ),
    Toolbar.Item(
        icon="globe",
        tooltip="Create timelapse",
        callback=lambda m, selected: timelapse_gui(m) if selected else None,
    ),
    Toolbar.Item(
        icon="map",
        tooltip="Change basemap",
        callback=lambda m, selected: change_basemap(m) if selected else None,
        reset=False,
    ),
    Toolbar.Item(
        icon="retweet",
        tooltip="Convert Earth Engine JavaScript to Python",
        callback=_convert_js_tool_callback,
        reset=False,
    ),
]

extra_tools = [
    Toolbar.Item(
        icon="eraser",
        tooltip="Remove all drawn features",
        callback=lambda m, selected: max.remove_drawn_features() if selected else None,
    ),
    Toolbar.Item(
        icon="folder-open",
        tooltip="Open local vector/raster data",
        callback=lambda m, selected: open_data_widget(m) if selected else None,
        reset=False,
    ),
    Toolbar.Item(
        icon="gears",
        tooltip="WhiteboxTools for local geoprocessing",
        callback=_whitebox_tool_callback,
        reset=False,
    ),
    Toolbar.Item(
        icon="google",
        tooltip="GEE Toolbox for cloud computing",
        callback=_gee_toolbox_tool_callback,
        reset=False,
    ),
    Toolbar.Item(
        icon="fast-forward",
        tooltip="Activate timeslider",
        callback=lambda m, selected: time_slider(m) if selected else None,
    ),
    Toolbar.Item(
        icon="hand-o-up",
        tooltip="Collect training samples",
        callback=_collect_samples_tool_callback,
        reset=False,
    ),
    Toolbar.Item(
        icon="line-chart",
        tooltip="Creating and plotting transects",
        callback=lambda m, selected: plot_transect(m) if selected else None,
        reset=False,
    ),
    Toolbar.Item(
        icon="random",
        tooltip="Sankey plots",
        callback=lambda m, selected: sankee_gui(m) if selected else None,
        reset=False,
    ),
    Toolbar.Item(
        icon="adjust",
        tooltip="Planet imagery",
        callback=_split_basemaps_tool_callback,
    ),
    Toolbar.Item(
        icon="info-circle",
        tooltip="Get COG/STAC pixel value",
        callback=lambda m, selected: inspector_gui(m) if selected else None,
        reset=False,
    ),
    Toolbar.Item(
        icon="question",
        tooltip="Get help",
        callback=_open_help_page_callback,
    ),
]


def plotly_toolbar(
    canvas,
):
    """Creates the main toolbar and adds it to the map.

    Args:
        m (plotlymap.Map): The plotly Map object.
    """
    m = canvas.map
    map_min_width = canvas.map_min_width
    map_max_width = canvas.map_max_width
    map_refresh = canvas.map_refresh
    map_widget = canvas.map_widget

    if not map_refresh:
        width = int(map_min_width.replace("%", ""))
        if width > 90:
            map_min_width = "90%"

    tools = {
        "map": {
            "name": "basemap",
            "tooltip": "Change basemap",
        },
        "search": {
            "name": "search_xyz",
            "tooltip": "Search XYZ tile services",
        },
        "gears": {
            "name": "whitebox",
            "tooltip": "WhiteboxTools for local geoprocessing",
        },
        "folder-open": {
            "name": "vector",
            "tooltip": "Open local vector/raster data",
        },
        "picture-o": {
            "name": "raster",
            "tooltip": "Open COG/STAC dataset",
        },
        "question": {
            "name": "help",
            "tooltip": "Get help",
        },
    }

    icons = list(tools.keys())
    tooltips = [item["tooltip"] for item in list(tools.values())]

    icon_width = "32px"
    icon_height = "32px"
    n_cols = 3
    n_rows = math.ceil(len(icons) / n_cols)

    toolbar_grid = widgets.GridBox(
        children=[
            widgets.ToggleButton(
                layout=widgets.Layout(
                    width="auto", height="auto", padding="0px 0px 0px 4px"
                ),
                button_style="primary",
                icon=icons[i],
                tooltip=tooltips[i],
            )
            for i in range(len(icons))
        ],
        layout=widgets.Layout(
            width="115px",
            grid_template_columns=(icon_width + " ") * n_cols,
            grid_template_rows=(icon_height + " ") * n_rows,
            grid_gap="1px 1px",
            padding="5px",
        ),
    )
    canvas.toolbar = toolbar_grid

    def tool_callback(change):
        if change["new"]:
            current_tool = change["owner"]
            for tool in toolbar_grid.children:
                if tool is not current_tool:
                    tool.value = False
            tool = change["owner"]
            tool_name = tools[tool.icon]["name"]
            canvas.container_widget.children = []

            if tool_name == "basemap":
                plotly_basemap_gui(canvas)
            elif tool_name == "search_xyz":
                plotly_search_basemaps(canvas)
            elif tool_name == "whitebox":
                plotly_whitebox_gui(canvas)
            elif tool_name == "vector":
                plotly_tool_template(canvas)
            elif tool_name == "raster":
                plotly_tool_template(canvas)
            elif tool_name == "help":
                import webbrowser

                webbrowser.open_new_tab("https://geemap.org")
                tool.value = False
        else:
            canvas.container_widget.children = []
            map_widget.layout.width = map_max_width

    for tool in toolbar_grid.children:
        tool.observe(tool_callback, "value")

    toolbar_button = widgets.ToggleButton(
        value=False,
        tooltip="Toolbar",
        icon="wrench",
        layout=widgets.Layout(width="28px", height="28px", padding="0px 0px 0px 4px"),
    )
    canvas.toolbar_button = toolbar_button

    layers_button = widgets.ToggleButton(
        value=False,
        tooltip="Layers",
        icon="server",
        layout=widgets.Layout(height="28px", width="72px"),
    )
    canvas.layers_button = layers_button

    toolbar_widget = widgets.VBox(layout=widgets.Layout(overflow="hidden"))
    toolbar_widget.children = [toolbar_button]
    toolbar_header = widgets.HBox(layout=widgets.Layout(overflow="hidden"))
    toolbar_header.children = [layers_button, toolbar_button]
    toolbar_footer = widgets.VBox(layout=widgets.Layout(overflow="hidden"))
    toolbar_footer.children = [toolbar_grid]

    toolbar_event = ipyevents.Event(
        source=toolbar_widget, watched_events=["mouseenter", "mouseleave"]
    )

    def handle_toolbar_event(event):
        if event["type"] == "mouseenter":
            toolbar_widget.children = [toolbar_header, toolbar_footer]
            # map_widget.layout.width = "85%"
        elif event["type"] == "mouseleave":
            if not toolbar_button.value:
                toolbar_widget.children = [toolbar_button]
                toolbar_button.value = False
                layers_button.value = False
                # map_widget.layout.width = map_max_width

    toolbar_event.on_dom_event(handle_toolbar_event)

    def toolbar_btn_click(change):
        if change["new"]:
            map_widget.layout.width = map_min_width
            if map_refresh:
                with map_widget:
                    map_widget.outputs = ()
                    display(m)
            layers_button.value = False
            toolbar_widget.children = [toolbar_header, toolbar_footer]
        else:
            canvas.toolbar_reset()
            map_widget.layout.width = map_max_width
            if not layers_button.value:
                toolbar_widget.children = [toolbar_button]
            if map_refresh:
                with map_widget:
                    map_widget.outputs = ()
                    display(m)

    toolbar_button.observe(toolbar_btn_click, "value")

    def layers_btn_click(change):
        if change["new"]:
            layer_names = list(m.get_layers().keys())
            layers_hbox = []
            all_layers_chk = widgets.Checkbox(
                value=True,
                description="All layers on/off",
                indent=False,
                layout=widgets.Layout(height="18px", padding="0px 8px 25px 8px"),
            )
            all_layers_chk.layout.width = "30ex"
            layers_hbox.append(all_layers_chk)

            layer_chk_dict = {}

            for name in layer_names:
                if name in m.get_tile_layers():
                    index = m.find_layer_index(name)
                    layer = m.layout.mapbox.layers[index]
                elif name in m.get_data_layers():
                    index = m.find_layer_index(name)
                    layer = m.data[index]

                layer_chk = widgets.Checkbox(
                    value=layer.visible,
                    description=name,
                    indent=False,
                    layout=widgets.Layout(height="18px"),
                )
                layer_chk.layout.width = "25ex"
                layer_chk_dict[name] = layer_chk

                if hasattr(layer, "opacity"):
                    opacity = layer.opacity
                elif hasattr(layer, "marker"):
                    opacity = layer.marker.opacity
                else:
                    opacity = 1.0

                layer_opacity = widgets.FloatSlider(
                    value=opacity,
                    description_tooltip=name,
                    min=0,
                    max=1,
                    step=0.01,
                    readout=False,
                    layout=widgets.Layout(width="80px"),
                )

                layer_settings = widgets.ToggleButton(
                    icon="gear",
                    tooltip=name,
                    layout=widgets.Layout(
                        width="25px", height="25px", padding="0px 0px 0px 5px"
                    ),
                )

                def layer_chk_change(change):
                    if change["new"]:
                        m.set_layer_visibility(change["owner"].description, True)
                    else:
                        m.set_layer_visibility(change["owner"].description, False)

                layer_chk.observe(layer_chk_change, "value")

                def layer_opacity_change(change):
                    if change["new"]:
                        m.set_layer_opacity(
                            change["owner"].description_tooltip, change["new"]
                        )

                layer_opacity.observe(layer_opacity_change, "value")

                hbox = widgets.HBox(
                    [layer_chk, layer_settings, layer_opacity],
                    layout=widgets.Layout(padding="0px 8px 0px 8px"),
                )
                layers_hbox.append(hbox)

            def all_layers_chk_changed(change):
                if change["new"]:
                    for name in layer_names:
                        m.set_layer_visibility(name, True)
                        layer_chk_dict[name].value = True
                else:
                    for name in layer_names:
                        m.set_layer_visibility(name, False)
                        layer_chk_dict[name].value = False

            all_layers_chk.observe(all_layers_chk_changed, "value")

            toolbar_footer.children = layers_hbox
            toolbar_button.value = False
        else:
            toolbar_footer.children = [toolbar_grid]

    layers_button.observe(layers_btn_click, "value")

    return toolbar_widget


def plotly_tool_template(canvas):
    container_widget = canvas.container_widget
    map_widget = canvas.map_widget
    map_width = "70%"
    map_widget.layout.width = map_width

    widget_width = "250px"
    padding = "0px 0px 0px 5px"  # upper, right, bottom, left
    # style = {"description_width": "initial"}

    toolbar_button = widgets.ToggleButton(
        value=False,
        tooltip="Toolbar",
        icon="gears",
        layout=widgets.Layout(width="28px", height="28px", padding="0px 0px 0px 4px"),
    )

    close_button = widgets.ToggleButton(
        value=False,
        tooltip="Close the tool",
        icon="times",
        button_style="primary",
        layout=widgets.Layout(height="28px", width="28px", padding="0px 0px 0px 4px"),
    )
    output = widgets.Output(layout=widgets.Layout(width=widget_width, padding=padding))
    with output:
        print("To be implemented")

    toolbar_widget = widgets.VBox()
    toolbar_widget.children = [toolbar_button]
    toolbar_header = widgets.HBox()
    toolbar_header.children = [close_button, toolbar_button]
    toolbar_footer = widgets.VBox()
    toolbar_footer.children = [
        output,
    ]

    toolbar_event = ipyevents.Event(
        source=toolbar_widget, watched_events=["mouseenter", "mouseleave"]
    )

    def handle_toolbar_event(event):
        if event["type"] == "mouseenter":
            toolbar_widget.children = [toolbar_header, toolbar_footer]
            map_widget.layout.width = map_width
        elif event["type"] == "mouseleave":
            if not toolbar_button.value:
                toolbar_widget.children = [toolbar_button]
                toolbar_button.value = False
                close_button.value = False
                map_widget.layout.width = canvas.map_max_width

    toolbar_event.on_dom_event(handle_toolbar_event)

    def toolbar_btn_click(change):
        if change["new"]:
            close_button.value = False
            toolbar_widget.children = [toolbar_header, toolbar_footer]
            map_widget.layout.width = map_width
        else:
            if not close_button.value:
                toolbar_widget.children = [toolbar_button]
            map_widget.layout.width = canvas.map_max_width

    toolbar_button.observe(toolbar_btn_click, "value")

    def close_btn_click(change):
        if change["new"]:
            toolbar_button.value = False
            canvas.toolbar_reset()
            toolbar_widget.close()

    close_button.observe(close_btn_click, "value")

    toolbar_button.value = True
    container_widget.children = [toolbar_widget]


def plotly_basemap_gui(canvas, map_min_width="78%", map_max_width="98%"):
    """Widget for changing basemaps.

    Args:
        m (object): geemap.Map.
    """
    from .plotlymap import basemaps

    m = canvas.map
    layer_count = len(m.layout.mapbox.layers)
    container_widget = canvas.container_widget
    map_widget = canvas.map_widget

    map_widget.layout.width = map_min_width

    value = "Stamen.Terrain"
    m.add_basemap(value)

    dropdown = widgets.Dropdown(
        options=list(basemaps.keys()),
        value=value,
        layout=widgets.Layout(width="200px"),
    )

    close_btn = widgets.Button(
        icon="times",
        tooltip="Close the basemap widget",
        button_style="primary",
        layout=widgets.Layout(width="32px"),
    )

    basemap_widget = widgets.HBox([dropdown, close_btn])
    container_widget.children = [basemap_widget]

    def on_click(change):
        basemap_name = change["new"]
        m.layout.mapbox.layers = m.layout.mapbox.layers[:layer_count]
        m.add_basemap(basemap_name)

    dropdown.observe(on_click, "value")

    def close_click(change):
        container_widget.children = []
        basemap_widget.close()
        map_widget.layout.width = map_max_width
        canvas.toolbar_reset()
        canvas.toolbar_button.value = False

    close_btn.on_click(close_click)


def plotly_search_basemaps(canvas):
    """The widget for search XYZ tile services.

    Args:
        m (plotlymap.Map, optional): The Plotly Map object. Defaults to None.

    Returns:
        ipywidgets: The tool GUI widget.
    """
    import xyzservices.providers as xyz
    from xyzservices import TileProvider

    m = canvas.map
    container_widget = canvas.container_widget
    map_widget = canvas.map_widget
    map_widget.layout.width = "75%"

    # map_widget.layout.width = map_min_width

    widget_width = "250px"
    padding = "0px 0px 0px 5px"  # upper, right, bottom, left
    style = {"description_width": "initial"}

    toolbar_button = widgets.ToggleButton(
        value=False,
        tooltip="Toolbar",
        icon="search",
        layout=widgets.Layout(width="28px", height="28px", padding="0px 0px 0px 4px"),
    )

    close_button = widgets.ToggleButton(
        value=False,
        tooltip="Close the tool",
        icon="times",
        button_style="primary",
        layout=widgets.Layout(height="28px", width="28px", padding="0px 0px 0px 4px"),
    )

    checkbox = widgets.Checkbox(
        description="Search Quick Map Services (QMS)",
        indent=False,
        layout=widgets.Layout(padding=padding, width=widget_width),
    )

    providers = widgets.Dropdown(
        options=[],
        value=None,
        description="XYZ Tile:",
        layout=widgets.Layout(width=widget_width, padding=padding),
        style=style,
    )

    keyword = widgets.Text(
        value="",
        description="Search keyword:",
        placeholder="OpenStreetMap",
        style=style,
        layout=widgets.Layout(width=widget_width, padding=padding),
    )

    def search_callback(change):
        providers.options = []
        if keyword.value != "":
            tiles = search_xyz_services(keyword=keyword.value)
            if checkbox.value:
                tiles = tiles + search_qms(keyword=keyword.value)
            providers.options = tiles

    keyword.on_submit(search_callback)

    buttons = widgets.ToggleButtons(
        value=None,
        options=["Search", "Reset", "Close"],
        tooltips=["Search", "Reset", "Close"],
        button_style="primary",
    )
    buttons.style.button_width = "80px"

    output = widgets.Output(layout=widgets.Layout(width=widget_width, padding=padding))

    def providers_change(change):
        if change["new"] != "":
            provider = change["new"]
            if provider is not None:
                if provider.startswith("qms"):
                    with output:
                        output.outputs = ()
                        print("Adding data. Please wait...")
                    name = provider[4:]
                    qms_provider = TileProvider.from_qms(name)
                    url = qms_provider.build_url()
                    attribution = qms_provider.attribution
                    m.add_tile_layer(url, name, attribution)
                    output.outputs = ()
                elif provider.startswith("xyz"):
                    name = provider[4:]
                    xyz_provider = xyz.flatten()[name]
                    url = xyz_provider.build_url()
                    attribution = xyz_provider.attribution
                    if xyz_provider.requires_token():
                        with output:
                            output.outputs = ()
                            print(f"{provider} requires an API Key.")
                    m.add_tile_layer(url, name, attribution)

    providers.observe(providers_change, "value")

    toolbar_widget = widgets.VBox()
    toolbar_widget.children = [toolbar_button]
    toolbar_header = widgets.HBox()
    toolbar_header.children = [close_button, toolbar_button]
    toolbar_footer = widgets.VBox()
    toolbar_footer.children = [
        checkbox,
        keyword,
        providers,
        buttons,
        output,
    ]

    toolbar_event = ipyevents.Event(
        source=toolbar_widget, watched_events=["mouseenter", "mouseleave"]
    )

    def handle_toolbar_event(event):
        if event["type"] == "mouseenter":
            toolbar_widget.children = [toolbar_header, toolbar_footer]
        elif event["type"] == "mouseleave":
            if not toolbar_button.value:
                toolbar_widget.children = [toolbar_button]
                toolbar_button.value = False
                close_button.value = False

    toolbar_event.on_dom_event(handle_toolbar_event)

    def toolbar_btn_click(change):
        if change["new"]:
            close_button.value = False
            toolbar_widget.children = [toolbar_header, toolbar_footer]
        else:
            if not close_button.value:
                toolbar_widget.children = [toolbar_button]

    toolbar_button.observe(toolbar_btn_click, "value")

    def close_btn_click(change):
        if change["new"]:
            toolbar_button.value = False
            canvas.toolbar_reset()
            toolbar_widget.close()

    close_button.observe(close_btn_click, "value")

    def button_clicked(change):
        if change["new"] == "Search":
            providers.options = []
            output.outputs = ()
            if keyword.value != "":
                tiles = search_xyz_services(keyword=keyword.value)
                if checkbox.value:
                    tiles = tiles + search_qms(keyword=keyword.value)
                providers.options = tiles
            else:
                with output:
                    print("Please enter a search keyword.")
        elif change["new"] == "Reset":
            keyword.value = ""
            providers.options = []
            output.outputs = ()
        elif change["new"] == "Close":
            canvas.toolbar_reset()
            toolbar_widget.close()

        buttons.value = None

    buttons.observe(button_clicked, "value")

    toolbar_button.value = True
    container_widget.children = [toolbar_widget]


def plotly_whitebox_gui(canvas):
    import whiteboxgui.whiteboxgui as wbt

    container_widget = canvas.container_widget
    map_widget = canvas.map_widget
    map_width = "25%"
    map_widget.layout.width = map_width

    widget_width = "250px"
    padding = "0px 0px 0px 5px"  # upper, right, bottom, left
    # style = {"description_width": "initial"}

    toolbar_button = widgets.ToggleButton(
        value=False,
        tooltip="Toolbar",
        icon="gears",
        layout=widgets.Layout(width="28px", height="28px", padding="0px 0px 0px 4px"),
    )

    close_button = widgets.ToggleButton(
        value=False,
        tooltip="Close the tool",
        icon="times",
        button_style="primary",
        layout=widgets.Layout(height="28px", width="28px", padding="0px 0px 0px 4px"),
    )
    output = widgets.Output(layout=widgets.Layout(width=widget_width, padding=padding))

    tools_dict = wbt.get_wbt_dict()
    wbt_toolbox = wbt.build_toolbox(
        tools_dict,
        max_width="800px",
        max_height="500px",
        sandbox_path=os.getcwd(),
    )

    toolbar_widget = widgets.VBox()
    toolbar_widget.children = [toolbar_button]
    toolbar_header = widgets.HBox()
    toolbar_header.children = [close_button, toolbar_button]
    toolbar_footer = widgets.VBox()
    toolbar_footer.children = [
        wbt_toolbox,
        output,
    ]

    toolbar_event = ipyevents.Event(
        source=toolbar_widget, watched_events=["mouseenter", "mouseleave"]
    )

    def handle_toolbar_event(event):
        if event["type"] == "mouseenter":
            toolbar_widget.children = [toolbar_header, toolbar_footer]
            map_widget.layout.width = map_width
        elif event["type"] == "mouseleave":
            if not toolbar_button.value:
                toolbar_widget.children = [toolbar_button]
                toolbar_button.value = False
                close_button.value = False
                map_widget.layout.width = canvas.map_max_width

    toolbar_event.on_dom_event(handle_toolbar_event)

    def toolbar_btn_click(change):
        if change["new"]:
            close_button.value = False
            toolbar_widget.children = [toolbar_header, toolbar_footer]
            map_widget.layout.width = map_width
        else:
            if not close_button.value:
                toolbar_widget.children = [toolbar_button]
            map_widget.layout.width = canvas.map_max_width

    toolbar_button.observe(toolbar_btn_click, "value")

    def close_btn_click(change):
        if change["new"]:
            toolbar_button.value = False
            canvas.toolbar_reset()
            toolbar_widget.close()

    close_button.observe(close_btn_click, "value")

    toolbar_button.value = True
    container_widget.children = [toolbar_widget]<|MERGE_RESOLUTION|>--- conflicted
+++ resolved
@@ -103,7 +103,6 @@
             ),
         )
 
-<<<<<<< HEAD
         def curry_callback(callback, should_reset_after, widget):
             def returned_callback(change):
                 if change["type"] != "change":
@@ -113,101 +112,6 @@
                 callback(self.host_map, change["new"])
                 if should_reset_after:
                     widget.value = False
-=======
-    expand_button = all_children[5]
-
-    toolbar_grid = widgets.GridBox(
-        children=all_children[:6],
-        layout=widgets.Layout(
-            width="109px",
-            grid_template_columns=(icon_width + " ") * n_cols,
-            grid_template_rows=(icon_height + " ") * 2,
-            grid_gap="1px 1px",
-            padding="5px",
-        ),
-    )
-    m._toolbar = toolbar_grid
-
-    def tool_callback(change):
-        if change["new"]:
-            current_tool = change["owner"]
-            for tool in toolbar_grid.children:
-                if tool is not current_tool:
-                    tool.value = False
-            tool = change["owner"]
-            tool_name = tools[tool.icon]["name"]
-            if tool_name == "expand":
-                toolbar_grid.layout.grid_template_rows = (icon_height + " ") * n_rows
-                toolbar_grid.children = all_children
-                expand_button.icon = "minus"
-                tool.value = False
-            if tool_name == "collapse":
-                toolbar_grid.layout.grid_template_rows = (icon_height + " ") * 2
-                toolbar_grid.children = all_children[:6]
-                expand_button.icon = "plus"
-                tool.value = False
-            elif tool_name == "eraser":
-                m.remove_drawn_features()
-                tool.value = False
-            elif tool_name == "inspector":
-                m.add_inspector()
-                tool.value = False
-            elif tool_name == "plotting":
-                ee_plot_gui(m)
-            elif tool_name == "open_data":
-                open_data_widget(m)
-            elif tool_name == "convert_js":
-                convert_js2py(m)
-            elif tool_name == "whitebox":
-                import whiteboxgui.whiteboxgui as wbt
-
-                tools_dict = wbt.get_wbt_dict()
-                wbt_toolbox = wbt.build_toolbox(
-                    tools_dict,
-                    max_width="800px",
-                    max_height="500px",
-                    sandbox_path=m.sandbox_path,
-                )
-                wbt_control = ipyleaflet.WidgetControl(
-                    widget=wbt_toolbox, position="bottomright"
-                )
-                m.whitebox = wbt_control
-                m.add(wbt_control)
-            elif tool_name == "geetoolbox":
-                tools_dict = get_tools_dict()
-                gee_toolbox = build_toolbox(
-                    tools_dict, max_width="800px", max_height="500px"
-                )
-                geetoolbox_control = ipyleaflet.WidgetControl(
-                    widget=gee_toolbox, position="bottomright"
-                )
-                m.geetoolbox = geetoolbox_control
-                m.add(geetoolbox_control)
-
-            elif tool_name == "basemap":
-                change_basemap(m)
-            elif tool_name == "timelapse":
-                timelapse_gui(m)
-                m.toolbar_reset()
-            elif tool_name == "timeslider":
-                time_slider(m)
-                m.toolbar_reset()
-            elif tool_name == "draw":
-                m.training_ctrl = None
-                collect_samples(m)
-            elif tool_name == "transect":
-                plot_transect(m)
-            elif tool_name == "sankee":
-                sankee_gui(m)
-            elif tool_name == "planet":
-                try:
-                    split_basemaps(m, layers_dict=planet_tiles())
-                except Exception as e:
-                    print(e)
-                m.toolbar_reset()
-            elif tool_name == "cog-inspector":
-                inspector_gui(m)
->>>>>>> 046017f2
 
             return returned_callback
 
@@ -4802,8 +4706,7 @@
     Toolbar.Item(
         icon="info",
         tooltip="Inspector",
-        callback=lambda m, selected: m.add_inspector()
-        if selected and not hasattr(m, "inspector_control")
+        callback=lambda m, selected: m.add_inspector() if selected
         else None,
     ),
     Toolbar.Item(
