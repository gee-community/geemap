--- conflicted
+++ resolved
@@ -1,7465 +1,7441 @@
-"""Main module for interactive mapping using Google Earth Engine Python API and ipyleaflet.
-Keep in mind that Earth Engine functions use both camel case and snake case, such as setOptions(), setCenter(), centerObject(), addLayer().
-ipyleaflet functions use snake case, such as add_tile_layer(), add_wms_layer(), add_minimap().
-"""
-
-import math
-import os
-<<<<<<< HEAD
-=======
-import pkg_resources
->>>>>>> b5272090
-import time
-
-import ee
-import ipyevents
-import ipyleaflet
-import ipywidgets as widgets
-from box import Box
-from bqplot import pyplot as plt
-from ipyfilechooser import FileChooser
-from IPython.display import display
-from .basemaps import xyz_to_leaflet
-from .common import *
-from .conversion import *
-from .legends import builtin_legends
-from .timelapse import *
-from .osm import *
-
-from . import examples
-
-
-if not in_colab_shell():
-    from .plot import *
-
-basemaps = Box(xyz_to_leaflet(), frozen_box=True)
-
-
-class Map(ipyleaflet.Map):
-    """The Map class inherits from ipyleaflet.Map. The arguments you can pass to the Map can be found at https://ipyleaflet.readthedocs.io/en/latest/api_reference/map.html. By default, the Map will add Google Maps as the basemap. Set add_google_map = False to use OpenStreetMap as the basemap.
-
-    Returns:
-        object: ipyleaflet map object.
-    """
-
-    def __init__(self, **kwargs):
-
-        import warnings
-
-        warnings.filterwarnings("ignore")
-
-        # Authenticates Earth Engine and initializes an Earth Engine session
-        if "ee_initialize" not in kwargs.keys():
-            kwargs["ee_initialize"] = True
-
-        if kwargs["ee_initialize"]:
-            ee_initialize()
-
-        # Default map center location (lat, lon) and zoom level
-        latlon = [20, 0]
-        zoom = 2
-
-        # Interchangeable parameters between ipyleaflet and folium
-        if "height" not in kwargs.keys():
-            kwargs["height"] = "600px"
-        elif isinstance(kwargs["height"], int):
-            kwargs["height"] = str(kwargs["height"]) + "px"
-        if "width" in kwargs.keys() and isinstance(kwargs["width"], int):
-            kwargs["width"] = str(kwargs["width"]) + "px"
-
-        if "location" in kwargs.keys():
-            kwargs["center"] = kwargs["location"]
-            kwargs.pop("location")
-        if "center" not in kwargs.keys():
-            kwargs["center"] = latlon
-
-        if "zoom_start" in kwargs.keys():
-            kwargs["zoom"] = kwargs["zoom_start"]
-            kwargs.pop("zoom_start")
-        if "zoom" not in kwargs.keys():
-            kwargs["zoom"] = zoom
-        if "max_zoom" not in kwargs.keys():
-            kwargs["max_zoom"] = 24
-
-        if "add_google_map" not in kwargs.keys() and "basemap" not in kwargs.keys():
-            kwargs["add_google_map"] = True
-        if "scroll_wheel_zoom" not in kwargs.keys():
-            kwargs["scroll_wheel_zoom"] = True
-
-        if "lite_mode" not in kwargs.keys():
-            kwargs["lite_mode"] = False
-
-        if kwargs["lite_mode"]:
-            kwargs["data_ctrl"] = False
-            kwargs["zoom_ctrl"] = True
-            kwargs["fullscreen_ctrl"] = False
-            kwargs["draw_ctrl"] = False
-            kwargs["search_ctrl"] = False
-            kwargs["measure_ctrl"] = False
-            kwargs["scale_ctrl"] = False
-            kwargs["layer_ctrl"] = False
-            kwargs["toolbar_ctrl"] = False
-            kwargs["attribution_ctrl"] = False
-
-        if "data_ctrl" not in kwargs.keys():
-            kwargs["data_ctrl"] = True
-        if "zoom_ctrl" not in kwargs.keys():
-            kwargs["zoom_ctrl"] = True
-        if "fullscreen_ctrl" not in kwargs.keys():
-            kwargs["fullscreen_ctrl"] = True
-        if "draw_ctrl" not in kwargs.keys():
-            kwargs["draw_ctrl"] = True
-        if "search_ctrl" not in kwargs.keys():
-            kwargs["search_ctrl"] = False
-        if "measure_ctrl" not in kwargs.keys():
-            kwargs["measure_ctrl"] = True
-        if "scale_ctrl" not in kwargs.keys():
-            kwargs["scale_ctrl"] = True
-        if "layer_ctrl" not in kwargs.keys():
-            kwargs["layer_ctrl"] = False
-        if "toolbar_ctrl" not in kwargs.keys():
-            kwargs["toolbar_ctrl"] = True
-        if "attribution_ctrl" not in kwargs.keys():
-            kwargs["attribution_ctrl"] = True
-        if "use_voila" not in kwargs.keys():
-            kwargs["use_voila"] = False
-
-        if (
-            "basemap" in kwargs.keys()
-            and isinstance(kwargs["basemap"], str)
-            and kwargs["basemap"] in basemaps.keys()
-        ):
-            kwargs["basemap"] = basemaps[kwargs["basemap"]]
-
-        if os.environ.get("USE_VOILA") is not None:
-            kwargs["use_voila"] = True
-
-        # Inherits the ipyleaflet Map class
-        super().__init__(**kwargs)
-        self.baseclass = "ipyleaflet"
-        self.layout.height = kwargs["height"]
-        if "width" in kwargs:
-            self.layout.width = kwargs["width"]
-
-        # sandbox path for Voila app to restrict access to system directories.
-        if "sandbox_path" not in kwargs:
-            if os.environ.get("USE_VOILA") is not None:
-                self.sandbox_path = os.getcwd()
-            else:
-                self.sandbox_path = None
-        else:
-            if os.path.exists(os.path.abspath(kwargs["sandbox_path"])):
-                self.sandbox_path = kwargs["sandbox_path"]
-            else:
-                print("The sandbox path is invalid.")
-                self.sandbox_path = None
-
-        self.clear_controls()
-
-        # The number of shapes drawn by the user using the DrawControl
-        self.draw_count = 0
-        # The list of Earth Engine Geometry objects converted from geojson
-        self.draw_features = []
-        # The Earth Engine Geometry object converted from the last drawn feature
-        self.draw_last_feature = None
-        self.draw_layer = None
-        self.draw_last_json = None
-        self.draw_last_bounds = None
-        self.user_roi = None
-        self.user_rois = None
-        self.last_ee_data = None
-        self.last_ee_layer = None
-        self.geojson_layers = []
-
-        self.roi_start = False
-        self.roi_end = False
-        if kwargs["ee_initialize"]:
-            self.roi_reducer = ee.Reducer.mean()
-        self.roi_reducer_scale = None
-
-        # List for storing pixel values and locations based on user-drawn geometries.
-        self.chart_points = []
-        self.chart_values = []
-        self.chart_labels = None
-
-        self.plot_widget = None  # The plot widget for plotting Earth Engine data
-        self.plot_control = None  # The plot control for interacting plotting
-        self.random_marker = None
-
-        self.legend_widget = None
-        self.legend = None
-        self.colorbar = None
-
-        self.ee_layers = []
-        self.ee_layer_names = []
-        self.ee_raster_layers = []
-        self.ee_raster_layer_names = []
-        self.ee_vector_layers = []
-        self.ee_vector_layer_names = []
-        self.ee_layer_dict = {}
-
-        self.search_locations = None
-        self.search_loc_marker = None
-        self.search_loc_geom = None
-        self.search_datasets = None
-        self.screenshot = None
-        self.toolbar = None
-        self.toolbar_button = None
-        self.vis_control = None
-        self.vis_widget = None
-        self.colorbar_ctrl = None
-        self.colorbar_widget = None
-        self.tool_output = None
-        self.tool_output_ctrl = None
-        self.layer_control = None
-        self.convert_ctrl = None
-
-        # Adds search button and search box
-        search_button = widgets.ToggleButton(
-            value=False,
-            tooltip="Search location/data",
-            icon="globe",
-            layout=widgets.Layout(
-                width="28px", height="28px", padding="0px 0px 0px 4px"
-            ),
-        )
-
-        search_type = widgets.ToggleButtons(
-            options=["name/address", "lat-lon", "data"],
-            tooltips=[
-                "Search by place name or address",
-                "Search by lat-lon coordinates",
-                "Search Earth Engine data catalog",
-            ],
-        )
-        search_type.style.button_width = "110px"
-
-        search_box = widgets.Text(
-            placeholder="Search by place name or address",
-            tooltip="Search location",
-            layout=widgets.Layout(width="340px"),
-        )
-
-        search_output = widgets.Output(
-            layout={
-                "max_width": "340px",
-                "max_height": "350px",
-                "overflow": "scroll",
-            }
-        )
-
-        search_results = widgets.RadioButtons()
-
-        assets_dropdown = widgets.Dropdown(
-            options=[],
-            layout=widgets.Layout(min_width="279px", max_width="279px"),
-        )
-
-        import_btn = widgets.Button(
-            description="import",
-            button_style="primary",
-            tooltip="Click to import the selected asset",
-            layout=widgets.Layout(min_width="57px", max_width="57px"),
-        )
-
-        def get_ee_example(asset_id):
-            try:
-<<<<<<< HEAD
-                ## ee datasets
-                with open(os.path.join(os.path.dirname(__file__),'gee_f.json'), 
-                          encoding="utf-8") as f:
-                    functions = json.load(f)
-                details = [dataset['code'] 
-                            for x in functions['examples'] 
-                            for dataset in x['contents'] 
-                            if x['name'] == 'Datasets'
-                            if dataset['name'] == asset_id.replace('/','_')
-                            ]
-                if details:                
-                    return js_snippet_to_py(details[0], 
-                                                add_new_cell=False, 
-                                                import_ee=False, 
-                                                import_geemap=False, 
-                                                show_map=False)
-                ## community datasets
-
-=======
-                pkg_dir = os.path.dirname(
-                    pkg_resources.resource_filename("geemap", "geemap.py")
-                )
-                with open(
-                    os.path.join(pkg_dir, "data/gee_f.json"), encoding="utf-8"
-                ) as f:
-                    functions = json.load(f)
-                details = [
-                    dataset["code"]
-                    for x in functions["examples"]
-                    for dataset in x["contents"]
-                    if x["name"] == "Datasets"
-                    if dataset["name"] == asset_id.replace("/", "_")
-                ]
-
-                return js_snippet_to_py(
-                    details[0],
-                    add_new_cell=False,
-                    import_ee=False,
-                    import_geemap=False,
-                    show_map=False,
-                )
->>>>>>> b5272090
-
-            except Exception as e:
-                pass
-            return
-
-        # Requires auth, Might be possible using ee.oauth.get_credentials_arguments.
-        # Afraid it's a different api auth
-        # Requires manual fallback to selenium for pdates. 
-        # code_link can be used to retrieve a f.json containing relevant JS.
-        def get_community_example(asset_id):
-            asset_info = search_ee_data(asset_id, source='community')
-            code_link = asset_info["sample_code"]
-            code_link = code_link.replace('https://code.earthengine.google.com/',
-                                          'https://code.earthengine.google.com/scripts/public/load?id=')
-            # requests.get(code_link)
-            return code_link
-
-
-        def import_btn_clicked(b):
-            if assets_dropdown.value is not None:
-                datasets = self.search_datasets
-                dataset = datasets[assets_dropdown.index]
-                id_ = dataset["id"]
-                code = get_ee_example(id_)
-
-                if not code:
-                    dataset_uid = "dataset_" + random_string(string_length=3)
-                    translate = {
-                        "image_collection": "ImageCollection",
-                        "image": "Image",
-                        "table": "FeatureCollection",
-                        "table_collection": "FeatureCollection",
-                    }
-                    datatype = translate[dataset["type"]]
-                    id_ = dataset["id"]
-                    line1 = "{} = ee.{}('{}')".format(dataset_uid, datatype, id_)
-                    action = {
-                        "image_collection": f"\nMap.addLayer({dataset_uid}, {{}}, '{id_}')",
-                        "image": f"\nMap.addLayer({dataset_uid}, {{}}, '{id_}')",
-                        "table": f"\nMap.addLayer({dataset_uid}, {{}}, '{id_}')",
-                        "table_collection": f"\nMap.addLayer({dataset_uid}, {{}}, '{id_}')",
-                    }
-                    line2 = action[dataset["type"]]
-                    code = [line1, line2]
-
-                contents = "".join(code).strip()
-                create_code_cell(contents)
-                with search_output:
-                    search_output.clear_output(wait=True)
-                    print(contents)
-
-        import_btn.on_click(import_btn_clicked)
-
-        html_widget = widgets.HTML()
-
-        def dropdown_change(change):
-            dropdown_index = assets_dropdown.index
-            if dropdown_index is not None and dropdown_index >= 0:
-                with search_output:
-                    search_output.clear_output(wait=True)
-                    print("Loading ...")
-                    datasets = self.search_datasets
-                    dataset = datasets[dropdown_index]
-                    dataset_html = ee_data_html(dataset)
-                    html_widget.value = dataset_html
-                    search_output.clear_output(wait=True)
-                    display(html_widget)
-
-        assets_dropdown.observe(dropdown_change, names="value")
-
-        assets_combo = widgets.HBox()
-        assets_combo.children = [import_btn, assets_dropdown]
-
-        def search_result_change(change):
-            result_index = search_results.index
-            locations = self.search_locations
-            location = locations[result_index]
-            latlon = (location.lat, location.lng)
-            self.search_loc_geom = ee.Geometry.Point(location.lng, location.lat)
-            marker = self.search_loc_marker
-            marker.location = latlon
-            self.center = latlon
-
-        search_results.observe(search_result_change, names="value")
-
-        def search_btn_click(change):
-            if change["new"]:
-                search_widget.children = [search_button, search_result_widget]
-                search_type.value = "name/address"
-            else:
-                search_widget.children = [search_button]
-                search_result_widget.children = [search_type, search_box]
-
-        search_button.observe(search_btn_click, "value")
-
-        def search_type_changed(change):
-            search_box.value = ""
-            search_output.clear_output()
-            if change["new"] == "data":
-                search_box.placeholder = (
-                    "Search GEE data catalog by keywords, e.g., elevation"
-                )
-                search_result_widget.children = [
-                    search_type,
-                    search_box,
-                    assets_combo,
-                    search_output,
-                ]
-            elif change["new"] == "lat-lon":
-                search_box.placeholder = "Search by lat-lon, e.g., 40, -100"
-                assets_dropdown.options = []
-                search_result_widget.children = [
-                    search_type,
-                    search_box,
-                    search_output,
-                ]
-            elif change["new"] == "name/address":
-                search_box.placeholder = "Search by place name or address, e.g., Paris"
-                assets_dropdown.options = []
-                search_result_widget.children = [
-                    search_type,
-                    search_box,
-                    search_output,
-                ]
-
-        search_type.observe(search_type_changed, names="value")
-
-        def search_box_callback(text):
-
-            if text.value != "":
-                if search_type.value == "name/address":
-                    g = geocode(text.value)
-                elif search_type.value == "lat-lon":
-                    g = geocode(text.value, reverse=True)
-                    if g is None and latlon_from_text(text.value):
-                        search_output.clear_output()
-                        latlon = latlon_from_text(text.value)
-                        self.search_loc_geom = ee.Geometry.Point(latlon[1], latlon[0])
-                        if self.search_loc_marker is None:
-                            marker = ipyleaflet.Marker(
-                                location=latlon,
-                                draggable=False,
-                                name="Search location",
-                            )
-                            self.search_loc_marker = marker
-                            self.add_layer(marker)
-                            self.center = latlon
-                        else:
-                            marker = self.search_loc_marker
-                            marker.location = latlon
-                            self.center = latlon
-                        with search_output:
-                            print(f"No address found for {latlon}")
-                        return
-                elif search_type.value == "data":
-                    search_output.clear_output()
-                    with search_output:
-                        print("Searching ...")
-                    self.default_style = {"cursor": "wait"}
-                    ee_assets = search_ee_data(text.value, source="all")
-                    self.search_datasets = ee_assets
-                    asset_titles = [x["title"] for x in ee_assets]
-                    assets_dropdown.options = asset_titles
-                    search_output.clear_output()
-                    if len(ee_assets) > 0:
-                        html_widget.value = ee_data_html(ee_assets[0])
-                    with search_output:
-                        display(html_widget)
-                    self.default_style = {"cursor": "default"}
-
-                    return
-
-                self.search_locations = g
-                if g is not None and len(g) > 0:
-                    top_loc = g[0]
-                    latlon = (top_loc.lat, top_loc.lng)
-                    self.search_loc_geom = ee.Geometry.Point(top_loc.lng, top_loc.lat)
-                    if self.search_loc_marker is None:
-                        marker = ipyleaflet.Marker(
-                            location=latlon,
-                            draggable=False,
-                            name="Search location",
-                        )
-                        self.search_loc_marker = marker
-                        self.add_layer(marker)
-                        self.center = latlon
-                    else:
-                        marker = self.search_loc_marker
-                        marker.location = latlon
-                        self.center = latlon
-                    search_results.options = [x.address for x in g]
-                    search_result_widget.children = [
-                        search_type,
-                        search_box,
-                        search_output,
-                    ]
-                    with search_output:
-                        search_output.clear_output(wait=True)
-                        display(search_results)
-                else:
-                    with search_output:
-                        search_output.clear_output()
-                        print("No results could be found.")
-
-        search_box.on_submit(search_box_callback)
-
-        search_result_widget = widgets.VBox([search_type, search_box])
-        search_widget = widgets.HBox([search_button])
-
-        search_event = ipyevents.Event(
-            source=search_widget, watched_events=["mouseenter", "mouseleave"]
-        )
-
-        def handle_search_event(event):
-
-            if event["type"] == "mouseenter":
-                search_widget.children = [search_button, search_result_widget]
-                # search_type.value = "name/address"
-            elif event["type"] == "mouseleave":
-                if not search_button.value:
-                    search_widget.children = [search_button]
-                    search_result_widget.children = [search_type, search_box]
-
-        search_event.on_dom_event(handle_search_event)
-
-        data_control = ipyleaflet.WidgetControl(
-            widget=search_widget, position="topleft"
-        )
-
-        if kwargs.get("data_ctrl"):
-            self.add_control(control=data_control)
-
-        search_marker = ipyleaflet.Marker(
-            icon=ipyleaflet.AwesomeIcon(
-                name="check", marker_color="green", icon_color="darkgreen"
-            )
-        )
-        search = ipyleaflet.SearchControl(
-            position="topleft",
-            url="https://nominatim.openstreetmap.org/search?format=json&q={s}",
-            zoom=5,
-            property_name="display_name",
-            marker=search_marker,
-        )
-        if kwargs.get("search_ctrl"):
-            self.add_control(search)
-
-        if kwargs.get("zoom_ctrl"):
-            self.add_control(ipyleaflet.ZoomControl(position="topleft"))
-
-        if kwargs.get("layer_ctrl"):
-            layer_control = ipyleaflet.LayersControl(position="topright")
-            self.layer_control = layer_control
-            self.add_control(layer_control)
-
-        if kwargs.get("scale_ctrl"):
-            scale = ipyleaflet.ScaleControl(position="bottomleft")
-            self.scale_control = scale
-            self.add_control(scale)
-
-        if kwargs.get("fullscreen_ctrl"):
-            fullscreen = ipyleaflet.FullScreenControl()
-            self.fullscreen_control = fullscreen
-            self.add_control(fullscreen)
-
-        if kwargs.get("measure_ctrl"):
-            measure = ipyleaflet.MeasureControl(
-                position="bottomleft",
-                active_color="orange",
-                primary_length_unit="kilometers",
-            )
-            self.measure_control = measure
-            self.add_control(measure)
-
-        if kwargs.get("add_google_map"):
-            self.add_layer(basemaps["ROADMAP"])
-
-        if kwargs.get("attribution_ctrl"):
-            self.add_control(ipyleaflet.AttributionControl(position="bottomright"))
-
-        draw_control = ipyleaflet.DrawControl(
-            marker={"shapeOptions": {"color": "#3388ff"}},
-            rectangle={"shapeOptions": {"color": "#3388ff"}},
-            circle={"shapeOptions": {"color": "#3388ff"}},
-            circlemarker={},
-            edit=True,
-            remove=True,
-        )
-
-        draw_control_lite = ipyleaflet.DrawControl(
-            marker={},
-            rectangle={"shapeOptions": {"color": "#3388ff"}},
-            circle={"shapeOptions": {"color": "#3388ff"}},
-            circlemarker={},
-            polyline={},
-            polygon={},
-            edit=False,
-            remove=False,
-        )
-
-        # Handles draw events
-        def handle_draw(target, action, geo_json):
-            try:
-                self.roi_start = True
-                geom = geojson_to_ee(geo_json, False)
-                self.user_roi = geom
-                feature = ee.Feature(geom)
-                self.draw_last_json = geo_json
-                self.draw_last_feature = feature
-                if action == "deleted" and len(self.draw_features) > 0:
-                    self.draw_features.remove(feature)
-                    self.draw_count -= 1
-                else:
-                    self.draw_features.append(feature)
-                    self.draw_count += 1
-                collection = ee.FeatureCollection(self.draw_features)
-                self.user_rois = collection
-                ee_draw_layer = ee_tile_layer(
-                    collection, {"color": "blue"}, "Drawn Features", False, 0.5
-                )
-                draw_layer_index = self.find_layer_index("Drawn Features")
-
-                if draw_layer_index == -1:
-                    self.add_layer(ee_draw_layer)
-                    self.draw_layer = ee_draw_layer
-                else:
-                    self.substitute_layer(self.draw_layer, ee_draw_layer)
-                    self.draw_layer = ee_draw_layer
-                self.roi_end = True
-                self.roi_start = False
-            except Exception as e:
-                self.draw_count = 0
-                self.draw_features = []
-                self.draw_last_feature = None
-                self.draw_layer = None
-                self.user_roi = None
-                self.roi_start = False
-                self.roi_end = False
-                print("There was an error creating Earth Engine Feature.")
-                raise Exception(e)
-
-        draw_control.on_draw(handle_draw)
-        if kwargs.get("draw_ctrl"):
-            self.add_control(draw_control)
-        self.draw_control = draw_control
-        self.draw_control_lite = draw_control_lite
-
-        # Dropdown widget for plotting
-        self.plot_dropdown_control = None
-        self.plot_dropdown_widget = None
-        self.plot_options = {}
-        self.plot_marker_cluster = ipyleaflet.MarkerCluster(name="Marker Cluster")
-        self.plot_coordinates = []
-        self.plot_markers = []
-        self.plot_last_click = []
-        self.plot_all_clicks = []
-        self.plot_checked = False
-        self.inspector_checked = False
-
-        inspector_output = widgets.Output(layout={"border": "1px solid black"})
-        inspector_output_control = ipyleaflet.WidgetControl(
-            widget=inspector_output, position="topright"
-        )
-        tool_output = widgets.Output()
-        self.tool_output = tool_output
-        tool_output.clear_output(wait=True)
-        save_map_widget = widgets.VBox()
-
-        save_type = widgets.ToggleButtons(
-            options=["HTML", "PNG", "JPG"],
-            tooltips=[
-                "Save the map as an HTML file",
-                "Take a screenshot and save as a PNG file",
-                "Take a screenshot and save as a JPG file",
-            ],
-        )
-
-        file_chooser = FileChooser(os.getcwd(), sandbox_path=self.sandbox_path)
-        file_chooser.default_filename = "my_map.html"
-        file_chooser.use_dir_icons = True
-
-        ok_cancel = widgets.ToggleButtons(
-            value=None,
-            options=["OK", "Cancel"],
-            tooltips=["OK", "Cancel"],
-            button_style="primary",
-        )
-
-        def save_type_changed(change):
-            ok_cancel.value = None
-            # file_chooser.reset()
-            file_chooser.default_path = os.getcwd()
-            if change["new"] == "HTML":
-                file_chooser.default_filename = "my_map.html"
-            elif change["new"] == "PNG":
-                file_chooser.default_filename = "my_map.png"
-            elif change["new"] == "JPG":
-                file_chooser.default_filename = "my_map.jpg"
-            save_map_widget.children = [save_type, file_chooser]
-
-        def chooser_callback(chooser):
-            save_map_widget.children = [save_type, file_chooser, ok_cancel]
-
-        def ok_cancel_clicked(change):
-            if change["new"] == "OK":
-                file_path = file_chooser.selected
-                ext = os.path.splitext(file_path)[1]
-                if save_type.value == "HTML" and ext.upper() == ".HTML":
-                    tool_output.clear_output()
-                    self.to_html(file_path)
-                elif save_type.value == "PNG" and ext.upper() == ".PNG":
-                    tool_output.clear_output()
-                    self.toolbar_button.value = False
-                    time.sleep(1)
-                    screen_capture(filename=file_path)
-                elif save_type.value == "JPG" and ext.upper() == ".JPG":
-                    tool_output.clear_output()
-                    self.toolbar_button.value = False
-                    time.sleep(1)
-                    screen_capture(filename=file_path)
-                else:
-                    label = widgets.Label(
-                        value="The selected file extension does not match the selected exporting type."
-                    )
-                    save_map_widget.children = [save_type, file_chooser, label]
-                self.toolbar_reset()
-            elif change["new"] == "Cancel":
-                tool_output.clear_output()
-                self.toolbar_reset()
-
-        save_type.observe(save_type_changed, names="value")
-        ok_cancel.observe(ok_cancel_clicked, names="value")
-
-        file_chooser.register_callback(chooser_callback)
-
-        save_map_widget.children = [save_type, file_chooser]
-
-        tools = {
-            "info": {"name": "inspector", "tooltip": "Inspector"},
-            "bar-chart": {"name": "plotting", "tooltip": "Plotting"},
-            "camera": {
-                "name": "to_image",
-                "tooltip": "Save map as HTML or image",
-            },
-            "eraser": {
-                "name": "eraser",
-                "tooltip": "Remove all drawn features",
-            },
-            "folder-open": {
-                "name": "open_data",
-                "tooltip": "Open local vector/raster data",
-            },
-            # "cloud-download": {
-            #     "name": "export_data",
-            #     "tooltip": "Export Earth Engine data",
-            # },
-            "retweet": {
-                "name": "convert_js",
-                "tooltip": "Convert Earth Engine JavaScript to Python",
-            },
-            "gears": {
-                "name": "whitebox",
-                "tooltip": "WhiteboxTools for local geoprocessing",
-            },
-            "google": {
-                "name": "geetoolbox",
-                "tooltip": "GEE Toolbox for cloud computing",
-            },
-            "map": {
-                "name": "basemap",
-                "tooltip": "Change basemap",
-            },
-            "globe": {
-                "name": "timelapse",
-                "tooltip": "Create timelapse",
-            },
-            "fast-forward": {
-                "name": "timeslider",
-                "tooltip": "Activate timeslider",
-            },
-            "hand-o-up": {
-                "name": "draw",
-                "tooltip": "Collect training samples",
-            },
-            "line-chart": {
-                "name": "transect",
-                "tooltip": "Creating and plotting transects",
-            },
-            "random": {
-                "name": "sankee",
-                "tooltip": "Sankey plots",
-            },
-            "adjust": {
-                "name": "planet",
-                "tooltip": "Planet imagery",
-            },
-            "info-circle": {
-                "name": "cog-inspector",
-                "tooltip": "Get COG/STAC pixel value",
-            },
-            "spinner": {
-                "name": "placehold2",
-                "tooltip": "This is a placehold",
-            },
-            "question": {
-                "name": "help",
-                "tooltip": "Get help",
-            },
-        }
-
-        # if kwargs["use_voila"]:
-        #     voila_tools = ["camera", "folder-open", "cloud-download", "gears"]
-
-        #     for item in voila_tools:
-        #         if item in tools.keys():
-        #             del tools[item]
-
-        icons = list(tools.keys())
-        tooltips = [item["tooltip"] for item in list(tools.values())]
-
-        icon_width = "32px"
-        icon_height = "32px"
-        n_cols = 3
-        n_rows = math.ceil(len(icons) / n_cols)
-
-        toolbar_grid = widgets.GridBox(
-            children=[
-                widgets.ToggleButton(
-                    layout=widgets.Layout(
-                        width="auto", height="auto", padding="0px 0px 0px 4px"
-                    ),
-                    button_style="primary",
-                    icon=icons[i],
-                    tooltip=tooltips[i],
-                )
-                for i in range(len(icons))
-            ],
-            layout=widgets.Layout(
-                width="109px",
-                grid_template_columns=(icon_width + " ") * n_cols,
-                grid_template_rows=(icon_height + " ") * n_rows,
-                grid_gap="1px 1px",
-                padding="5px",
-            ),
-        )
-        self.toolbar = toolbar_grid
-
-        def tool_callback(change):
-
-            if change["new"]:
-                current_tool = change["owner"]
-                for tool in toolbar_grid.children:
-                    if tool is not current_tool:
-                        tool.value = False
-                tool = change["owner"]
-                tool_name = tools[tool.icon]["name"]
-                if tool_name == "to_image":
-                    if tool_output_control not in self.controls:
-                        self.add_control(tool_output_control)
-                    with tool_output:
-                        tool_output.clear_output()
-                        display(save_map_widget)
-                elif tool_name == "eraser":
-                    self.remove_drawn_features()
-                    tool.value = False
-                elif tool_name == "inspector":
-                    self.inspector_checked = tool.value
-                    if not self.inspector_checked:
-                        inspector_output.clear_output()
-                elif tool_name == "plotting":
-                    self.plot_checked = True
-                    plot_dropdown_widget = widgets.Dropdown(
-                        options=list(self.ee_raster_layer_names),
-                    )
-                    plot_dropdown_widget.layout.width = "18ex"
-                    self.plot_dropdown_widget = plot_dropdown_widget
-                    plot_dropdown_control = ipyleaflet.WidgetControl(
-                        widget=plot_dropdown_widget, position="topright"
-                    )
-                    self.plot_dropdown_control = plot_dropdown_control
-                    self.add_control(plot_dropdown_control)
-                    if self.draw_control in self.controls:
-                        self.remove_control(self.draw_control)
-                    self.add_control(self.draw_control_lite)
-                elif tool_name == "open_data":
-                    from .toolbar import open_data_widget
-
-                    open_data_widget(self)
-                elif tool_name == "convert_js":
-                    from .toolbar import convert_js2py
-
-                    convert_js2py(self)
-                elif tool_name == "whitebox":
-                    import whiteboxgui.whiteboxgui as wbt
-
-                    tools_dict = wbt.get_wbt_dict()
-                    wbt_toolbox = wbt.build_toolbox(
-                        tools_dict,
-                        max_width="800px",
-                        max_height="500px",
-                        sandbox_path=self.sandbox_path,
-                    )
-                    wbt_control = ipyleaflet.WidgetControl(
-                        widget=wbt_toolbox, position="bottomright"
-                    )
-                    self.whitebox = wbt_control
-                    self.add_control(wbt_control)
-                elif tool_name == "geetoolbox":
-                    from .toolbar import build_toolbox, get_tools_dict
-
-                    tools_dict = get_tools_dict()
-                    gee_toolbox = build_toolbox(
-                        tools_dict, max_width="800px", max_height="500px"
-                    )
-                    geetoolbox_control = ipyleaflet.WidgetControl(
-                        widget=gee_toolbox, position="bottomright"
-                    )
-                    self.geetoolbox = geetoolbox_control
-                    self.add_control(geetoolbox_control)
-
-                elif tool_name == "basemap":
-                    from .toolbar import change_basemap
-
-                    change_basemap(self)
-                elif tool_name == "timelapse":
-                    from .toolbar import timelapse_gui
-
-                    timelapse_gui(self)
-                    self.toolbar_reset()
-                elif tool_name == "timeslider":
-                    from .toolbar import time_slider
-
-                    time_slider(self)
-                    self.toolbar_reset()
-                elif tool_name == "draw":
-                    from .toolbar import collect_samples
-
-                    self.training_ctrl = None
-                    collect_samples(self)
-                elif tool_name == "transect":
-                    from .toolbar import plot_transect
-
-                    plot_transect(self)
-                elif tool_name == "sankee":
-                    from .toolbar import sankee_gui
-
-                    sankee_gui(self)
-                elif tool_name == "planet":
-                    from .toolbar import split_basemaps
-
-                    split_basemaps(self, layers_dict=planet_tiles())
-                    self.toolbar_reset()
-                elif tool_name == "cog-inspector":
-                    from .toolbar import inspector_gui
-
-                    inspector_gui(self)
-
-                elif tool_name == "help":
-                    import webbrowser
-
-                    webbrowser.open_new_tab("https://geemap.org")
-                    current_tool.value = False
-            else:
-                tool = change["owner"]
-                tool_name = tools[tool.icon]["name"]
-                if tool_name == "to_image":
-                    tool_output.clear_output()
-                    save_map_widget.children = [save_type, file_chooser]
-                    if tool_output_control in self.controls:
-                        self.remove_control(tool_output_control)
-                if tool_name == "inspector":
-                    inspector_output.clear_output()
-                    self.inspector_checked = False
-                    if inspector_output_control in self.controls:
-                        self.remove_control(inspector_output_control)
-                elif tool_name == "plotting":
-                    self.plot_checked = False
-                    plot_dropdown_widget = self.plot_dropdown_widget
-                    plot_dropdown_control = self.plot_dropdown_control
-                    if plot_dropdown_control in self.controls:
-                        self.remove_control(plot_dropdown_control)
-                    del plot_dropdown_widget
-                    del plot_dropdown_control
-                    if self.plot_control in self.controls:
-                        plot_control = self.plot_control
-                        plot_widget = self.plot_widget
-                        self.remove_control(plot_control)
-                        self.plot_control = None
-                        self.plot_widget = None
-                        del plot_control
-                        del plot_widget
-                    if (
-                        self.plot_marker_cluster is not None
-                        and self.plot_marker_cluster in self.layers
-                    ):
-                        self.remove_layer(self.plot_marker_cluster)
-                    if self.draw_control_lite in self.controls:
-                        self.remove_control(self.draw_control_lite)
-                    self.add_control(self.draw_control)
-                elif tool_name == "whitebox":
-                    if self.whitebox is not None and self.whitebox in self.controls:
-                        self.remove_control(self.whitebox)
-                elif tool_name == "convert_js":
-                    if (
-                        self.convert_ctrl is not None
-                        and self.convert_ctrl in self.controls
-                    ):
-                        self.remove_control(self.convert_ctrl)
-
-        for tool in toolbar_grid.children:
-            tool.observe(tool_callback, "value")
-
-        toolbar_button = widgets.ToggleButton(
-            value=False,
-            tooltip="Toolbar",
-            icon="wrench",
-            layout=widgets.Layout(
-                width="28px", height="28px", padding="0px 0px 0px 4px"
-            ),
-        )
-        self.toolbar_button = toolbar_button
-
-        layers_button = widgets.ToggleButton(
-            value=False,
-            tooltip="Layers",
-            icon="server",
-            layout=widgets.Layout(height="28px", width="72px"),
-        )
-
-        toolbar_widget = widgets.VBox()
-        toolbar_widget.children = [toolbar_button]
-        toolbar_header = widgets.HBox()
-        toolbar_header.children = [layers_button, toolbar_button]
-        toolbar_footer = widgets.VBox()
-        toolbar_footer.children = [toolbar_grid]
-
-        toolbar_event = ipyevents.Event(
-            source=toolbar_widget, watched_events=["mouseenter", "mouseleave"]
-        )
-
-        def handle_toolbar_event(event):
-
-            if event["type"] == "mouseenter":
-                toolbar_widget.children = [toolbar_header, toolbar_footer]
-            elif event["type"] == "mouseleave":
-                if not toolbar_button.value:
-                    toolbar_widget.children = [toolbar_button]
-                    toolbar_button.value = False
-                    layers_button.value = False
-
-        toolbar_event.on_dom_event(handle_toolbar_event)
-
-        def toolbar_btn_click(change):
-            if change["new"]:
-                layers_button.value = False
-                toolbar_widget.children = [toolbar_header, toolbar_footer]
-            else:
-                if not layers_button.value:
-                    toolbar_widget.children = [toolbar_button]
-
-        toolbar_button.observe(toolbar_btn_click, "value")
-
-        def layers_btn_click(change):
-            if change["new"]:
-
-                layers_hbox = []
-                all_layers_chk = widgets.Checkbox(
-                    value=False,
-                    description="All layers on/off",
-                    indent=False,
-                    layout=widgets.Layout(height="18px", padding="0px 8px 25px 8px"),
-                )
-                all_layers_chk.layout.width = "30ex"
-                layers_hbox.append(all_layers_chk)
-
-                def all_layers_chk_changed(change):
-                    if change["new"]:
-                        for layer in self.layers:
-                            if hasattr(layer, "visible"):
-                                layer.visible = True
-                    else:
-                        for layer in self.layers:
-                            if hasattr(layer, "visible"):
-                                layer.visible = False
-
-                all_layers_chk.observe(all_layers_chk_changed, "value")
-
-                layers = [
-                    lyr
-                    for lyr in self.layers[1:]
-                    # if (
-                    #     isinstance(lyr, ipyleaflet.TileLayer)
-                    #     or isinstance(lyr, ipyleaflet.WMSLayer)
-                    # )
-                ]
-
-                # if the layers contain unsupported layers (e.g., GeoJSON, GeoData), adds the ipyleaflet built-in LayerControl
-                if len(layers) < (len(self.layers) - 1):
-                    if self.layer_control is None:
-                        layer_control = ipyleaflet.LayersControl(position="topright")
-                        self.layer_control = layer_control
-                    if self.layer_control not in self.controls:
-                        self.add_control(self.layer_control)
-
-                # for non-TileLayer, use layer.style={'opacity':0, 'fillOpacity': 0} to turn layer off.
-                for layer in layers:
-                    visible = True
-                    if hasattr(layer, "visible"):
-                        visible = layer.visible
-                    layer_chk = widgets.Checkbox(
-                        value=visible,
-                        description=layer.name,
-                        indent=False,
-                        layout=widgets.Layout(height="18px"),
-                    )
-                    layer_chk.layout.width = "25ex"
-
-                    if layer in self.geojson_layers:
-                        try:
-                            opacity = max(
-                                layer.style["opacity"], layer.style["fillOpacity"]
-                            )
-                        except KeyError:
-                            opacity = 1.0
-                    else:
-                        opacity = layer.opacity
-
-                    layer_opacity = widgets.FloatSlider(
-                        value=opacity,
-                        min=0,
-                        max=1,
-                        step=0.01,
-                        readout=False,
-                        layout=widgets.Layout(width="80px"),
-                    )
-                    layer_settings = widgets.ToggleButton(
-                        icon="gear",
-                        tooltip=layer.name,
-                        layout=widgets.Layout(
-                            width="25px", height="25px", padding="0px 0px 0px 5px"
-                        ),
-                    )
-
-                    def layer_opacity_changed(change):
-                        if change["new"]:
-                            layer.style = {
-                                "opacity": change["new"],
-                                "fillOpacity": change["new"],
-                            }
-
-                    def layer_vis_on_click(change):
-                        if change["new"]:
-                            layer_name = change["owner"].tooltip
-                            # if layer_name in self.ee_raster_layer_names:
-                            if layer_name in self.ee_layer_names:
-                                layer_dict = self.ee_layer_dict[layer_name]
-
-                                if self.vis_widget is not None:
-                                    self.vis_widget = None
-                                self.vis_widget = self.create_vis_widget(layer_dict)
-                                if self.vis_control in self.controls:
-                                    self.remove_control(self.vis_control)
-                                    self.vis_control = None
-                                vis_control = ipyleaflet.WidgetControl(
-                                    widget=self.vis_widget, position="topright"
-                                )
-                                self.add_control((vis_control))
-                                self.vis_control = vis_control
-                            else:
-                                if self.vis_widget is not None:
-                                    self.vis_widget = None
-                                if self.vis_control is not None:
-                                    if self.vis_control in self.controls:
-                                        self.remove_control(self.vis_control)
-                                    self.vis_control = None
-                            change["owner"].value = False
-
-                    layer_settings.observe(layer_vis_on_click, "value")
-
-                    def layer_chk_changed(change):
-
-                        layer_name = change["owner"].description
-                        if layer_name in self.ee_layer_names:
-                            if change["new"]:
-                                if "legend" in self.ee_layer_dict[layer_name].keys():
-                                    legend = self.ee_layer_dict[layer_name]["legend"]
-                                    if legend not in self.controls:
-                                        self.add_control(legend)
-                                if "colorbar" in self.ee_layer_dict[layer_name].keys():
-                                    colorbar = self.ee_layer_dict[layer_name][
-                                        "colorbar"
-                                    ]
-                                    if colorbar not in self.controls:
-                                        self.add_control(colorbar)
-                            else:
-                                if "legend" in self.ee_layer_dict[layer_name].keys():
-                                    legend = self.ee_layer_dict[layer_name]["legend"]
-                                    if legend in self.controls:
-                                        self.remove_control(legend)
-                                if "colorbar" in self.ee_layer_dict[layer_name].keys():
-                                    colorbar = self.ee_layer_dict[layer_name][
-                                        "colorbar"
-                                    ]
-                                    if colorbar in self.controls:
-                                        self.remove_control(colorbar)
-
-                    layer_chk.observe(layer_chk_changed, "value")
-
-                    if hasattr(layer, "visible"):
-                        widgets.jslink((layer_chk, "value"), (layer, "visible"))
-
-                    if layer in self.geojson_layers:
-                        layer_opacity.observe(layer_opacity_changed, "value")
-                    else:
-                        widgets.jsdlink((layer_opacity, "value"), (layer, "opacity"))
-                    hbox = widgets.HBox(
-                        [layer_chk, layer_settings, layer_opacity],
-                        layout=widgets.Layout(padding="0px 8px 0px 8px"),
-                    )
-                    layers_hbox.append(hbox)
-
-                toolbar_footer.children = layers_hbox
-                toolbar_button.value = False
-            else:
-                toolbar_footer.children = [toolbar_grid]
-
-        layers_button.observe(layers_btn_click, "value")
-        toolbar_control = ipyleaflet.WidgetControl(
-            widget=toolbar_widget, position="topright"
-        )
-
-        if kwargs.get("toolbar_ctrl"):
-            self.add_control(toolbar_control)
-
-        tool_output_control = ipyleaflet.WidgetControl(
-            widget=tool_output, position="topright"
-        )
-        # self.add_control(tool_output_control)
-
-        def handle_interaction(**kwargs):
-            latlon = kwargs.get("coordinates")
-            if kwargs.get("type") == "click" and self.inspector_checked:
-                self.default_style = {"cursor": "wait"}
-                if inspector_output_control not in self.controls:
-                    self.add_control(inspector_output_control)
-                sample_scale = self.getScale()
-                layers = self.ee_layers
-
-                with inspector_output:
-                    inspector_output.clear_output(wait=True)
-                    print(
-                        f"Point ({latlon[1]:.4f}, {latlon[0]:.4f}) at {int(self.get_scale())}m/px"
-                    )
-                    xy = ee.Geometry.Point(latlon[::-1])
-                    for index, ee_object in enumerate(layers):
-                        layer_names = self.ee_layer_names
-                        layer_name = layer_names[index]
-                        object_type = ee_object.__class__.__name__
-
-                        if not self.ee_layer_dict[layer_name]["ee_layer"].visible:
-                            continue
-
-                        try:
-                            if isinstance(ee_object, ee.ImageCollection):
-                                ee_object = ee_object.mosaic()
-                            elif (
-                                isinstance(ee_object, ee.geometry.Geometry)
-                                or isinstance(ee_object, ee.feature.Feature)
-                                or isinstance(
-                                    ee_object,
-                                    ee.featurecollection.FeatureCollection,
-                                )
-                            ):
-                                ee_object = ee.FeatureCollection(ee_object)
-
-                            if isinstance(ee_object, ee.Image):
-                                item = ee_object.reduceRegion(
-                                    ee.Reducer.first(), xy, sample_scale
-                                ).getInfo()
-                                b_name = "band"
-                                if len(item) > 1:
-                                    b_name = "bands"
-                                print(
-                                    "{}: {} ({} {})".format(
-                                        layer_name,
-                                        object_type,
-                                        len(item),
-                                        b_name,
-                                    )
-                                )
-                                keys = item.keys()
-                                for key in keys:
-                                    print(f"  {key}: {item[key]}")
-                            elif isinstance(ee_object, ee.FeatureCollection):
-
-                                # Check geometry type
-                                geom_type = (
-                                    ee.Feature(ee_object.first()).geometry().type()
-                                )
-                                lat, lon = latlon
-                                delta = 0.005
-                                bbox = ee.Geometry.BBox(
-                                    lon - delta,
-                                    lat - delta,
-                                    lon + delta,
-                                    lat + delta,
-                                )
-                                # Create a bounding box to filter points
-                                xy = ee.Algorithms.If(
-                                    geom_type.compareTo(ee.String("Point")),
-                                    xy,
-                                    bbox,
-                                )
-
-                                filtered = ee_object.filterBounds(xy)
-                                size = filtered.size().getInfo()
-                                if size > 0:
-                                    first = filtered.first()
-                                    props = first.toDictionary().getInfo()
-                                    b_name = "property"
-                                    if len(props) > 1:
-                                        b_name = "properties"
-                                    print(
-                                        f"{layer_name}: Feature ({len(props)} {b_name})"
-                                    )
-                                    keys = props.keys()
-                                    for key in keys:
-                                        print(f"  {key}: {props[key]}")
-                        except Exception as e:
-                            print(e)
-
-                self.default_style = {"cursor": "crosshair"}
-            if (
-                kwargs.get("type") == "click"
-                and self.plot_checked
-                and len(self.ee_raster_layers) > 0
-            ):
-                plot_layer_name = self.plot_dropdown_widget.value
-                layer_names = self.ee_raster_layer_names
-                layers = self.ee_raster_layers
-                index = layer_names.index(plot_layer_name)
-                ee_object = layers[index]
-
-                if isinstance(ee_object, ee.ImageCollection):
-                    ee_object = ee_object.mosaic()
-
-                try:
-                    self.default_style = {"cursor": "wait"}
-                    plot_options = self.plot_options
-                    sample_scale = self.getScale()
-                    if "sample_scale" in plot_options.keys() and (
-                        plot_options["sample_scale"] is not None
-                    ):
-                        sample_scale = plot_options["sample_scale"]
-                    if "title" not in plot_options.keys():
-                        plot_options["title"] = plot_layer_name
-                    if ("add_marker_cluster" in plot_options.keys()) and plot_options[
-                        "add_marker_cluster"
-                    ]:
-                        plot_coordinates = self.plot_coordinates
-                        markers = self.plot_markers
-                        marker_cluster = self.plot_marker_cluster
-                        plot_coordinates.append(latlon)
-                        self.plot_last_click = latlon
-                        self.plot_all_clicks = plot_coordinates
-                        markers.append(ipyleaflet.Marker(location=latlon))
-                        marker_cluster.markers = markers
-                        self.plot_marker_cluster = marker_cluster
-
-                    band_names = ee_object.bandNames().getInfo()
-                    if any(len(name) > 3 for name in band_names):
-                        band_names = list(range(1, len(band_names) + 1))
-
-                    self.chart_labels = band_names
-
-                    if self.roi_end:
-                        if self.roi_reducer_scale is None:
-                            scale = ee_object.select(0).projection().nominalScale()
-                        else:
-                            scale = self.roi_reducer_scale
-                        dict_values_tmp = ee_object.reduceRegion(
-                            reducer=self.roi_reducer,
-                            geometry=self.user_roi,
-                            scale=scale,
-                            bestEffort=True,
-                        ).getInfo()
-                        b_names = ee_object.bandNames().getInfo()
-                        dict_values = dict(
-                            zip(b_names, [dict_values_tmp[b] for b in b_names])
-                        )
-                        self.chart_points.append(
-                            self.user_roi.centroid(1).coordinates().getInfo()
-                        )
-                    else:
-                        xy = ee.Geometry.Point(latlon[::-1])
-                        dict_values_tmp = (
-                            ee_object.sample(xy, scale=sample_scale)
-                            .first()
-                            .toDictionary()
-                            .getInfo()
-                        )
-                        b_names = ee_object.bandNames().getInfo()
-                        dict_values = dict(
-                            zip(b_names, [dict_values_tmp[b] for b in b_names])
-                        )
-                        self.chart_points.append(xy.coordinates().getInfo())
-                    band_values = list(dict_values.values())
-                    self.chart_values.append(band_values)
-                    self.plot(band_names, band_values, **plot_options)
-                    if plot_options["title"] == plot_layer_name:
-                        del plot_options["title"]
-                    self.default_style = {"cursor": "crosshair"}
-                    self.roi_end = False
-                except Exception as e:
-                    if self.plot_widget is not None:
-                        with self.plot_widget:
-                            self.plot_widget.clear_output()
-                            print("No data for the clicked location.")
-                    else:
-                        print(e)
-                    self.default_style = {"cursor": "crosshair"}
-                    self.roi_end = False
-
-        self.on_interaction(handle_interaction)
-
-    def set_options(self, mapTypeId="HYBRID", styles=None, types=None):
-        """Adds Google basemap and controls to the ipyleaflet map.
-
-        Args:
-            mapTypeId (str, optional): A mapTypeId to set the basemap to. Can be one of "ROADMAP", "SATELLITE", "HYBRID" or "TERRAIN" to select one of the standard Google Maps API map types. Defaults to 'HYBRID'.
-            styles (object, optional): A dictionary of custom MapTypeStyle objects keyed with a name that will appear in the map's Map Type Controls. Defaults to None.
-            types (list, optional): A list of mapTypeIds to make available. If omitted, but opt_styles is specified, appends all of the style keys to the standard Google Maps API map types.. Defaults to None.
-        """
-        self.clear_layers()
-        self.clear_controls()
-        self.scroll_wheel_zoom = True
-        self.add_control(ipyleaflet.ZoomControl(position="topleft"))
-        self.add_control(ipyleaflet.LayersControl(position="topright"))
-        self.add_control(ipyleaflet.ScaleControl(position="bottomleft"))
-        self.add_control(ipyleaflet.FullScreenControl())
-        self.add_control(ipyleaflet.DrawControl())
-
-        measure = ipyleaflet.MeasureControl(
-            position="bottomleft",
-            active_color="orange",
-            primary_length_unit="kilometers",
-        )
-        self.add_control(measure)
-
-        try:
-            self.add_layer(basemaps[mapTypeId])
-        except Exception:
-            raise ValueError(
-                'Google basemaps can only be one of "ROADMAP", "SATELLITE", "HYBRID" or "TERRAIN".'
-            )
-
-    setOptions = set_options
-
-    def add_ee_layer(
-        self, ee_object, vis_params={}, name=None, shown=True, opacity=1.0
-    ):
-        """Adds a given EE object to the map as a layer.
-
-        Args:
-            ee_object (Collection|Feature|Image|MapId): The object to add to the map.
-            vis_params (dict, optional): The visualization parameters. Defaults to {}.
-            name (str, optional): The name of the layer. Defaults to 'Layer N'.
-            shown (bool, optional): A flag indicating whether the layer should be on by default. Defaults to True.
-            opacity (float, optional): The layer's opacity represented as a number between 0 and 1. Defaults to 1.
-        """
-
-        image = None
-
-        if vis_params is None:
-            vis_params = {}
-
-        if name is None:
-            layer_count = len(self.layers)
-            name = "Layer " + str(layer_count + 1)
-
-        if (
-            not isinstance(ee_object, ee.Image)
-            and not isinstance(ee_object, ee.ImageCollection)
-            and not isinstance(ee_object, ee.FeatureCollection)
-            and not isinstance(ee_object, ee.Feature)
-            and not isinstance(ee_object, ee.Geometry)
-        ):
-            err_str = "\n\nThe image argument in 'addLayer' function must be an instance of one of ee.Image, ee.Geometry, ee.Feature or ee.FeatureCollection."
-            raise AttributeError(err_str)
-
-        if (
-            isinstance(ee_object, ee.geometry.Geometry)
-            or isinstance(ee_object, ee.feature.Feature)
-            or isinstance(ee_object, ee.featurecollection.FeatureCollection)
-        ):
-            features = ee.FeatureCollection(ee_object)
-
-            width = 2
-
-            if "width" in vis_params:
-                width = vis_params["width"]
-
-            color = "000000"
-
-            if "color" in vis_params:
-                color = vis_params["color"]
-
-            image_fill = features.style(**{"fillColor": color}).updateMask(
-                ee.Image.constant(0.5)
-            )
-            image_outline = features.style(
-                **{"color": color, "fillColor": "00000000", "width": width}
-            )
-
-            image = image_fill.blend(image_outline)
-        elif isinstance(ee_object, ee.image.Image):
-            image = ee_object
-        elif isinstance(ee_object, ee.imagecollection.ImageCollection):
-            image = ee_object.mosaic()
-
-        if "palette" in vis_params:
-            if isinstance(vis_params["palette"], tuple):
-                vis_params["palette"] = list(vis_params["palette"])
-            if isinstance(vis_params["palette"], Box):
-                try:
-                    vis_params["palette"] = vis_params["palette"]["default"]
-                except Exception as e:
-                    print("The provided palette is invalid.")
-                    raise Exception(e)
-            elif isinstance(vis_params["palette"], str):
-                vis_params["palette"] = check_cmap(vis_params["palette"])
-            elif not isinstance(vis_params["palette"], list):
-                raise ValueError(
-                    "The palette must be a list of colors or a string or a Box object."
-                )
-
-        map_id_dict = ee.Image(image).getMapId(vis_params)
-        tile_layer = ipyleaflet.TileLayer(
-            url=map_id_dict["tile_fetcher"].url_format,
-            attribution="Google Earth Engine",
-            name=name,
-            opacity=opacity,
-            visible=shown,
-            max_zoom=24,
-        )
-
-        layer = self.find_layer(name=name)
-        if layer is not None:
-
-            existing_object = self.ee_layer_dict[name]["ee_object"]
-
-            if isinstance(existing_object, ee.Image) or isinstance(
-                existing_object, ee.ImageCollection
-            ):
-                self.ee_raster_layers.remove(existing_object)
-                self.ee_raster_layer_names.remove(name)
-                if self.plot_dropdown_widget is not None:
-                    self.plot_dropdown_widget.options = list(self.ee_raster_layer_names)
-            elif (
-                isinstance(ee_object, ee.Geometry)
-                or isinstance(ee_object, ee.Feature)
-                or isinstance(ee_object, ee.FeatureCollection)
-            ):
-                self.ee_vector_layers.remove(existing_object)
-                self.ee_vector_layer_names.remove(name)
-
-            self.ee_layers.remove(existing_object)
-            self.ee_layer_names.remove(name)
-            self.remove_layer(layer)
-
-        self.ee_layers.append(ee_object)
-        if name not in self.ee_layer_names:
-            self.ee_layer_names.append(name)
-        self.ee_layer_dict[name] = {
-            "ee_object": ee_object,
-            "ee_layer": tile_layer,
-            "vis_params": vis_params,
-        }
-
-        self.add_layer(tile_layer)
-        self.last_ee_layer = self.ee_layer_dict[name]
-        self.last_ee_data = self.ee_layer_dict[name]["ee_object"]
-
-        if isinstance(ee_object, ee.Image) or isinstance(ee_object, ee.ImageCollection):
-            self.ee_raster_layers.append(ee_object)
-            self.ee_raster_layer_names.append(name)
-            if self.plot_dropdown_widget is not None:
-                self.plot_dropdown_widget.options = list(self.ee_raster_layer_names)
-        elif (
-            isinstance(ee_object, ee.Geometry)
-            or isinstance(ee_object, ee.Feature)
-            or isinstance(ee_object, ee.FeatureCollection)
-        ):
-            self.ee_vector_layers.append(ee_object)
-            self.ee_vector_layer_names.append(name)
-
-    addLayer = add_ee_layer
-
-    def remove_ee_layer(self, name):
-        """Removes an Earth Engine layer.
-
-        Args:
-            name (str): The name of the Earth Engine layer to remove.
-        """
-        if name in self.ee_layer_dict:
-            ee_object = self.ee_layer_dict[name]["ee_object"]
-            ee_layer = self.ee_layer_dict[name]["ee_layer"]
-            if name in self.ee_raster_layer_names:
-                self.ee_raster_layer_names.remove(name)
-                self.ee_raster_layers.remove(ee_object)
-            elif name in self.ee_vector_layer_names:
-                self.ee_vector_layer_names.remove(name)
-                self.ee_vector_layers.remove(ee_object)
-            self.ee_layers.remove(ee_object)
-            self.ee_layer_names.remove(name)
-            if ee_layer in self.layers:
-                self.remove_layer(ee_layer)
-
-    def draw_layer_on_top(self):
-        """Move user-drawn feature layer to the top of all layers."""
-        draw_layer_index = self.find_layer_index(name="Drawn Features")
-        if draw_layer_index > -1 and draw_layer_index < (len(self.layers) - 1):
-            layers = list(self.layers)
-            layers = (
-                layers[0:draw_layer_index]
-                + layers[(draw_layer_index + 1) :]
-                + [layers[draw_layer_index]]
-            )
-            self.layers = layers
-
-    def set_center(self, lon, lat, zoom=None):
-        """Centers the map view at a given coordinates with the given zoom level.
-
-        Args:
-            lon (float): The longitude of the center, in degrees.
-            lat (float): The latitude of the center, in degrees.
-            zoom (int, optional): The zoom level, from 1 to 24. Defaults to None.
-        """
-        self.center = (lat, lon)
-        if zoom is not None:
-            self.zoom = zoom
-
-    setCenter = set_center
-
-    def center_object(self, ee_object, zoom=None):
-        """Centers the map view on a given object.
-
-        Args:
-            ee_object (Element|Geometry): An Earth Engine object to center on a geometry, image or feature.
-            zoom (int, optional): The zoom level, from 1 to 24. Defaults to None.
-        """
-        maxError = 0.001
-        if isinstance(ee_object, ee.Geometry):
-            geometry = ee_object.transform(maxError=maxError)
-        else:
-            try:
-                geometry = ee_object.geometry(maxError=maxError).transform(
-                    maxError=maxError
-                )
-            except Exception:
-                raise Exception(
-                    "ee_object must be an instance of one of ee.Geometry, ee.FeatureCollection, ee.Image, or ee.ImageCollection."
-                )
-
-        if zoom is not None:
-            if not isinstance(zoom, int):
-                raise Exception("Zoom must be an integer.")
-            else:
-                centroid = geometry.centroid(maxError=maxError).getInfo()["coordinates"]
-                lat = centroid[1]
-                lon = centroid[0]
-                self.set_center(lon, lat, zoom)
-        else:
-            coordinates = geometry.bounds(maxError).getInfo()["coordinates"][0]
-            x = [c[0] for c in coordinates]
-            y = [c[1] for c in coordinates]
-            xmin = min(x)
-            xmax = max(x)
-            ymin = min(y)
-            ymax = max(y)
-            bounds = [[ymin, xmin], [ymax, xmax]]
-            self.fit_bounds(bounds)
-
-    centerObject = center_object
-
-    def zoom_to_me(self, zoom=14, add_marker=True):
-        """Zoom to the current device location.
-
-        Args:
-            zoom (int, optional): Zoom level. Defaults to 14.
-            add_marker (bool, optional): Whether to add a marker of the current device location. Defaults to True.
-        """
-        lat, lon = get_current_latlon()
-        self.set_center(lon, lat, zoom)
-
-        if add_marker:
-            marker = ipyleaflet.Marker(
-                location=(lat, lon),
-                draggable=False,
-                name="Device location",
-            )
-            self.add_layer(marker)
-
-    def zoom_to_bounds(self, bounds):
-        """Zooms to a bounding box in the form of [minx, miny, maxx, maxy].
-
-        Args:
-            bounds (list | tuple): A list/tuple containing minx, miny, maxx, maxy values for the bounds.
-        """
-        #  The ipyleaflet fit_bounds method takes lat/lon bounds in the form [[south, west], [north, east]].
-        self.fit_bounds([[bounds[1], bounds[0]], [bounds[3], bounds[2]]])
-
-    def zoom_to_gdf(self, gdf):
-        """Zooms to the bounding box of a GeoPandas GeoDataFrame.
-
-        Args:
-            gdf (GeoDataFrame): A GeoPandas GeoDataFrame.
-        """
-        bounds = gdf.total_bounds
-        self.zoom_to_bounds(bounds)
-
-    def get_scale(self):
-        """Returns the approximate pixel scale of the current map view, in meters.
-
-        Returns:
-            float: Map resolution in meters.
-        """
-        zoom_level = self.zoom
-        # Reference: https://blogs.bing.com/maps/2006/02/25/map-control-zoom-levels-gt-resolution
-        resolution = 156543.04 * math.cos(0) / math.pow(2, zoom_level)
-        return resolution
-
-    getScale = get_scale
-
-    def get_bounds(self, asGeoJSON=False):
-        """Returns the bounds of the current map view, as a list in the format [west, south, east, north] in degrees.
-
-        Args:
-            asGeoJSON (bool, optional): If true, returns map bounds as GeoJSON. Defaults to False.
-
-        Returns:
-            list | dict: A list in the format [west, south, east, north] in degrees.
-        """
-        bounds = self.bounds
-        coords = [bounds[0][1], bounds[0][0], bounds[1][1], bounds[1][0]]
-
-        if asGeoJSON:
-            return ee.Geometry.BBox(
-                bounds[0][1], bounds[0][0], bounds[1][1], bounds[1][0]
-            ).getInfo()
-        else:
-            return coords
-
-    getBounds = get_bounds
-
-    def add_basemap(self, basemap="HYBRID"):
-        """Adds a basemap to the map.
-
-        Args:
-            basemap (str, optional): Can be one of string from basemaps. Defaults to 'HYBRID'.
-        """
-        try:
-            if basemap in basemaps.keys() and basemaps[basemap] not in self.layers:
-                self.add_layer(basemaps[basemap])
-
-        except Exception:
-            raise ValueError(
-                "Basemap can only be one of the following:\n  {}".format(
-                    "\n  ".join(basemaps.keys())
-                )
-            )
-
-    def add_marker(self, location, **kwargs):
-        """Adds a marker to the map. More info about marker at https://ipyleaflet.readthedocs.io/en/latest/api_reference/marker.html.
-
-        Args:
-            location (list | tuple): The location of the marker in the format of [lat, lng].
-
-            **kwargs: Keyword arguments for the marker.
-        """
-        if isinstance(location, list):
-            location = tuple(location)
-        if isinstance(location, tuple):
-            marker = ipyleaflet.Marker(location=location, **kwargs)
-            self.add_layer(marker)
-        else:
-            raise TypeError("The location must be a list or a tuple.")
-
-    def find_layer(self, name):
-        """Finds layer by name
-
-        Args:
-            name (str): Name of the layer to find.
-
-        Returns:
-            object: ipyleaflet layer object.
-        """
-        layers = self.layers
-
-        for layer in layers:
-            if layer.name == name:
-                return layer
-
-        return None
-
-    def find_layer_index(self, name):
-        """Finds layer index by name
-
-        Args:
-            name (str): Name of the layer to find.
-
-        Returns:
-            int: Index of the layer with the specified name
-        """
-        layers = self.layers
-
-        for index, layer in enumerate(layers):
-            if layer.name == name:
-                return index
-
-        return -1
-
-    def layer_opacity(self, name, value=1.0):
-        """Changes layer opacity.
-
-        Args:
-            name (str): The name of the layer to change opacity.
-            value (float, optional): The opacity value to set. Defaults to 1.0.
-        """
-        layer = self.find_layer(name)
-        try:
-            layer.opacity = value
-        except Exception as e:
-            raise Exception(e)
-
-    def add_wms_layer(
-        self,
-        url,
-        layers,
-        name=None,
-        attribution="",
-        format="image/png",
-        transparent=True,
-        opacity=1.0,
-        shown=True,
-        **kwargs,
-    ):
-        """Add a WMS layer to the map.
-
-        Args:
-            url (str): The URL of the WMS web service.
-            layers (str): Comma-separated list of WMS layers to show.
-            name (str, optional): The layer name to use on the layer control. Defaults to None.
-            attribution (str, optional): The attribution of the data layer. Defaults to ''.
-            format (str, optional): WMS image format (use ‘image/png’ for layers with transparency). Defaults to 'image/png'.
-            transparent (bool, optional): If True, the WMS service will return images with transparency. Defaults to True.
-            opacity (float, optional): The opacity of the layer. Defaults to 1.0.
-            shown (bool, optional): A flag indicating whether the layer should be on by default. Defaults to True.
-        """
-
-        if name is None:
-            name = str(layers)
-
-        try:
-            wms_layer = ipyleaflet.WMSLayer(
-                url=url,
-                layers=layers,
-                name=name,
-                attribution=attribution,
-                format=format,
-                transparent=transparent,
-                opacity=opacity,
-                visible=shown,
-                **kwargs,
-            )
-            self.add_layer(wms_layer)
-
-        except Exception as e:
-            print("Failed to add the specified WMS TileLayer.")
-            raise Exception(e)
-
-    def add_tile_layer(
-        self,
-        url="https://{s}.tile.openstreetmap.org/{z}/{x}/{y}.png",
-        name="Untitled",
-        attribution="",
-        opacity=1.0,
-        shown=True,
-        **kwargs,
-    ):
-        """Adds a TileLayer to the map.
-
-        Args:
-            url (str, optional): The URL of the tile layer. Defaults to 'https://{s}.tile.openstreetmap.org/{z}/{x}/{y}.png'.
-            name (str, optional): The layer name to use for the layer. Defaults to 'Untitled'.
-            attribution (str, optional): The attribution to use. Defaults to ''.
-            opacity (float, optional): The opacity of the layer. Defaults to 1.
-            shown (bool, optional): A flag indicating whether the layer should be on by default. Defaults to True.
-        """
-        try:
-            tile_layer = ipyleaflet.TileLayer(
-                url=url,
-                name=name,
-                attribution=attribution,
-                opacity=opacity,
-                visible=shown,
-                **kwargs,
-            )
-            self.add_layer(tile_layer)
-
-        except Exception as e:
-            print("Failed to add the specified TileLayer.")
-            raise Exception(e)
-
-    def add_cog_layer(
-        self,
-        url,
-        name="Untitled",
-        attribution="",
-        opacity=1.0,
-        shown=True,
-        bands=None,
-        titiler_endpoint="https://titiler.xyz",
-        **kwargs,
-    ):
-        """Adds a COG TileLayer to the map.
-
-        Args:
-            url (str): The URL of the COG tile layer.
-            name (str, optional): The layer name to use for the layer. Defaults to 'Untitled'.
-            attribution (str, optional): The attribution to use. Defaults to ''.
-            opacity (float, optional): The opacity of the layer. Defaults to 1.
-            shown (bool, optional): A flag indicating whether the layer should be on by default. Defaults to True.
-            bands (list, optional): A list of bands to use for the layer. Defaults to None.
-            titiler_endpoint (str, optional): Titiler endpoint. Defaults to "https://titiler.xyz".
-            **kwargs: Arbitrary keyword arguments, including bidx, expression, nodata, unscale, resampling, rescale, color_formula, colormap, colormap_name, return_mask. See https://developmentseed.org/titiler/endpoints/cog/ and https://cogeotiff.github.io/rio-tiler/colormap/. To select a certain bands, use bidx=[1, 2, 3]
-        """
-        tile_url = cog_tile(url, bands, titiler_endpoint, **kwargs)
-        bounds = cog_bounds(url, titiler_endpoint)
-        self.add_tile_layer(tile_url, name, attribution, opacity, shown)
-        self.fit_bounds([[bounds[1], bounds[0]], [bounds[3], bounds[2]]])
-
-        if not hasattr(self, "cog_layer_dict"):
-            self.cog_layer_dict = {}
-
-        params = {
-            "url": url,
-            "titizer_endpoint": titiler_endpoint,
-            "bounds": bounds,
-            "type": "COG",
-        }
-        self.cog_layer_dict[name] = params
-
-    def add_cog_mosaic(self, **kwargs):
-        raise NotImplementedError(
-            "This function is no longer supported.See https://github.com/giswqs/leafmap/issues/180."
-        )
-
-    def add_stac_layer(
-        self,
-        url=None,
-        collection=None,
-        item=None,
-        assets=None,
-        bands=None,
-        titiler_endpoint=None,
-        name="STAC Layer",
-        attribution="",
-        opacity=1.0,
-        shown=True,
-        **kwargs,
-    ):
-        """Adds a STAC TileLayer to the map.
-
-        Args:
-            url (str): HTTP URL to a STAC item, e.g., https://canada-spot-ortho.s3.amazonaws.com/canada_spot_orthoimages/canada_spot5_orthoimages/S5_2007/S5_11055_6057_20070622/S5_11055_6057_20070622.json
-            collection (str): The Microsoft Planetary Computer STAC collection ID, e.g., landsat-8-c2-l2.
-            item (str): The Microsoft Planetary Computer STAC item ID, e.g., LC08_L2SP_047027_20201204_02_T1.
-            assets (str | list): The Microsoft Planetary Computer STAC asset ID, e.g., ["SR_B7", "SR_B5", "SR_B4"].
-            bands (list): A list of band names, e.g., ["SR_B7", "SR_B5", "SR_B4"]
-            titiler_endpoint (str, optional): Titiler endpoint, e.g., "https://titiler.xyz", "https://planetarycomputer.microsoft.com/api/data/v1", "planetary-computer", "pc". Defaults to None.
-            name (str, optional): The layer name to use for the layer. Defaults to 'STAC Layer'.
-            attribution (str, optional): The attribution to use. Defaults to ''.
-            opacity (float, optional): The opacity of the layer. Defaults to 1.
-            shown (bool, optional): A flag indicating whether the layer should be on by default. Defaults to True.
-        """
-        tile_url = stac_tile(
-            url, collection, item, assets, bands, titiler_endpoint, **kwargs
-        )
-        bounds = stac_bounds(url, collection, item, titiler_endpoint)
-        self.add_tile_layer(tile_url, name, attribution, opacity, shown)
-        self.fit_bounds([[bounds[1], bounds[0]], [bounds[3], bounds[2]]])
-
-        if not hasattr(self, "cog_layer_dict"):
-            self.cog_layer_dict = {}
-
-        if assets is None and bands is not None:
-            assets = bands
-
-        params = {
-            "url": url,
-            "collection": collection,
-            "item": item,
-            "assets": assets,
-            "bounds": bounds,
-            "titiler_endpoint": titiler_endpoint,
-            "type": "STAC",
-        }
-
-        self.cog_layer_dict[name] = params
-
-    def add_minimap(self, zoom=5, position="bottomright"):
-        """Adds a minimap (overview) to the ipyleaflet map.
-
-        Args:
-            zoom (int, optional): Initial map zoom level. Defaults to 5.
-            position (str, optional): Position of the minimap. Defaults to "bottomright".
-        """
-        minimap = ipyleaflet.Map(
-            zoom_control=False,
-            attribution_control=False,
-            zoom=zoom,
-            center=self.center,
-            layers=[basemaps["ROADMAP"]],
-        )
-        minimap.layout.width = "150px"
-        minimap.layout.height = "150px"
-        ipyleaflet.link((minimap, "center"), (self, "center"))
-        minimap_control = ipyleaflet.WidgetControl(widget=minimap, position=position)
-        self.add_control(minimap_control)
-
-    def marker_cluster(self):
-        """Adds a marker cluster to the map and returns a list of ee.Feature, which can be accessed using Map.ee_marker_cluster.
-
-        Returns:
-            object: a list of ee.Feature
-        """
-        coordinates = []
-        markers = []
-        marker_cluster = ipyleaflet.MarkerCluster(name="Marker Cluster")
-        self.last_click = []
-        self.all_clicks = []
-        self.ee_markers = []
-        self.add_layer(marker_cluster)
-
-        def handle_interaction(**kwargs):
-            latlon = kwargs.get("coordinates")
-            if kwargs.get("type") == "click":
-                coordinates.append(latlon)
-                geom = ee.Geometry.Point(latlon[1], latlon[0])
-                feature = ee.Feature(geom)
-                self.ee_markers.append(feature)
-                self.last_click = latlon
-                self.all_clicks = coordinates
-                markers.append(ipyleaflet.Marker(location=latlon))
-                marker_cluster.markers = markers
-            elif kwargs.get("type") == "mousemove":
-                pass
-
-        # cursor style: https://www.w3schools.com/cssref/pr_class_cursor.asp
-        self.default_style = {"cursor": "crosshair"}
-        self.on_interaction(handle_interaction)
-
-    def set_plot_options(
-        self,
-        add_marker_cluster=False,
-        sample_scale=None,
-        plot_type=None,
-        overlay=False,
-        position="bottomright",
-        min_width=None,
-        max_width=None,
-        min_height=None,
-        max_height=None,
-        **kwargs,
-    ):
-        """Sets plotting options.
-
-        Args:
-            add_marker_cluster (bool, optional): Whether to add a marker cluster. Defaults to False.
-            sample_scale (float, optional):  A nominal scale in meters of the projection to sample in . Defaults to None.
-            plot_type (str, optional): The plot type can be one of "None", "bar", "scatter" or "hist". Defaults to None.
-            overlay (bool, optional): Whether to overlay plotted lines on the figure. Defaults to False.
-            position (str, optional): Position of the control, can be ‘bottomleft’, ‘bottomright’, ‘topleft’, or ‘topright’. Defaults to 'bottomright'.
-            min_width (int, optional): Min width of the widget (in pixels), if None it will respect the content size. Defaults to None.
-            max_width (int, optional): Max width of the widget (in pixels), if None it will respect the content size. Defaults to None.
-            min_height (int, optional): Min height of the widget (in pixels), if None it will respect the content size. Defaults to None.
-            max_height (int, optional): Max height of the widget (in pixels), if None it will respect the content size. Defaults to None.
-
-        """
-        plot_options_dict = {}
-        plot_options_dict["add_marker_cluster"] = add_marker_cluster
-        plot_options_dict["sample_scale"] = sample_scale
-        plot_options_dict["plot_type"] = plot_type
-        plot_options_dict["overlay"] = overlay
-        plot_options_dict["position"] = position
-        plot_options_dict["min_width"] = min_width
-        plot_options_dict["max_width"] = max_width
-        plot_options_dict["min_height"] = min_height
-        plot_options_dict["max_height"] = max_height
-
-        for key in kwargs.keys():
-            plot_options_dict[key] = kwargs[key]
-
-        self.plot_options = plot_options_dict
-
-        if add_marker_cluster and (self.plot_marker_cluster not in self.layers):
-            self.add_layer(self.plot_marker_cluster)
-
-    def plot(
-        self,
-        x,
-        y,
-        plot_type=None,
-        overlay=False,
-        position="bottomright",
-        min_width=None,
-        max_width=None,
-        min_height=None,
-        max_height=None,
-        **kwargs,
-    ):
-        """Creates a plot based on x-array and y-array data.
-
-        Args:
-            x (numpy.ndarray or list): The x-coordinates of the plotted line.
-            y (numpy.ndarray or list): The y-coordinates of the plotted line.
-            plot_type (str, optional): The plot type can be one of "None", "bar", "scatter" or "hist". Defaults to None.
-            overlay (bool, optional): Whether to overlay plotted lines on the figure. Defaults to False.
-            position (str, optional): Position of the control, can be ‘bottomleft’, ‘bottomright’, ‘topleft’, or ‘topright’. Defaults to 'bottomright'.
-            min_width (int, optional): Min width of the widget (in pixels), if None it will respect the content size. Defaults to None.
-            max_width (int, optional): Max width of the widget (in pixels), if None it will respect the content size. Defaults to None.
-            min_height (int, optional): Min height of the widget (in pixels), if None it will respect the content size. Defaults to None.
-            max_height (int, optional): Max height of the widget (in pixels), if None it will respect the content size. Defaults to None.
-
-        """
-        if self.plot_widget is not None:
-            plot_widget = self.plot_widget
-        else:
-            plot_widget = widgets.Output(layout={"border": "1px solid black"})
-            plot_control = ipyleaflet.WidgetControl(
-                widget=plot_widget,
-                position=position,
-                min_width=min_width,
-                max_width=max_width,
-                min_height=min_height,
-                max_height=max_height,
-            )
-            self.plot_widget = plot_widget
-            self.plot_control = plot_control
-            self.add_control(plot_control)
-
-        if max_width is None:
-            max_width = 500
-        if max_height is None:
-            max_height = 300
-
-        if (plot_type is None) and ("markers" not in kwargs.keys()):
-            kwargs["markers"] = "circle"
-
-        with plot_widget:
-            try:
-                fig = plt.figure(1, **kwargs)
-                if max_width is not None:
-                    fig.layout.width = str(max_width) + "px"
-                if max_height is not None:
-                    fig.layout.height = str(max_height) + "px"
-
-                plot_widget.clear_output(wait=True)
-                if not overlay:
-                    plt.clear()
-
-                if plot_type is None:
-                    if "marker" not in kwargs.keys():
-                        kwargs["marker"] = "circle"
-                    plt.plot(x, y, **kwargs)
-                elif plot_type == "bar":
-                    plt.bar(x, y, **kwargs)
-                elif plot_type == "scatter":
-                    plt.scatter(x, y, **kwargs)
-                elif plot_type == "hist":
-                    plt.hist(y, **kwargs)
-                plt.show()
-
-            except Exception as e:
-                print("Failed to create plot.")
-                raise Exception(e)
-
-    def plot_demo(
-        self,
-        iterations=20,
-        plot_type=None,
-        overlay=False,
-        position="bottomright",
-        min_width=None,
-        max_width=None,
-        min_height=None,
-        max_height=None,
-        **kwargs,
-    ):
-        """A demo of interactive plotting using random pixel coordinates.
-
-        Args:
-            iterations (int, optional): How many iterations to run for the demo. Defaults to 20.
-            plot_type (str, optional): The plot type can be one of "None", "bar", "scatter" or "hist". Defaults to None.
-            overlay (bool, optional): Whether to overlay plotted lines on the figure. Defaults to False.
-            position (str, optional): Position of the control, can be ‘bottomleft’, ‘bottomright’, ‘topleft’, or ‘topright’. Defaults to 'bottomright'.
-            min_width (int, optional): Min width of the widget (in pixels), if None it will respect the content size. Defaults to None.
-            max_width (int, optional): Max width of the widget (in pixels), if None it will respect the content size. Defaults to None.
-            min_height (int, optional): Min height of the widget (in pixels), if None it will respect the content size. Defaults to None.
-            max_height (int, optional): Max height of the widget (in pixels), if None it will respect the content size. Defaults to None.
-        """
-
-        import numpy as np
-
-        if self.random_marker is not None:
-            self.remove_layer(self.random_marker)
-
-        image = ee.Image("LANDSAT/LE7_TOA_5YEAR/1999_2003").select([0, 1, 2, 3, 4, 6])
-        self.addLayer(
-            image,
-            {"bands": ["B4", "B3", "B2"], "gamma": 1.4},
-            "LANDSAT/LE7_TOA_5YEAR/1999_2003",
-        )
-        self.setCenter(-50.078877, 25.190030, 3)
-        band_names = image.bandNames().getInfo()
-        # band_count = len(band_names)
-
-        latitudes = np.random.uniform(30, 48, size=iterations)
-        longitudes = np.random.uniform(-121, -76, size=iterations)
-
-        marker = ipyleaflet.Marker(location=(0, 0))
-        self.random_marker = marker
-        self.add_layer(marker)
-
-        for i in range(iterations):
-            try:
-                coordinate = ee.Geometry.Point([longitudes[i], latitudes[i]])
-                dict_values = image.sample(coordinate).first().toDictionary().getInfo()
-                band_values = list(dict_values.values())
-                title = "{}/{}: Spectral signature at ({}, {})".format(
-                    i + 1,
-                    iterations,
-                    round(latitudes[i], 2),
-                    round(longitudes[i], 2),
-                )
-                marker.location = (latitudes[i], longitudes[i])
-                self.plot(
-                    band_names,
-                    band_values,
-                    plot_type=plot_type,
-                    overlay=overlay,
-                    min_width=min_width,
-                    max_width=max_width,
-                    min_height=min_height,
-                    max_height=max_height,
-                    title=title,
-                    **kwargs,
-                )
-                time.sleep(0.3)
-            except Exception as e:
-                raise Exception(e)
-
-    def plot_raster(
-        self,
-        ee_object=None,
-        sample_scale=None,
-        plot_type=None,
-        overlay=False,
-        position="bottomright",
-        min_width=None,
-        max_width=None,
-        min_height=None,
-        max_height=None,
-        **kwargs,
-    ):
-        """Interactive plotting of Earth Engine data by clicking on the map.
-
-        Args:
-            ee_object (object, optional): The ee.Image or ee.ImageCollection to sample. Defaults to None.
-            sample_scale (float, optional): A nominal scale in meters of the projection to sample in. Defaults to None.
-            plot_type (str, optional): The plot type can be one of "None", "bar", "scatter" or "hist". Defaults to None.
-            overlay (bool, optional): Whether to overlay plotted lines on the figure. Defaults to False.
-            position (str, optional): Position of the control, can be ‘bottomleft’, ‘bottomright’, ‘topleft’, or ‘topright’. Defaults to 'bottomright'.
-            min_width (int, optional): Min width of the widget (in pixels), if None it will respect the content size. Defaults to None.
-            max_width (int, optional): Max width of the widget (in pixels), if None it will respect the content size. Defaults to None.
-            min_height (int, optional): Min height of the widget (in pixels), if None it will respect the content size. Defaults to None.
-            max_height (int, optional): Max height of the widget (in pixels), if None it will respect the content size. Defaults to None.
-
-        """
-        if self.plot_control is not None:
-            del self.plot_widget
-            if self.plot_control in self.controls:
-                self.remove_control(self.plot_control)
-
-        if self.random_marker is not None:
-            self.remove_layer(self.random_marker)
-
-        plot_widget = widgets.Output(layout={"border": "1px solid black"})
-        plot_control = ipyleaflet.WidgetControl(
-            widget=plot_widget,
-            position=position,
-            min_width=min_width,
-            max_width=max_width,
-            min_height=min_height,
-            max_height=max_height,
-        )
-        self.plot_widget = plot_widget
-        self.plot_control = plot_control
-        self.add_control(plot_control)
-
-        self.default_style = {"cursor": "crosshair"}
-        msg = "The plot function can only be used on ee.Image or ee.ImageCollection with more than one band."
-        if (ee_object is None) and len(self.ee_raster_layers) > 0:
-            ee_object = self.ee_raster_layers[-1]
-            if isinstance(ee_object, ee.ImageCollection):
-                ee_object = ee_object.mosaic()
-        elif isinstance(ee_object, ee.ImageCollection):
-            ee_object = ee_object.mosaic()
-        elif not isinstance(ee_object, ee.Image):
-            print(msg)
-            return
-
-        if sample_scale is None:
-            sample_scale = self.getScale()
-
-        if max_width is None:
-            max_width = 500
-
-        band_names = ee_object.bandNames().getInfo()
-
-        coordinates = []
-        markers = []
-        marker_cluster = ipyleaflet.MarkerCluster(name="Marker Cluster")
-        self.last_click = []
-        self.all_clicks = []
-        self.add_layer(marker_cluster)
-
-        def handle_interaction(**kwargs2):
-            latlon = kwargs2.get("coordinates")
-
-            if kwargs2.get("type") == "click":
-                try:
-                    coordinates.append(latlon)
-                    self.last_click = latlon
-                    self.all_clicks = coordinates
-                    markers.append(ipyleaflet.Marker(location=latlon))
-                    marker_cluster.markers = markers
-                    self.default_style = {"cursor": "wait"}
-                    xy = ee.Geometry.Point(latlon[::-1])
-                    dict_values = (
-                        ee_object.sample(xy, scale=sample_scale)
-                        .first()
-                        .toDictionary()
-                        .getInfo()
-                    )
-                    band_values = list(dict_values.values())
-                    self.plot(
-                        band_names,
-                        band_values,
-                        plot_type=plot_type,
-                        overlay=overlay,
-                        min_width=min_width,
-                        max_width=max_width,
-                        min_height=min_height,
-                        max_height=max_height,
-                        **kwargs,
-                    )
-                    self.default_style = {"cursor": "crosshair"}
-                except Exception as e:
-                    if self.plot_widget is not None:
-                        with self.plot_widget:
-                            self.plot_widget.clear_output()
-                            print("No data for the clicked location.")
-                    else:
-                        print(e)
-                    self.default_style = {"cursor": "crosshair"}
-
-        self.on_interaction(handle_interaction)
-
-    def add_marker_cluster(self, event="click", add_marker=True):
-        """Captures user inputs and add markers to the map.
-
-        Args:
-            event (str, optional): [description]. Defaults to 'click'.
-            add_marker (bool, optional): If True, add markers to the map. Defaults to True.
-
-        Returns:
-            object: a marker cluster.
-        """
-        coordinates = []
-        markers = []
-        marker_cluster = ipyleaflet.MarkerCluster(name="Marker Cluster")
-        self.last_click = []
-        self.all_clicks = []
-        if add_marker:
-            self.add_layer(marker_cluster)
-
-        def handle_interaction(**kwargs):
-            latlon = kwargs.get("coordinates")
-
-            if event == "click" and kwargs.get("type") == "click":
-                coordinates.append(latlon)
-                self.last_click = latlon
-                self.all_clicks = coordinates
-                if add_marker:
-                    markers.append(ipyleaflet.Marker(location=latlon))
-                    marker_cluster.markers = markers
-            elif kwargs.get("type") == "mousemove":
-                pass
-
-        # cursor style: https://www.w3schools.com/cssref/pr_class_cursor.asp
-        self.default_style = {"cursor": "crosshair"}
-        self.on_interaction(handle_interaction)
-
-    def set_control_visibility(
-        self, layerControl=True, fullscreenControl=True, latLngPopup=True
-    ):
-        """Sets the visibility of the controls on the map.
-
-        Args:
-            layerControl (bool, optional): Whether to show the control that allows the user to toggle layers on/off. Defaults to True.
-            fullscreenControl (bool, optional): Whether to show the control that allows the user to make the map full-screen. Defaults to True.
-            latLngPopup (bool, optional): Whether to show the control that pops up the Lat/lon when the user clicks on the map. Defaults to True.
-        """
-        pass
-
-    setControlVisibility = set_control_visibility
-
-    def add_layer_control(self):
-        """Adds the layer control to the map."""
-        if self.layer_control is None:
-            layer_control = ipyleaflet.LayersControl(position="topright")
-            self.layer_control = layer_control
-            self.add_control(layer_control)
-
-    addLayerControl = add_layer_control
-
-    def split_map(self, left_layer="HYBRID", right_layer="ROADMAP"):
-        """Adds split map.
-
-        Args:
-            left_layer (str, optional): The layer tile layer. Defaults to 'HYBRID'.
-            right_layer (str, optional): The right tile layer. Defaults to 'ROADMAP'.
-        """
-        try:
-            controls = self.controls
-            layers = self.layers
-            self.clear_controls()
-
-            self.add_control(ipyleaflet.ZoomControl())
-            self.add_control(ipyleaflet.FullScreenControl())
-            if left_layer in basemaps.keys():
-                left_layer = basemaps[left_layer]
-            elif isinstance(left_layer, str):
-                if left_layer.startswith("http") and left_layer.endswith(".tif"):
-                    url = cog_tile(left_layer)
-                    left_layer = ipyleaflet.TileLayer(
-                        url=url,
-                        name="Left Layer",
-                        attribution=" ",
-                    )
-                else:
-                    left_layer = ipyleaflet.TileLayer(
-                        url=left_layer,
-                        name="Left Layer",
-                        attribution=" ",
-                    )
-            elif isinstance(left_layer, ipyleaflet.TileLayer):
-                pass
-            else:
-                raise ValueError(
-                    f"left_layer must be one of the following: {', '.join(basemaps.keys())} or a string url to a tif file."
-                )
-
-            if right_layer in basemaps.keys():
-                right_layer = basemaps[right_layer]
-            elif isinstance(right_layer, str):
-                if right_layer.startswith("http") and right_layer.endswith(".tif"):
-                    url = cog_tile(right_layer)
-                    right_layer = ipyleaflet.TileLayer(
-                        url=url,
-                        name="Right Layer",
-                        attribution=" ",
-                    )
-                else:
-                    right_layer = ipyleaflet.TileLayer(
-                        url=right_layer,
-                        name="Right Layer",
-                        attribution=" ",
-                    )
-            elif isinstance(right_layer, ipyleaflet.TileLayer):
-                pass
-            else:
-                raise ValueError(
-                    f"right_layer must be one of the following: {', '.join(basemaps.keys())} or a string url to a tif file."
-                )
-
-            control = ipyleaflet.SplitMapControl(
-                left_layer=left_layer, right_layer=right_layer
-            )
-
-            close_button = widgets.ToggleButton(
-                value=False,
-                tooltip="Close split-panel map",
-                icon="times",
-                layout=widgets.Layout(
-                    height="28px", width="28px", padding="0px 0px 0px 4px"
-                ),
-            )
-
-            def close_btn_click(change):
-                if change["new"]:
-                    self.controls = controls
-                    self.layers = layers[:-1]
-                    self.add_layer(layers[-1])
-
-            close_button.observe(close_btn_click, "value")
-            close_control = ipyleaflet.WidgetControl(
-                widget=close_button, position="bottomright"
-            )
-
-            self.add_control(control)
-            self.add_control(close_control)
-
-        except Exception as e:
-            print("The provided layers are invalid!")
-            raise ValueError(e)
-
-    def ts_inspector(
-        self,
-        left_ts,
-        left_names=None,
-        left_vis={},
-        right_ts=None,
-        right_names=None,
-        right_vis=None,
-        width="130px",
-        date_format="YYYY-MM-dd",
-        **kwargs,
-    ):
-        """Creates a split-panel map for inspecting timeseries images.
-
-        Args:
-            left_ts (object): An ee.ImageCollection to show on the left panel.
-            left_names (list): A list of names to show under the left dropdown.
-            left_vis (dict, optional): Visualization parameters for the left layer. Defaults to {}.
-            right_ts (object): An ee.ImageCollection to show on the right panel.
-            right_names (list): A list of names to show under the right dropdown.
-            right_vis (dict, optional): Visualization parameters for the right layer. Defaults to {}.
-            width (str, optional): The width of the dropdown list. Defaults to '130px'.
-        """
-        controls = self.controls
-        layers = self.layers
-
-        if left_names is None:
-            left_names = image_dates(left_ts, date_format=date_format).getInfo()
-
-        if right_ts is None:
-            right_ts = left_ts
-
-        if right_names is None:
-            right_names = left_names
-
-        if right_vis is None:
-            right_vis = left_vis
-
-        left_count = int(left_ts.size().getInfo())
-        right_count = int(right_ts.size().getInfo())
-
-        if left_count != len(left_names):
-            print(
-                "The number of images in left_ts must match the number of layer names in left_names."
-            )
-            return
-        if right_count != len(right_names):
-            print(
-                "The number of images in right_ts must match the number of layer names in right_names."
-            )
-            return
-
-        left_layer = ipyleaflet.TileLayer(
-            url="https://mt1.google.com/vt/lyrs=m&x={x}&y={y}&z={z}",
-            attribution="Google",
-            name="Google Maps",
-        )
-        right_layer = ipyleaflet.TileLayer(
-            url="https://mt1.google.com/vt/lyrs=m&x={x}&y={y}&z={z}",
-            attribution="Google",
-            name="Google Maps",
-        )
-
-        self.clear_controls()
-        left_dropdown = widgets.Dropdown(options=left_names, value=None)
-        right_dropdown = widgets.Dropdown(options=right_names, value=None)
-        left_dropdown.layout.max_width = width
-        right_dropdown.layout.max_width = width
-
-        left_control = ipyleaflet.WidgetControl(
-            widget=left_dropdown, position="topleft"
-        )
-        right_control = ipyleaflet.WidgetControl(
-            widget=right_dropdown, position="topright"
-        )
-
-        self.add_control(control=left_control)
-        self.add_control(control=right_control)
-
-        self.add_control(ipyleaflet.ZoomControl(position="topleft"))
-        self.add_control(ipyleaflet.ScaleControl(position="bottomleft"))
-        self.add_control(ipyleaflet.FullScreenControl())
-
-        def left_dropdown_change(change):
-            left_dropdown_index = left_dropdown.index
-            if left_dropdown_index is not None and left_dropdown_index >= 0:
-                try:
-                    if isinstance(left_ts, ee.ImageCollection):
-                        left_image = left_ts.toList(left_ts.size()).get(
-                            left_dropdown_index
-                        )
-                    elif isinstance(left_ts, ee.List):
-                        left_image = left_ts.get(left_dropdown_index)
-                    else:
-                        print("The left_ts argument must be an ImageCollection.")
-                        return
-
-                    if isinstance(left_image, ee.ImageCollection):
-                        left_image = ee.Image(left_image.mosaic())
-                    elif isinstance(left_image, ee.Image):
-                        pass
-                    else:
-                        left_image = ee.Image(left_image)
-
-                    left_image = ee_tile_layer(
-                        left_image, left_vis, left_names[left_dropdown_index]
-                    )
-                    left_layer.url = left_image.url
-                except Exception as e:
-                    print(e)
-                    return
-
-        left_dropdown.observe(left_dropdown_change, names="value")
-
-        def right_dropdown_change(change):
-            right_dropdown_index = right_dropdown.index
-            if right_dropdown_index is not None and right_dropdown_index >= 0:
-                try:
-                    if isinstance(right_ts, ee.ImageCollection):
-                        right_image = right_ts.toList(left_ts.size()).get(
-                            right_dropdown_index
-                        )
-                    elif isinstance(right_ts, ee.List):
-                        right_image = right_ts.get(right_dropdown_index)
-                    else:
-                        print("The left_ts argument must be an ImageCollection.")
-                        return
-
-                    if isinstance(right_image, ee.ImageCollection):
-                        right_image = ee.Image(right_image.mosaic())
-                    elif isinstance(right_image, ee.Image):
-                        pass
-                    else:
-                        right_image = ee.Image(right_image)
-
-                    right_image = ee_tile_layer(
-                        right_image,
-                        right_vis,
-                        right_names[right_dropdown_index],
-                    )
-                    right_layer.url = right_image.url
-                except Exception as e:
-                    print(e)
-                    return
-
-        right_dropdown.observe(right_dropdown_change, names="value")
-
-        close_button = widgets.ToggleButton(
-            value=False,
-            tooltip="Close the tool",
-            icon="times",
-            # button_style="primary",
-            layout=widgets.Layout(
-                height="28px", width="28px", padding="0px 0px 0px 4px"
-            ),
-        )
-
-        def close_btn_click(change):
-            if change["new"]:
-                self.controls = controls
-                self.clear_layers()
-                self.layers = layers
-
-        close_button.observe(close_btn_click, "value")
-        close_control = ipyleaflet.WidgetControl(
-            widget=close_button, position="bottomright"
-        )
-
-        try:
-
-            split_control = ipyleaflet.SplitMapControl(
-                left_layer=left_layer, right_layer=right_layer
-            )
-            self.add_control(split_control)
-
-            self.add_control(close_control)
-
-        except Exception as e:
-            raise Exception(e)
-
-    def basemap_demo(self):
-        """A demo for using geemap basemaps."""
-        dropdown = widgets.Dropdown(
-            options=list(basemaps.keys()),
-            value="HYBRID",
-            description="Basemaps",
-        )
-
-        def on_click(change):
-            basemap_name = change["new"]
-            old_basemap = self.layers[-1]
-            self.substitute_layer(old_basemap, basemaps[basemap_name])
-
-        dropdown.observe(on_click, "value")
-        basemap_control = ipyleaflet.WidgetControl(widget=dropdown, position="topright")
-        self.add_control(basemap_control)
-
-    def add_legend(
-        self,
-        title="Legend",
-        legend_dict=None,
-        labels=None,
-        colors=None,
-        position="bottomright",
-        builtin_legend=None,
-        layer_name=None,
-        **kwargs,
-    ):
-        """Adds a customized basemap to the map.
-
-        Args:
-            title (str, optional): Title of the legend. Defaults to 'Legend'.
-            legend_dict (dict, optional): A dictionary containing legend items as keys and color as values. If provided, legend_keys and legend_colors will be ignored. Defaults to None.
-            labels (list, optional): A list of legend keys. Defaults to None.
-            colors (list, optional): A list of legend colors. Defaults to None.
-            position (str, optional): Position of the legend. Defaults to 'bottomright'.
-            builtin_legend (str, optional): Name of the builtin legend to add to the map. Defaults to None.
-            layer_name (str, optional): Layer name of the legend to be associated with. Defaults to None.
-
-        """
-        import pkg_resources
-        from IPython.display import display
-
-        pkg_dir = os.path.dirname(
-            pkg_resources.resource_filename("geemap", "geemap.py")
-        )
-        legend_template = os.path.join(pkg_dir, "data/template/legend.html")
-
-        if "min_width" not in kwargs.keys():
-            min_width = None
-        if "max_width" not in kwargs.keys():
-            max_width = None
-        else:
-            max_width = kwargs["max_width"]
-        if "min_height" not in kwargs.keys():
-            min_height = None
-        else:
-            min_height = kwargs["min_height"]
-        if "max_height" not in kwargs.keys():
-            max_height = None
-        else:
-            max_height = kwargs["max_height"]
-        if "height" not in kwargs.keys():
-            height = None
-        else:
-            height = kwargs["height"]
-        if "width" not in kwargs.keys():
-            width = None
-        else:
-            width = kwargs["width"]
-
-        if width is None:
-            max_width = "300px"
-        if height is None:
-            max_height = "400px"
-
-        if not os.path.exists(legend_template):
-            print("The legend template does not exist.")
-            return
-
-        if labels is not None:
-            if not isinstance(labels, list):
-                print("The legend keys must be a list.")
-                return
-        else:
-            labels = ["One", "Two", "Three", "Four", "etc"]
-
-        if colors is not None:
-            if not isinstance(colors, list):
-                print("The legend colors must be a list.")
-                return
-            elif all(isinstance(item, tuple) for item in colors):
-                try:
-                    colors = [rgb_to_hex(x) for x in colors]
-                except Exception as e:
-                    print(e)
-            elif all((item.startswith("#") and len(item) == 7) for item in colors):
-                pass
-            elif all((len(item) == 6) for item in colors):
-                pass
-            else:
-                print("The legend colors must be a list of tuples.")
-                return
-        else:
-            colors = [
-                "#8DD3C7",
-                "#FFFFB3",
-                "#BEBADA",
-                "#FB8072",
-                "#80B1D3",
-            ]
-
-        if len(labels) != len(colors):
-            print("The legend keys and values must be the same length.")
-            return
-
-        allowed_builtin_legends = builtin_legends.keys()
-        if builtin_legend is not None:
-            if builtin_legend not in allowed_builtin_legends:
-                print(
-                    "The builtin legend must be one of the following: {}".format(
-                        ", ".join(allowed_builtin_legends)
-                    )
-                )
-                return
-            else:
-                legend_dict = builtin_legends[builtin_legend]
-                labels = list(legend_dict.keys())
-                colors = list(legend_dict.values())
-
-        if legend_dict is not None:
-            if not isinstance(legend_dict, dict):
-                print("The legend dict must be a dictionary.")
-                return
-            else:
-                labels = list(legend_dict.keys())
-                colors = list(legend_dict.values())
-                if all(isinstance(item, tuple) for item in colors):
-                    try:
-                        colors = [rgb_to_hex(x) for x in colors]
-                    except Exception as e:
-                        print(e)
-
-        allowed_positions = [
-            "topleft",
-            "topright",
-            "bottomleft",
-            "bottomright",
-        ]
-        if position not in allowed_positions:
-            print(
-                "The position must be one of the following: {}".format(
-                    ", ".join(allowed_positions)
-                )
-            )
-            return
-
-        header = []
-        content = []
-        footer = []
-
-        with open(legend_template) as f:
-            lines = f.readlines()
-            lines[3] = lines[3].replace("Legend", title)
-            header = lines[:6]
-            footer = lines[11:]
-
-        for index, key in enumerate(labels):
-            color = colors[index]
-            if not color.startswith("#"):
-                color = "#" + color
-            item = "      <li><span style='background:{};'></span>{}</li>\n".format(
-                color, key
-            )
-            content.append(item)
-
-        legend_html = header + content + footer
-        legend_text = "".join(legend_html)
-
-        try:
-
-            legend_output_widget = widgets.Output(
-                layout={
-                    # "border": "1px solid black",
-                    "max_width": max_width,
-                    "min_width": min_width,
-                    "max_height": max_height,
-                    "min_height": min_height,
-                    "height": height,
-                    "width": width,
-                    "overflow": "scroll",
-                }
-            )
-            legend_control = ipyleaflet.WidgetControl(
-                widget=legend_output_widget, position=position
-            )
-            legend_widget = widgets.HTML(value=legend_text)
-            with legend_output_widget:
-                display(legend_widget)
-
-            self.legend_widget = legend_output_widget
-            self.legend_control = legend_control
-            self.add_control(legend_control)
-
-            if not hasattr(self, "legends"):
-                setattr(self, "legends", [legend_control])
-            else:
-                self.legends.append(legend_control)
-
-            if layer_name in self.ee_layer_names:
-                self.ee_layer_dict[layer_name]["legend"] = legend_control
-
-        except Exception as e:
-            raise Exception(e)
-
-    def add_colorbar(
-        self,
-        vis_params=None,
-        cmap="gray",
-        discrete=False,
-        label=None,
-        orientation="horizontal",
-        position="bottomright",
-        transparent_bg=False,
-        layer_name=None,
-        **kwargs,
-    ):
-        """Add a matplotlib colorbar to the map
-
-        Args:
-            vis_params (dict): Visualization parameters as a dictionary. See https://developers.google.com/earth-engine/guides/image_visualization for options.
-            cmap (str, optional): Matplotlib colormap. Defaults to "gray". See https://matplotlib.org/3.3.4/tutorials/colors/colormaps.html#sphx-glr-tutorials-colors-colormaps-py for options.
-            discrete (bool, optional): Whether to create a discrete colorbar. Defaults to False.
-            label (str, optional): Label for the colorbar. Defaults to None.
-            orientation (str, optional): Orientation of the colorbar, such as "vertical" and "horizontal". Defaults to "horizontal".
-            position (str, optional): Position of the colorbar on the map. It can be one of: topleft, topright, bottomleft, and bottomright. Defaults to "bottomright".
-            transparent_bg (bool, optional): Whether to use transparent background. Defaults to False.
-            layer_name (str, optional): The layer name associated with the colorbar. Defaults to None.
-
-        Raises:
-            TypeError: If the vis_params is not a dictionary.
-            ValueError: If the orientation is not either horizontal or vertical.
-            ValueError: If the provided min value is not scalar type.
-            ValueError: If the provided max value is not scalar type.
-            ValueError: If the provided opacity value is not scalar type.
-            ValueError: If cmap or palette is not provided.
-        """
-        import matplotlib as mpl
-        import matplotlib.pyplot as plt
-        import numpy as np
-
-        if isinstance(vis_params, list):
-            vis_params = {"palette": vis_params}
-        elif isinstance(vis_params, tuple):
-            vis_params = {"palette": list(vis_params)}
-        elif vis_params is None:
-            vis_params = {}
-
-        if "colors" in kwargs and isinstance(kwargs["colors"], list):
-            vis_params["palette"] = kwargs["colors"]
-
-        if "colors" in kwargs and isinstance(kwargs["colors"], tuple):
-            vis_params["palette"] = list(kwargs["colors"])
-
-        if "vmin" in kwargs:
-            vis_params["min"] = kwargs["vmin"]
-            del kwargs["vmin"]
-
-        if "vmax" in kwargs:
-            vis_params["max"] = kwargs["vmax"]
-            del kwargs["vmax"]
-
-        if "caption" in kwargs:
-            label = kwargs["caption"]
-            del kwargs["caption"]
-
-        if not isinstance(vis_params, dict):
-            raise TypeError("The vis_params must be a dictionary.")
-
-        if orientation not in ["horizontal", "vertical"]:
-            raise ValueError("The orientation must be either horizontal or vertical.")
-
-        if orientation == "horizontal":
-            width, height = 6.0, 0.4
-        else:
-            width, height = 0.4, 4.0
-
-        if "width" in kwargs:
-            width = kwargs["width"]
-            kwargs.pop("width")
-
-        if "height" in kwargs:
-            height = kwargs["height"]
-            kwargs.pop("height")
-
-        vis_keys = list(vis_params.keys())
-
-        if "min" in vis_params:
-            vmin = vis_params["min"]
-            if type(vmin) not in (int, float):
-                raise ValueError("The provided min value must be scalar type.")
-        else:
-            vmin = 0
-
-        if "max" in vis_params:
-            vmax = vis_params["max"]
-            if type(vmax) not in (int, float):
-                raise ValueError("The provided max value must be scalar type.")
-        else:
-            vmax = 1
-
-        if "opacity" in vis_params:
-            alpha = vis_params["opacity"]
-            if type(alpha) not in (int, float):
-                raise ValueError("The provided opacity value must be type scalar.")
-        elif "alpha" in kwargs:
-            alpha = kwargs["alpha"]
-        else:
-            alpha = 1
-
-        if cmap is not None:
-
-            cmap = mpl.pyplot.get_cmap(cmap)
-            norm = mpl.colors.Normalize(vmin=vmin, vmax=vmax)
-
-        if "palette" in vis_keys:
-            hexcodes = to_hex_colors(check_cmap(vis_params["palette"]))
-            if discrete:
-                cmap = mpl.colors.ListedColormap(hexcodes)
-                vals = np.linspace(vmin, vmax, cmap.N + 1)
-                norm = mpl.colors.BoundaryNorm(vals, cmap.N)
-
-            else:
-                cmap = mpl.colors.LinearSegmentedColormap.from_list(
-                    "custom", hexcodes, N=256
-                )
-                norm = mpl.colors.Normalize(vmin=vmin, vmax=vmax)
-
-        elif cmap is not None:
-
-            cmap = mpl.pyplot.get_cmap(cmap)
-            norm = mpl.colors.Normalize(vmin=vmin, vmax=vmax)
-
-        else:
-            raise ValueError(
-                'cmap keyword or "palette" key in vis_params must be provided.'
-            )
-
-        _, ax = plt.subplots(figsize=(width, height))
-        cb = mpl.colorbar.ColorbarBase(
-            ax, norm=norm, alpha=alpha, cmap=cmap, orientation=orientation, **kwargs
-        )
-
-        if label is not None:
-            cb.set_label(label)
-        elif "bands" in vis_keys:
-            cb.set_label(vis_params["bands"])
-
-        output = widgets.Output()
-        colormap_ctrl = ipyleaflet.WidgetControl(
-            widget=output,
-            position=position,
-            transparent_bg=transparent_bg,
-        )
-        with output:
-            output.clear_output()
-            plt.show()
-
-        self.colorbar = colormap_ctrl
-        if layer_name in self.ee_layer_names:
-            if "colorbar" in self.ee_layer_dict[layer_name]:
-                self.remove_control(self.ee_layer_dict[layer_name]["colorbar"])
-            self.ee_layer_dict[layer_name]["colorbar"] = colormap_ctrl
-        if not hasattr(self, "colorbars"):
-            self.colorbars = [colormap_ctrl]
-        else:
-            self.colorbars.append(colormap_ctrl)
-
-        self.add_control(colormap_ctrl)
-
-    def add_colorbar_branca(
-        self,
-        colors,
-        vmin=0,
-        vmax=1.0,
-        index=None,
-        caption="",
-        categorical=False,
-        step=None,
-        height="45px",
-        transparent_bg=False,
-        position="bottomright",
-        layer_name=None,
-        **kwargs,
-    ):
-        """Add a branca colorbar to the map.
-
-        Args:
-            colors (list): The set of colors to be used for interpolation. Colors can be provided in the form: * tuples of RGBA ints between 0 and 255 (e.g: (255, 255, 0) or (255, 255, 0, 255)) * tuples of RGBA floats between 0. and 1. (e.g: (1.,1.,0.) or (1., 1., 0., 1.)) * HTML-like string (e.g: “#ffff00) * a color name or shortcut (e.g: “y” or “yellow”)
-            vmin (int, optional): The minimal value for the colormap. Values lower than vmin will be bound directly to colors[0].. Defaults to 0.
-            vmax (float, optional): The maximal value for the colormap. Values higher than vmax will be bound directly to colors[-1]. Defaults to 1.0.
-            index (list, optional):The values corresponding to each color. It has to be sorted, and have the same length as colors. If None, a regular grid between vmin and vmax is created.. Defaults to None.
-            caption (str, optional): The caption for the colormap. Defaults to "".
-            categorical (bool, optional): Whether or not to create a categorical colormap. Defaults to False.
-            step (int, optional): The step to split the LinearColormap into a StepColormap. Defaults to None.
-            height (str, optional): The height of the colormap widget. Defaults to "45px".
-            transparent_bg (bool, optional): Whether to use transparent background for the colormap widget. Defaults to True.
-            position (str, optional): The position for the colormap widget. Defaults to "bottomright".
-            layer_name (str, optional): Layer name of the colorbar to be associated with. Defaults to None.
-
-        """
-        from branca.colormap import LinearColormap
-
-        output = widgets.Output()
-        output.layout.height = height
-
-        if "width" in kwargs.keys():
-            output.layout.width = kwargs["width"]
-
-        if isinstance(colors, Box):
-            try:
-                colors = list(colors["default"])
-            except Exception as e:
-                print("The provided color list is invalid.")
-                raise Exception(e)
-
-        if all(len(color) == 6 for color in colors):
-            colors = ["#" + color for color in colors]
-
-        colormap = LinearColormap(
-            colors=colors, index=index, vmin=vmin, vmax=vmax, caption=caption
-        )
-
-        if categorical:
-            if step is not None:
-                colormap = colormap.to_step(step)
-            elif index is not None:
-                colormap = colormap.to_step(len(index) - 1)
-            else:
-                colormap = colormap.to_step(3)
-
-        colormap_ctrl = ipyleaflet.WidgetControl(
-            widget=output,
-            position=position,
-            transparent_bg=transparent_bg,
-            **kwargs,
-        )
-        with output:
-            output.clear_output()
-            display(colormap)
-
-        self.colorbar = colormap_ctrl
-        self.add_control(colormap_ctrl)
-
-        if not hasattr(self, "colorbars"):
-            self.colorbars = [colormap_ctrl]
-        else:
-            self.colorbars.append(colormap_ctrl)
-
-        if layer_name in self.ee_layer_names:
-            self.ee_layer_dict[layer_name]["colorbar"] = colormap_ctrl
-
-    def remove_colorbar(self):
-        """Remove colorbar from the map."""
-        if self.colorbar is not None:
-            self.remove_control(self.colorbar)
-
-    def remove_colorbars(self):
-        """Remove all colorbars from the map."""
-        if hasattr(self, "colorbars"):
-            for colorbar in self.colorbars:
-                if colorbar in self.controls:
-                    self.remove_control(colorbar)
-
-    def remove_legend(self):
-        """Remove legend from the map."""
-        if self.legend is not None:
-            if self.legend in self.controls:
-                self.remove_control(self.legend)
-
-    def remove_legends(self):
-        """Remove all legends from the map."""
-        if hasattr(self, "legends"):
-            for legend in self.legends:
-                if legend in self.controls:
-                    self.remove_control(legend)
-
-    def image_overlay(self, url, bounds, name):
-        """Overlays an image from the Internet or locally on the map.
-
-        Args:
-            url (str): http URL or local file path to the image.
-            bounds (tuple): bounding box of the image in the format of (lower_left(lat, lon), upper_right(lat, lon)), such as ((13, -130), (32, -100)).
-            name (str): name of the layer to show on the layer control.
-        """
-        from base64 import b64encode
-        from io import BytesIO
-
-        from PIL import Image, ImageSequence
-
-        try:
-            if not url.startswith("http"):
-
-                if not os.path.exists(url):
-                    print("The provided file does not exist.")
-                    return
-
-                ext = os.path.splitext(url)[1][1:]  # file extension
-                image = Image.open(url)
-
-                f = BytesIO()
-                if ext.lower() == "gif":
-                    frames = []
-                    # Loop over each frame in the animated image
-                    for frame in ImageSequence.Iterator(image):
-                        frame = frame.convert("RGBA")
-                        b = BytesIO()
-                        frame.save(b, format="gif")
-                        frame = Image.open(b)
-                        frames.append(frame)
-                    frames[0].save(
-                        f,
-                        format="GIF",
-                        save_all=True,
-                        append_images=frames[1:],
-                        loop=0,
-                    )
-                else:
-                    image.save(f, ext)
-
-                data = b64encode(f.getvalue())
-                data = data.decode("ascii")
-                url = "data:image/{};base64,".format(ext) + data
-            img = ipyleaflet.ImageOverlay(url=url, bounds=bounds, name=name)
-            self.add_layer(img)
-        except Exception as e:
-            print(e)
-
-    def video_overlay(self, url, bounds, name="Video"):
-        """Overlays a video from the Internet on the map.
-
-        Args:
-            url (str): http URL of the video, such as "https://www.mapbox.com/bites/00188/patricia_nasa.webm"
-            bounds (tuple): bounding box of the video in the format of (lower_left(lat, lon), upper_right(lat, lon)), such as ((13, -130), (32, -100)).
-            name (str): name of the layer to show on the layer control.
-        """
-        try:
-            video = ipyleaflet.VideoOverlay(url=url, bounds=bounds, name=name)
-            self.add_layer(video)
-        except Exception as e:
-            print(e)
-
-    def add_landsat_ts_gif(
-        self,
-        layer_name="Timelapse",
-        roi=None,
-        label=None,
-        start_year=1984,
-        end_year=2021,
-        start_date="06-10",
-        end_date="09-20",
-        bands=["NIR", "Red", "Green"],
-        vis_params=None,
-        dimensions=768,
-        frames_per_second=10,
-        font_size=30,
-        font_color="white",
-        add_progress_bar=True,
-        progress_bar_color="white",
-        progress_bar_height=5,
-        out_gif=None,
-        download=False,
-        apply_fmask=True,
-        nd_bands=None,
-        nd_threshold=0,
-        nd_palette=["black", "blue"],
-    ):
-        """Adds a Landsat timelapse to the map.
-
-        Args:
-            layer_name (str, optional): Layer name to show under the layer control. Defaults to 'Timelapse'.
-            roi (object, optional): Region of interest to create the timelapse. Defaults to None.
-            label (str, optional): A label to show on the GIF, such as place name. Defaults to None.
-            start_year (int, optional): Starting year for the timelapse. Defaults to 1984.
-            end_year (int, optional): Ending year for the timelapse. Defaults to 2021.
-            start_date (str, optional): Starting date (month-day) each year for filtering ImageCollection. Defaults to '06-10'.
-            end_date (str, optional): Ending date (month-day) each year for filtering ImageCollection. Defaults to '09-20'.
-            bands (list, optional): Three bands selected from ['Blue', 'Green', 'Red', 'NIR', 'SWIR1', 'SWIR2', 'pixel_qa']. Defaults to ['NIR', 'Red', 'Green'].
-            vis_params (dict, optional): Visualization parameters. Defaults to None.
-            dimensions (int, optional): a number or pair of numbers in format WIDTHxHEIGHT) Maximum dimensions of the thumbnail to render, in pixels. If only one number is passed, it is used as the maximum, and the other dimension is computed by proportional scaling. Defaults to 768.
-            frames_per_second (int, optional): Animation speed. Defaults to 10.
-            font_size (int, optional): Font size of the animated text and label. Defaults to 30.
-            font_color (str, optional): Font color of the animated text and label. Defaults to 'black'.
-            add_progress_bar (bool, optional): Whether to add a progress bar at the bottom of the GIF. Defaults to True.
-            progress_bar_color (str, optional): Color for the progress bar. Defaults to 'white'.
-            progress_bar_height (int, optional): Height of the progress bar. Defaults to 5.
-            out_gif (str, optional): File path to the output animated GIF. Defaults to None.
-            download (bool, optional): Whether to download the gif. Defaults to False.
-            apply_fmask (bool, optional): Whether to apply Fmask (Function of mask) for automated clouds, cloud shadows, snow, and water masking.
-            nd_bands (list, optional): A list of names specifying the bands to use, e.g., ['Green', 'SWIR1']. The normalized difference is computed as (first − second) / (first + second). Note that negative input values are forced to 0 so that the result is confined to the range (-1, 1).
-            nd_threshold (float, optional): The threshold for extacting pixels from the normalized difference band.
-            nd_palette (str, optional): The color palette to use for displaying the normalized difference band.
-
-        """
-        try:
-
-            if roi is None:
-                if self.draw_last_feature is not None:
-                    feature = self.draw_last_feature
-                    roi = feature.geometry()
-                else:
-                    roi = ee.Geometry.Polygon(
-                        [
-                            [
-                                [-115.471773, 35.892718],
-                                [-115.471773, 36.409454],
-                                [-114.271283, 36.409454],
-                                [-114.271283, 35.892718],
-                                [-115.471773, 35.892718],
-                            ]
-                        ],
-                        None,
-                        False,
-                    )
-            elif isinstance(roi, ee.Feature) or isinstance(roi, ee.FeatureCollection):
-                roi = roi.geometry()
-            elif isinstance(roi, ee.Geometry):
-                pass
-            else:
-                print("The provided roi is invalid. It must be an ee.Geometry")
-                return
-
-            geojson = ee_to_geojson(roi)
-            bounds = minimum_bounding_box(geojson)
-            geojson = adjust_longitude(geojson)
-            roi = ee.Geometry(geojson)
-
-            in_gif = landsat_timelapse(
-                roi=roi,
-                out_gif=out_gif,
-                start_year=start_year,
-                end_year=end_year,
-                start_date=start_date,
-                end_date=end_date,
-                bands=bands,
-                vis_params=vis_params,
-                dimensions=dimensions,
-                frames_per_second=frames_per_second,
-                apply_fmask=apply_fmask,
-                nd_bands=nd_bands,
-                nd_threshold=nd_threshold,
-                nd_palette=nd_palette,
-                font_size=font_size,
-                font_color=font_color,
-                progress_bar_color=progress_bar_color,
-                progress_bar_height=progress_bar_height,
-            )
-            in_nd_gif = in_gif.replace(".gif", "_nd.gif")
-
-            if nd_bands is not None:
-                add_text_to_gif(
-                    in_nd_gif,
-                    in_nd_gif,
-                    xy=("2%", "2%"),
-                    text_sequence=start_year,
-                    font_size=font_size,
-                    font_color=font_color,
-                    duration=int(1000 / frames_per_second),
-                    add_progress_bar=add_progress_bar,
-                    progress_bar_color=progress_bar_color,
-                    progress_bar_height=progress_bar_height,
-                )
-
-            if label is not None:
-                add_text_to_gif(
-                    in_gif,
-                    in_gif,
-                    xy=("2%", "90%"),
-                    text_sequence=label,
-                    font_size=font_size,
-                    font_color=font_color,
-                    duration=int(1000 / frames_per_second),
-                    add_progress_bar=add_progress_bar,
-                    progress_bar_color=progress_bar_color,
-                    progress_bar_height=progress_bar_height,
-                )
-                # if nd_bands is not None:
-                #     add_text_to_gif(in_nd_gif, in_nd_gif, xy=('2%', '90%'), text_sequence=label,
-                #                     font_size=font_size, font_color=font_color, duration=int(1000 / frames_per_second), add_progress_bar=add_progress_bar, progress_bar_color=progress_bar_color, progress_bar_height=progress_bar_height)
-
-            if is_tool("ffmpeg"):
-                reduce_gif_size(in_gif)
-                if nd_bands is not None:
-                    reduce_gif_size(in_nd_gif)
-
-            print("Adding GIF to the map ...")
-            self.image_overlay(url=in_gif, bounds=bounds, name=layer_name)
-            if nd_bands is not None:
-                self.image_overlay(
-                    url=in_nd_gif, bounds=bounds, name=layer_name + " ND"
-                )
-            print("The timelapse has been added to the map.")
-
-            if download:
-                link = create_download_link(
-                    in_gif,
-                    title="Click here to download the Landsat timelapse: ",
-                )
-                display(link)
-                if nd_bands is not None:
-                    link2 = create_download_link(
-                        in_nd_gif,
-                        title="Click here to download the Normalized Difference Index timelapse: ",
-                    )
-                    display(link2)
-
-        except Exception as e:
-            raise Exception(e)
-
-    def to_html(
-        self,
-        filename=None,
-        title="My Map",
-        width="100%",
-        height="880px",
-        add_layer_control=True,
-        **kwargs,
-    ):
-        """Saves the map as an HTML file.
-
-        Args:
-            filename (str, optional): The output file path to the HTML file.
-            title (str, optional): The title of the HTML file. Defaults to 'My Map'.
-            width (str, optional): The width of the map in pixels or percentage. Defaults to '100%'.
-            height (str, optional): The height of the map in pixels. Defaults to '880px'.
-            add_layer_control (bool, optional): Whether to add the LayersControl. Defaults to True.
-
-        """
-        try:
-
-            save = True
-            if filename is not None:
-                if not filename.endswith(".html"):
-                    raise ValueError("The output file extension must be html.")
-                filename = os.path.abspath(filename)
-                out_dir = os.path.dirname(filename)
-                if not os.path.exists(out_dir):
-                    os.makedirs(out_dir)
-            else:
-                filename = os.path.abspath(random_string() + ".html")
-                save = False
-
-            if add_layer_control and self.layer_control is None:
-                layer_control = ipyleaflet.LayersControl(position="topright")
-                self.layer_control = layer_control
-                self.add_control(layer_control)
-
-            before_width = self.layout.width
-            before_height = self.layout.height
-
-            if not isinstance(width, str):
-                print("width must be a string.")
-                return
-            elif width.endswith("px") or width.endswith("%"):
-                pass
-            else:
-                print("width must end with px or %")
-                return
-
-            if not isinstance(height, str):
-                print("height must be a string.")
-                return
-            elif not height.endswith("px"):
-                print("height must end with px")
-                return
-
-            self.layout.width = width
-            self.layout.height = height
-
-            self.save(filename, title=title, **kwargs)
-
-            self.layout.width = before_width
-            self.layout.height = before_height
-
-            if not save:
-                out_html = ""
-                with open(filename) as f:
-                    lines = f.readlines()
-                    out_html = "".join(lines)
-                os.remove(filename)
-                return out_html
-
-        except Exception as e:
-            raise Exception(e)
-
-    def to_image(self, filename=None, monitor=1):
-        """Saves the map as a PNG or JPG image.
-
-        Args:
-            filename (str, optional): The output file path to the image. Defaults to None.
-            monitor (int, optional): The monitor to take the screenshot. Defaults to 1.
-        """
-        if filename is None:
-            filename = os.path.join(os.getcwd(), "my_map.png")
-
-        if filename.endswith(".png") or filename.endswith(".jpg"):
-            pass
-        else:
-            print("The output file must be a PNG or JPG image.")
-            return
-
-        work_dir = os.path.dirname(filename)
-        if not os.path.exists(work_dir):
-            os.makedirs(work_dir)
-
-        screenshot = screen_capture(filename, monitor)
-        self.screenshot = screenshot
-
-    def toolbar_reset(self):
-        """Reset the toolbar so that no tool is selected."""
-        toolbar_grid = self.toolbar
-        for tool in toolbar_grid.children:
-            tool.value = False
-
-    def add_raster(
-        self,
-        source,
-        band=None,
-        palette=None,
-        vmin=None,
-        vmax=None,
-        nodata=None,
-        attribution=None,
-        layer_name=None,
-        **kwargs,
-    ):
-        """Add a local raster dataset to the map.
-
-        Args:
-            source (str): The path to the GeoTIFF file or the URL of the Cloud Optimized GeoTIFF.
-            band (int, optional): The band to use. Band indexing starts at 1. Defaults to None.
-            palette (str, optional): The name of the color palette from `palettable` to use when plotting a single band. See https://jiffyclub.github.io/palettable. Default is greyscale
-            vmin (float, optional): The minimum value to use when colormapping the palette when plotting a single band. Defaults to None.
-            vmax (float, optional): The maximum value to use when colormapping the palette when plotting a single band. Defaults to None.
-            nodata (float, optional): The value from the band to use to interpret as not valid data. Defaults to None.
-            attribution (str, optional): Attribution for the source raster. This defaults to a message about it being a local file.. Defaults to None.
-            layer_name (str, optional): The layer name to use. Defaults to None.
-        """
-
-        if in_colab_shell():
-            print("This add_raster() function is not supported in Colab.")
-            return
-
-        tile_layer, tile_client = get_local_tile_layer(
-            source,
-            band=band,
-            palette=palette,
-            vmin=vmin,
-            vmax=vmax,
-            nodata=nodata,
-            attribution=attribution,
-            layer_name=layer_name,
-            return_client=True,
-            **kwargs,
-        )
-
-        self.add_layer(tile_layer)
-
-        output = widgets.Output()
-
-        with output:
-            bounds = tile_client.bounds()  # [ymin, ymax, xmin, xmax]
-            bounds = (
-                bounds[2],
-                bounds[0],
-                bounds[3],
-                bounds[1],
-            )  # [minx, miny, maxx, maxy]
-            self.zoom_to_bounds(bounds)
-
-        if not hasattr(self, "cog_layer_dict"):
-            self.cog_layer_dict = {}
-        band_names = list(tile_client.metadata()["bands"].keys())
-        params = {
-            "tile_layer": tile_layer,
-            "tile_client": tile_client,
-            "band": band,
-            "band_names": band_names,
-            "bounds": bounds,
-            "type": "LOCAL",
-        }
-        self.cog_layer_dict[layer_name] = params
-
-    add_local_tile = add_raster
-
-    def add_remote_tile(
-        self,
-        source,
-        band=None,
-        palette=None,
-        vmin=None,
-        vmax=None,
-        nodata=None,
-        attribution=None,
-        layer_name=None,
-        **kwargs,
-    ):
-        """Add a remote Cloud Optimized GeoTIFF (COG) to the map.
-
-        Args:
-            source (str): The path to the remote Cloud Optimized GeoTIFF.
-            band (int, optional): The band to use. Band indexing starts at 1. Defaults to None.
-            palette (str, optional): The name of the color palette from `palettable` to use when plotting a single band. See https://jiffyclub.github.io/palettable. Default is greyscale
-            vmin (float, optional): The minimum value to use when colormapping the palette when plotting a single band. Defaults to None.
-            vmax (float, optional): The maximum value to use when colormapping the palette when plotting a single band. Defaults to None.
-            nodata (float, optional): The value from the band to use to interpret as not valid data. Defaults to None.
-            attribution (str, optional): Attribution for the source raster. This defaults to a message about it being a local file.. Defaults to None.
-            layer_name (str, optional): The layer name to use. Defaults to None.
-        """
-        if isinstance(source, str) and source.startswith("http"):
-            self.add_raster(
-                source,
-                band=band,
-                palette=palette,
-                vmin=vmin,
-                vmax=vmax,
-                nodata=nodata,
-                attribution=attribution,
-                layer_name=layer_name,
-                **kwargs,
-            )
-        else:
-            raise Exception("The source must be a URL.")
-
-    def add_raster_legacy(
-        self,
-        image,
-        bands=None,
-        layer_name=None,
-        colormap=None,
-        x_dim="x",
-        y_dim="y",
-    ):
-        """Adds a local raster dataset to the map.
-
-        Args:
-            image (str): The image file path.
-            bands (int or list, optional): The image bands to use. It can be either a number (e.g., 1) or a list (e.g., [3, 2, 1]). Defaults to None.
-            layer_name (str, optional): The layer name to use for the raster. Defaults to None.
-            colormap (str, optional): The name of the colormap to use for the raster, such as 'gray' and 'terrain'. More can be found at https://matplotlib.org/3.1.0/tutorials/colors/colormaps.html. Defaults to None.
-            x_dim (str, optional): The x dimension. Defaults to 'x'.
-            y_dim (str, optional): The y dimension. Defaults to 'y'.
-        """
-        try:
-            import xarray_leaflet
-
-        except Exception:
-            # import platform
-            # if platform.system() != "Windows":
-            #     # install_from_github(
-            #     #     url='https://github.com/davidbrochart/xarray_leaflet')
-            #     check_install('xarray_leaflet')
-            #     import xarray_leaflet
-            # else:
-            raise ImportError(
-                "You need to install xarray_leaflet first. See https://github.com/davidbrochart/xarray_leaflet"
-            )
-
-        import warnings
-
-        # import xarray as xr
-        import matplotlib.pyplot as plt
-        import numpy as np
-        import rioxarray
-
-        warnings.simplefilter("ignore")
-
-        if not os.path.exists(image):
-            print("The image file does not exist.")
-            return
-
-        if colormap is None:
-            colormap = plt.cm.inferno
-
-        if layer_name is None:
-            layer_name = "Layer_" + random_string()
-
-        if isinstance(colormap, str):
-            colormap = plt.cm.get_cmap(name=colormap)
-
-        da = rioxarray.open_rasterio(image, masked=True)
-
-        # print(da.rio.nodata)
-
-        multi_band = False
-        if len(da.band) > 1:
-            multi_band = True
-            if bands is None:
-                bands = [3, 2, 1]
-        else:
-            bands = 1
-
-        if multi_band:
-            da = da.rio.write_nodata(0)
-        else:
-            da = da.rio.write_nodata(np.nan)
-        da = da.sel(band=bands)
-
-        # crs = da.rio.crs
-        # nan = da.attrs['nodatavals'][0]
-        # da = da / da.max()
-        # # if multi_band:
-        # da = xr.where(da == nan, np.nan, da)
-        # da = da.rio.write_nodata(0)
-        # da = da.rio.write_crs(crs)
-
-        if multi_band and type(bands) == list:
-            layer = da.leaflet.plot(self, x_dim=x_dim, y_dim=y_dim, rgb_dim="band")
-        else:
-            layer = da.leaflet.plot(self, x_dim=x_dim, y_dim=y_dim, colormap=colormap)
-
-        layer.name = layer_name
-
-    def remove_drawn_features(self):
-        """Removes user-drawn geometries from the map"""
-        if self.draw_layer is not None:
-            self.remove_layer(self.draw_layer)
-            self.draw_count = 0
-            self.draw_features = []
-            self.draw_last_feature = None
-            self.draw_layer = None
-            self.draw_last_json = None
-            self.draw_last_bounds = None
-            self.user_roi = None
-            self.user_rois = None
-            self.chart_values = []
-            self.chart_points = []
-            self.chart_labels = None
-        if self.draw_control is not None:
-            self.draw_control.clear()
-
-    def remove_last_drawn(self):
-        """Removes user-drawn geometries from the map"""
-        if self.draw_layer is not None:
-            collection = ee.FeatureCollection(self.draw_features[:-1])
-            ee_draw_layer = ee_tile_layer(
-                collection, {"color": "blue"}, "Drawn Features", True, 0.5
-            )
-            if self.draw_count == 1:
-                self.remove_drawn_features()
-            else:
-                self.substitute_layer(self.draw_layer, ee_draw_layer)
-                self.draw_layer = ee_draw_layer
-                self.draw_count -= 1
-                self.draw_features = self.draw_features[:-1]
-                self.draw_last_feature = self.draw_features[-1]
-                self.draw_layer = ee_draw_layer
-                self.draw_last_json = None
-                self.draw_last_bounds = None
-                self.user_roi = ee.Feature(
-                    collection.toList(collection.size()).get(
-                        collection.size().subtract(1)
-                    )
-                ).geometry()
-                self.user_rois = collection
-                self.chart_values = self.chart_values[:-1]
-                self.chart_points = self.chart_points[:-1]
-                # self.chart_labels = None
-
-    def extract_values_to_points(self, filename):
-        """Exports pixel values to a csv file based on user-drawn geometries.
-
-        Args:
-            filename (str): The output file path to the csv file or shapefile.
-        """
-        import csv
-
-        filename = os.path.abspath(filename)
-        allowed_formats = ["csv", "shp"]
-        ext = filename[-3:]
-
-        if ext not in allowed_formats:
-            print(
-                "The output file must be one of the following: {}".format(
-                    ", ".join(allowed_formats)
-                )
-            )
-            return
-
-        out_dir = os.path.dirname(filename)
-        out_csv = filename[:-3] + "csv"
-        out_shp = filename[:-3] + "shp"
-        if not os.path.exists(out_dir):
-            os.makedirs(out_dir)
-
-        count = len(self.chart_points)
-        out_list = []
-        if count > 0:
-            header = ["id", "longitude", "latitude"] + self.chart_labels
-            out_list.append(header)
-
-            for i in range(0, count):
-                id = i + 1
-                line = [id] + self.chart_points[i] + self.chart_values[i]
-                out_list.append(line)
-
-            with open(out_csv, "w", newline="") as f:
-                writer = csv.writer(f)
-                writer.writerows(out_list)
-
-            if ext == "csv":
-                print(f"The csv file has been saved to: {out_csv}")
-            else:
-                csv_to_shp(out_csv, out_shp)
-                print(f"The shapefile has been saved to: {out_shp}")
-
-    def create_vis_widget(self, layer_dict):
-        """Create a GUI for changing layer visualization parameters interactively.
-
-        Args:
-            layer_dict (dict): A dict containning information about the layer. It is an element from Map.ee_layer_dict.
-
-        Returns:
-            object: An ipywidget.
-        """
-
-        import matplotlib as mpl
-        import matplotlib.pyplot as plt
-
-        ee_object = layer_dict["ee_object"]
-        ee_layer = layer_dict["ee_layer"]
-        vis_params = layer_dict["vis_params"]
-
-        layer_name = ee_layer.name
-        layer_opacity = ee_layer.opacity
-
-        band_names = None
-        min_value = 0
-        max_value = 100
-        sel_bands = None
-        layer_palette = []
-        layer_gamma = 1
-        left_value = 0
-        right_value = 10000
-
-        self.colorbar_widget = widgets.Output(layout=widgets.Layout(height="60px"))
-        self.colorbar_ctrl = ipyleaflet.WidgetControl(
-            widget=self.colorbar_widget, position="bottomright"
-        )
-        self.add_control(self.colorbar_ctrl)
-
-        # def vdir(obj):  # Get branca colormap list
-        #     return [x for x in dir(obj) if not x.startswith("_")]
-
-        if isinstance(ee_object, ee.Image):
-            band_names = ee_object.bandNames().getInfo()
-            band_count = len(band_names)
-
-            if "min" in vis_params.keys():
-                min_value = vis_params["min"]
-                if min_value < left_value:
-                    left_value = min_value - max_value
-            if "max" in vis_params.keys():
-                max_value = vis_params["max"]
-                right_value = 2 * max_value
-            if "gamma" in vis_params.keys():
-                layer_gamma = vis_params["gamma"]
-            if "bands" in vis_params.keys():
-                sel_bands = vis_params["bands"]
-            if "palette" in vis_params.keys():
-                layer_palette = [
-                    color.replace("#", "") for color in list(vis_params["palette"])
-                ]
-
-            vis_widget = widgets.VBox(
-                layout=widgets.Layout(padding="5px 5px 5px 8px", width="330px")
-            )
-            label = widgets.Label(value=f"{layer_name} visualization parameters")
-
-            radio1 = widgets.RadioButtons(
-                options=["1 band (Grayscale)"], layout={"width": "max-content"}
-            )
-            radio2 = widgets.RadioButtons(
-                options=["3 bands (RGB)"], layout={"width": "max-content"}
-            )
-            radio1.index = None
-            radio2.index = None
-
-            dropdown_width = "98px"
-            band1_dropdown = widgets.Dropdown(
-                options=band_names,
-                value=band_names[0],
-                layout=widgets.Layout(width=dropdown_width),
-            )
-            band2_dropdown = widgets.Dropdown(
-                options=band_names,
-                value=band_names[0],
-                layout=widgets.Layout(width=dropdown_width),
-            )
-            band3_dropdown = widgets.Dropdown(
-                options=band_names,
-                value=band_names[0],
-                layout=widgets.Layout(width=dropdown_width),
-            )
-
-            bands_hbox = widgets.HBox()
-
-            legend_chk = widgets.Checkbox(
-                value=False,
-                description="Legend",
-                indent=False,
-                layout=widgets.Layout(width="70px"),
-            )
-
-            color_picker = widgets.ColorPicker(
-                concise=False,
-                value="#000000",
-                layout=widgets.Layout(width="116px"),
-                style={"description_width": "initial"},
-            )
-
-            add_color = widgets.Button(
-                icon="plus",
-                tooltip="Add a hex color string to the palette",
-                layout=widgets.Layout(width="32px"),
-            )
-
-            del_color = widgets.Button(
-                icon="minus",
-                tooltip="Remove a hex color string from the palette",
-                layout=widgets.Layout(width="32px"),
-            )
-
-            reset_color = widgets.Button(
-                icon="eraser",
-                tooltip="Remove all color strings from the palette",
-                layout=widgets.Layout(width="34px"),
-            )
-
-            classes = widgets.Dropdown(
-                options=["Any"] + [str(i) for i in range(3, 13)],
-                description="Classes:",
-                layout=widgets.Layout(width="115px"),
-                style={"description_width": "initial"},
-            )
-
-            colormap_options = plt.colormaps()
-            colormap_options.sort()
-            colormap = widgets.Dropdown(
-                options=colormap_options,
-                value=None,
-                description="Colormap:",
-                layout=widgets.Layout(width="181px"),
-                style={"description_width": "initial"},
-            )
-
-            def classes_changed(change):
-                if change["new"]:
-                    selected = change["owner"].value
-                    if colormap.value is not None:
-
-                        n_class = None
-                        if selected != "Any":
-                            n_class = int(classes.value)
-
-                        colors = plt.cm.get_cmap(colormap.value, n_class)
-                        cmap_colors = [
-                            mpl.colors.rgb2hex(colors(i))[1:] for i in range(colors.N)
-                        ]
-
-                        _, ax = plt.subplots(figsize=(6, 0.4))
-                        cmap = mpl.colors.LinearSegmentedColormap.from_list(
-                            "custom", to_hex_colors(cmap_colors), N=256
-                        )
-                        norm = mpl.colors.Normalize(
-                            vmin=value_range.value[0], vmax=value_range.value[1]
-                        )
-                        mpl.colorbar.ColorbarBase(
-                            ax, norm=norm, cmap=cmap, orientation="horizontal"
-                        )
-
-                        palette.value = ", ".join([color for color in cmap_colors])
-
-                        if self.colorbar_widget is None:
-                            self.colorbar_widget = widgets.Output(
-                                layout=widgets.Layout(height="60px")
-                            )
-
-                        if self.colorbar_ctrl is None:
-                            self.colorbar_ctrl = ipyleaflet.WidgetControl(
-                                widget=self.colorbar_widget, position="bottomright"
-                            )
-                            self.add_control(self.colorbar_ctrl)
-
-                        colorbar_output = self.colorbar_widget
-                        with colorbar_output:
-                            colorbar_output.clear_output()
-                            plt.show()
-
-                        if len(palette.value) > 0 and "," in palette.value:
-                            labels = [
-                                f"Class {i+1}"
-                                for i in range(len(palette.value.split(",")))
-                            ]
-                            legend_labels.value = ", ".join(labels)
-
-            classes.observe(classes_changed, "value")
-
-            palette = widgets.Text(
-                value=", ".join(layer_palette),
-                placeholder="List of hex color code (RRGGBB)",
-                description="Palette:",
-                tooltip="Enter a list of hex color code (RRGGBB)",
-                layout=widgets.Layout(width="300px"),
-                style={"description_width": "initial"},
-            )
-
-            def add_color_clicked(b):
-                if color_picker.value is not None:
-                    if len(palette.value) == 0:
-                        palette.value = color_picker.value[1:]
-                    else:
-                        palette.value += ", " + color_picker.value[1:]
-
-            def del_color_clicked(b):
-                if "," in palette.value:
-                    items = [item.strip() for item in palette.value.split(",")]
-                    palette.value = ", ".join(items[:-1])
-                else:
-                    palette.value = ""
-
-            def reset_color_clicked(b):
-                palette.value = ""
-
-            add_color.on_click(add_color_clicked)
-            del_color.on_click(del_color_clicked)
-            reset_color.on_click(reset_color_clicked)
-
-            spacer = widgets.Label(layout=widgets.Layout(width="5px"))
-            v_spacer = widgets.Label(layout=widgets.Layout(height="5px"))
-            radio_btn = widgets.HBox([radio1, spacer, spacer, spacer, radio2])
-
-            value_range = widgets.FloatRangeSlider(
-                value=[min_value, max_value],
-                min=left_value,
-                max=right_value,
-                step=0.1,
-                description="Range:",
-                disabled=False,
-                continuous_update=False,
-                readout=True,
-                readout_format=".1f",
-                layout=widgets.Layout(width="300px"),
-                style={"description_width": "45px"},
-            )
-
-            range_hbox = widgets.HBox([value_range, spacer])
-
-            opacity = widgets.FloatSlider(
-                value=layer_opacity,
-                min=0,
-                max=1,
-                step=0.01,
-                description="Opacity:",
-                continuous_update=False,
-                readout=True,
-                readout_format=".2f",
-                layout=widgets.Layout(width="320px"),
-                style={"description_width": "50px"},
-            )
-
-            gamma = widgets.FloatSlider(
-                value=layer_gamma,
-                min=0.1,
-                max=10,
-                step=0.01,
-                description="Gamma:",
-                continuous_update=False,
-                readout=True,
-                readout_format=".2f",
-                layout=widgets.Layout(width="320px"),
-                style={"description_width": "50px"},
-            )
-
-            legend_chk = widgets.Checkbox(
-                value=False,
-                description="Legend",
-                indent=False,
-                layout=widgets.Layout(width="70px"),
-            )
-
-            linear_chk = widgets.Checkbox(
-                value=True,
-                description="Linear colormap",
-                indent=False,
-                layout=widgets.Layout(width="150px"),
-            )
-
-            step_chk = widgets.Checkbox(
-                value=False,
-                description="Step colormap",
-                indent=False,
-                layout=widgets.Layout(width="140px"),
-            )
-
-            legend_title = widgets.Text(
-                value="Legend",
-                description="Legend title:",
-                tooltip="Enter a title for the legend",
-                layout=widgets.Layout(width="300px"),
-                style={"description_width": "initial"},
-            )
-
-            legend_labels = widgets.Text(
-                value="Class 1, Class 2, Class 3",
-                description="Legend labels:",
-                tooltip="Enter a a list of labels for the legend",
-                layout=widgets.Layout(width="300px"),
-                style={"description_width": "initial"},
-            )
-
-            colormap_hbox = widgets.HBox([linear_chk, step_chk])
-            legend_vbox = widgets.VBox()
-
-            def linear_chk_changed(change):
-
-                if change["new"]:
-                    step_chk.value = False
-                    legend_vbox.children = [colormap_hbox]
-                else:
-                    step_chk.value = True
-
-            def step_chk_changed(change):
-
-                if change["new"]:
-                    linear_chk.value = False
-                    if len(layer_palette) > 0:
-                        legend_labels.value = ",".join(
-                            [
-                                "Class " + str(i)
-                                for i in range(1, len(layer_palette) + 1)
-                            ]
-                        )
-                    legend_vbox.children = [
-                        colormap_hbox,
-                        legend_title,
-                        legend_labels,
-                    ]
-                else:
-                    linear_chk.value = True
-
-            linear_chk.observe(linear_chk_changed, "value")
-            step_chk.observe(step_chk_changed, "value")
-
-            def colormap_changed(change):
-                if change["new"]:
-
-                    n_class = None
-                    if classes.value != "Any":
-                        n_class = int(classes.value)
-
-                    colors = plt.cm.get_cmap(colormap.value, n_class)
-                    cmap_colors = [
-                        mpl.colors.rgb2hex(colors(i))[1:] for i in range(colors.N)
-                    ]
-
-                    _, ax = plt.subplots(figsize=(6, 0.4))
-                    cmap = mpl.colors.LinearSegmentedColormap.from_list(
-                        "custom", to_hex_colors(cmap_colors), N=256
-                    )
-                    norm = mpl.colors.Normalize(
-                        vmin=value_range.value[0], vmax=value_range.value[1]
-                    )
-                    mpl.colorbar.ColorbarBase(
-                        ax, norm=norm, cmap=cmap, orientation="horizontal"
-                    )
-
-                    palette.value = ", ".join(cmap_colors)
-
-                    if self.colorbar_widget is None:
-                        self.colorbar_widget = widgets.Output(
-                            layout=widgets.Layout(height="60px")
-                        )
-
-                    if self.colorbar_ctrl is None:
-                        self.colorbar_ctrl = ipyleaflet.WidgetControl(
-                            widget=self.colorbar_widget, position="bottomright"
-                        )
-                        self.add_control(self.colorbar_ctrl)
-
-                    colorbar_output = self.colorbar_widget
-                    with colorbar_output:
-                        colorbar_output.clear_output()
-                        plt.show()
-                        # display(colorbar)
-
-                    if len(palette.value) > 0 and "," in palette.value:
-                        labels = [
-                            f"Class {i+1}" for i in range(len(palette.value.split(",")))
-                        ]
-                        legend_labels.value = ", ".join(labels)
-
-            colormap.observe(colormap_changed, "value")
-
-            btn_width = "97.5px"
-            import_btn = widgets.Button(
-                description="Import",
-                button_style="primary",
-                tooltip="Import vis params to notebook",
-                layout=widgets.Layout(width=btn_width),
-            )
-
-            apply_btn = widgets.Button(
-                description="Apply",
-                tooltip="Apply vis params to the layer",
-                layout=widgets.Layout(width=btn_width),
-            )
-
-            close_btn = widgets.Button(
-                description="Close",
-                tooltip="Close vis params diaglog",
-                layout=widgets.Layout(width=btn_width),
-            )
-
-            def import_btn_clicked(b):
-
-                vis = {}
-                if radio1.index == 0:
-                    vis["bands"] = [band1_dropdown.value]
-                    if len(palette.value) > 0:
-                        vis["palette"] = palette.value.split(",")
-                else:
-                    vis["bands"] = [
-                        band1_dropdown.value,
-                        band2_dropdown.value,
-                        band3_dropdown.value,
-                    ]
-
-                vis["min"] = value_range.value[0]
-                vis["max"] = value_range.value[1]
-                vis["opacity"] = opacity.value
-                vis["gamma"] = gamma.value
-
-                create_code_cell(f"vis_params = {str(vis)}")
-
-            def apply_btn_clicked(b):
-
-                vis = {}
-                if radio1.index == 0:
-                    vis["bands"] = [band1_dropdown.value]
-                    if len(palette.value) > 0:
-                        vis["palette"] = [c.strip() for c in palette.value.split(",")]
-                else:
-                    vis["bands"] = [
-                        band1_dropdown.value,
-                        band2_dropdown.value,
-                        band3_dropdown.value,
-                    ]
-                    vis["gamma"] = gamma.value
-
-                vis["min"] = value_range.value[0]
-                vis["max"] = value_range.value[1]
-
-                self.addLayer(ee_object, vis, layer_name, True, opacity.value)
-                ee_layer.visible = False
-
-                if legend_chk.value:
-                    if (
-                        self.colorbar_ctrl is not None
-                        and self.colorbar_ctrl in self.controls
-                    ):
-                        self.remove_control(self.colorbar_ctrl)
-                        self.colorbar_ctrl.close()
-                        self.colorbar_widget.close()
-
-                    if (
-                        "colorbar" in layer_dict.keys()
-                        and layer_dict["colorbar"] in self.controls
-                    ):
-                        self.remove_control(layer_dict["colorbar"])
-                        layer_dict["colorbar"] = None
-
-                    if linear_chk.value:
-                        if (
-                            "legend" in layer_dict.keys()
-                            and layer_dict["legend"] in self.controls
-                        ):
-                            self.remove_control(layer_dict["legend"])
-                            layer_dict["legend"] = None
-
-                        if len(palette.value) > 0 and "," in palette.value:
-                            colors = to_hex_colors(
-                                [color.strip() for color in palette.value.split(",")]
-                            )
-
-                            self.add_colorbar(
-                                vis_params={
-                                    "palette": colors,
-                                    "min": value_range.value[0],
-                                    "max": value_range.value[1],
-                                },
-                                layer_name=layer_name,
-                            )
-                    elif step_chk.value:
-
-                        if len(palette.value) > 0 and "," in palette.value:
-                            colors = to_hex_colors(
-                                [color.strip() for color in palette.value.split(",")]
-                            )
-                            labels = [
-                                label.strip()
-                                for label in legend_labels.value.split(",")
-                            ]
-
-                            self.add_legend(
-                                title=legend_title.value,
-                                legend_keys=labels,
-                                legend_colors=colors,
-                                layer_name=layer_name,
-                            )
-                else:
-                    if radio1.index == 0 and "palette" in vis:
-                        self.colorbar_widget.clear_output()
-                        with self.colorbar_widget:
-                            _, ax = plt.subplots(figsize=(6, 0.4))
-                            colors = to_hex_colors(vis["palette"])
-                            cmap = mpl.colors.LinearSegmentedColormap.from_list(
-                                "custom", colors, N=256
-                            )
-                            norm = mpl.colors.Normalize(
-                                vmin=vis["min"], vmax=vis["max"]
-                            )
-                            mpl.colorbar.ColorbarBase(
-                                ax, norm=norm, cmap=cmap, orientation="horizontal"
-                            )
-                            plt.show()
-
-                        if (
-                            "colorbar" in layer_dict.keys()
-                            and layer_dict["colorbar"] in self.controls
-                        ):
-                            self.remove_control(layer_dict["colorbar"])
-                            layer_dict["colorbar"] = None
-                        if (
-                            "legend" in layer_dict.keys()
-                            and layer_dict["legend"] in self.controls
-                        ):
-                            self.remove_control(layer_dict["legend"])
-                            layer_dict["legend"] = None
-
-            def close_btn_clicked(b):
-                if self.vis_control in self.controls:
-                    self.remove_control(self.vis_control)
-                    self.vis_control = None
-                    self.vis_widget.close()
-
-                if (
-                    self.colorbar_ctrl is not None
-                    and self.colorbar_ctrl in self.controls
-                ):
-                    self.remove_control(self.colorbar_ctrl)
-                    self.colorbar_ctrl = None
-                    self.colorbar_widget.close()
-
-            import_btn.on_click(import_btn_clicked)
-            apply_btn.on_click(apply_btn_clicked)
-            close_btn.on_click(close_btn_clicked)
-
-            color_hbox = widgets.HBox(
-                [legend_chk, color_picker, add_color, del_color, reset_color]
-            )
-            btn_hbox = widgets.HBox([import_btn, apply_btn, close_btn])
-
-            gray_box = [
-                label,
-                radio_btn,
-                bands_hbox,
-                v_spacer,
-                range_hbox,
-                opacity,
-                gamma,
-                widgets.HBox([classes, colormap]),
-                palette,
-                color_hbox,
-                legend_vbox,
-                btn_hbox,
-            ]
-
-            rgb_box = [
-                label,
-                radio_btn,
-                bands_hbox,
-                v_spacer,
-                range_hbox,
-                opacity,
-                gamma,
-                btn_hbox,
-            ]
-
-            def legend_chk_changed(change):
-
-                if change["new"]:
-                    linear_chk.value = True
-                    legend_vbox.children = [
-                        widgets.HBox([linear_chk, step_chk]),
-                        # legend_title,
-                        # legend_labels,
-                    ]
-                else:
-                    legend_vbox.children = []
-
-            legend_chk.observe(legend_chk_changed, "value")
-
-            if band_count < 3:
-                radio1.index = 0
-                band1_dropdown.layout.width = "300px"
-                bands_hbox.children = [band1_dropdown]
-                vis_widget.children = gray_box
-                legend_chk.value = False
-
-                if len(palette.value) > 0 and "," in palette.value:
-                    import matplotlib as mpl
-                    import matplotlib.pyplot as plt
-
-                    colors = to_hex_colors(
-                        [color.strip() for color in palette.value.split(",")]
-                    )
-
-                    self.colorbar_widget.clear_output()
-                    with self.colorbar_widget:
-                        _, ax = plt.subplots(figsize=(6, 0.4))
-                        cmap = mpl.colors.LinearSegmentedColormap.from_list(
-                            "custom", colors, N=256
-                        )
-                        norm = mpl.colors.Normalize(
-                            vmin=value_range.value[0], vmax=value_range.value[1]
-                        )
-                        mpl.colorbar.ColorbarBase(
-                            ax, norm=norm, cmap=cmap, orientation="horizontal"
-                        )
-                        plt.show()
-
-            else:
-                radio2.index = 0
-                if (sel_bands is None) or (len(sel_bands) < 2):
-                    sel_bands = band_names[0:3]
-                band1_dropdown.value = sel_bands[0]
-                band2_dropdown.value = sel_bands[1]
-                band3_dropdown.value = sel_bands[2]
-                bands_hbox.children = [
-                    band1_dropdown,
-                    band2_dropdown,
-                    band3_dropdown,
-                ]
-                vis_widget.children = rgb_box
-
-            def radio1_observer(sender):
-                radio2.unobserve(radio2_observer, names=["value"])
-                radio2.index = None
-                radio2.observe(radio2_observer, names=["value"])
-                band1_dropdown.layout.width = "300px"
-                bands_hbox.children = [band1_dropdown]
-                palette.value = ", ".join(layer_palette)
-                palette.disabled = False
-                color_picker.disabled = False
-                add_color.disabled = False
-                del_color.disabled = False
-                reset_color.disabled = False
-                vis_widget.children = gray_box
-
-                if len(palette.value) > 0 and "," in palette.value:
-                    colors = [color.strip() for color in palette.value.split(",")]
-
-                    _, ax = plt.subplots(figsize=(6, 0.4))
-                    cmap = mpl.colors.LinearSegmentedColormap.from_list(
-                        "custom", to_hex_colors(colors), N=256
-                    )
-                    norm = mpl.colors.Normalize(vmin=0, vmax=1)
-                    mpl.colorbar.ColorbarBase(
-                        ax, norm=norm, cmap=cmap, orientation="horizontal"
-                    )
-
-                    self.colorbar_widget = widgets.Output(
-                        layout=widgets.Layout(height="60px")
-                    )
-                    self.colorbar_ctrl = ipyleaflet.WidgetControl(
-                        widget=self.colorbar_widget, position="bottomright"
-                    )
-
-                    if self.colorbar_ctrl not in self.controls:
-                        self.add_control(self.colorbar_ctrl)
-
-                    self.colorbar_widget.clear_output()
-                    with self.colorbar_widget:
-                        plt.show()
-
-            def radio2_observer(sender):
-                radio1.unobserve(radio1_observer, names=["value"])
-                radio1.index = None
-                radio1.observe(radio1_observer, names=["value"])
-                band1_dropdown.layout.width = dropdown_width
-                bands_hbox.children = [
-                    band1_dropdown,
-                    band2_dropdown,
-                    band3_dropdown,
-                ]
-                palette.value = ""
-                palette.disabled = True
-                color_picker.disabled = True
-                add_color.disabled = True
-                del_color.disabled = True
-                reset_color.disabled = True
-                vis_widget.children = rgb_box
-
-                if (
-                    self.colorbar_ctrl is not None
-                    and self.colorbar_ctrl in self.controls
-                ):
-                    self.remove_control(self.colorbar_ctrl)
-                    self.colorbar_ctrl.close()
-                    self.colorbar_widget.close()
-
-            radio1.observe(radio1_observer, names=["value"])
-            radio2.observe(radio2_observer, names=["value"])
-
-            return vis_widget
-
-        elif isinstance(ee_object, ee.FeatureCollection):
-
-            vis_widget = widgets.VBox(
-                layout=widgets.Layout(padding="5px 5px 5px 8px", width="330px")
-            )
-            label = widgets.Label(value=f"{layer_name} visualization parameters")
-
-            new_layer_name = widgets.Text(
-                value=f"{layer_name} style",
-                description="New layer name:",
-                style={"description_width": "initial"},
-            )
-
-            color = widgets.ColorPicker(
-                concise=False,
-                value="#000000",
-                description="Color:",
-                layout=widgets.Layout(width="140px"),
-                style={"description_width": "initial"},
-            )
-
-            color_opacity = widgets.FloatSlider(
-                value=layer_opacity,
-                min=0,
-                max=1,
-                step=0.01,
-                description="Opacity:",
-                continuous_update=True,
-                readout=False,
-                #             readout_format=".2f",
-                layout=widgets.Layout(width="130px"),
-                style={"description_width": "50px"},
-            )
-
-            color_opacity_label = widgets.Label(
-                style={"description_width": "initial"},
-                layout=widgets.Layout(padding="0px"),
-            )
-            widgets.jslink((color_opacity, "value"), (color_opacity_label, "value"))
-
-            point_size = widgets.IntText(
-                value=3,
-                description="Point size:",
-                layout=widgets.Layout(width="110px"),
-                style={"description_width": "initial"},
-            )
-
-            point_shape_options = [
-                "circle",
-                "square",
-                "diamond",
-                "cross",
-                "plus",
-                "pentagram",
-                "hexagram",
-                "triangle",
-                "triangle_up",
-                "triangle_down",
-                "triangle_left",
-                "triangle_right",
-                "pentagon",
-                "hexagon",
-                "star5",
-                "star6",
-            ]
-            point_shape = widgets.Dropdown(
-                options=point_shape_options,
-                value="circle",
-                description="Point shape:",
-                layout=widgets.Layout(width="185px"),
-                style={"description_width": "initial"},
-            )
-
-            line_width = widgets.IntText(
-                value=2,
-                description="Line width:",
-                layout=widgets.Layout(width="110px"),
-                style={"description_width": "initial"},
-            )
-
-            line_type = widgets.Dropdown(
-                options=["solid", "dotted", "dashed"],
-                value="solid",
-                description="Line type:",
-                layout=widgets.Layout(width="185px"),
-                style={"description_width": "initial"},
-            )
-
-            fill_color = widgets.ColorPicker(
-                concise=False,
-                value="#000000",
-                description="Fill Color:",
-                layout=widgets.Layout(width="160px"),
-                style={"description_width": "initial"},
-            )
-
-            fill_color_opacity = widgets.FloatSlider(
-                value=0.66,
-                min=0,
-                max=1,
-                step=0.01,
-                description="Opacity:",
-                continuous_update=True,
-                readout=False,
-                #             readout_format=".2f",
-                layout=widgets.Layout(width="110px"),
-                style={"description_width": "50px"},
-            )
-
-            fill_color_opacity_label = widgets.Label(
-                style={"description_width": "initial"},
-                layout=widgets.Layout(padding="0px"),
-            )
-            widgets.jslink(
-                (fill_color_opacity, "value"),
-                (fill_color_opacity_label, "value"),
-            )
-
-            color_picker = widgets.ColorPicker(
-                concise=False,
-                value="#000000",
-                layout=widgets.Layout(width="116px"),
-                style={"description_width": "initial"},
-            )
-            add_color = widgets.Button(
-                icon="plus",
-                tooltip="Add a hex color string to the palette",
-                layout=widgets.Layout(width="32px"),
-            )
-            del_color = widgets.Button(
-                icon="minus",
-                tooltip="Remove a hex color string from the palette",
-                layout=widgets.Layout(width="32px"),
-            )
-            reset_color = widgets.Button(
-                icon="eraser",
-                tooltip="Remove all color strings from the palette",
-                layout=widgets.Layout(width="34px"),
-            )
-
-            palette = widgets.Text(
-                value="",
-                placeholder="List of hex code (RRGGBB) separated by comma",
-                description="Palette:",
-                tooltip="Enter a list of hex code (RRGGBB) separated by comma",
-                layout=widgets.Layout(width="300px"),
-                style={"description_width": "initial"},
-            )
-
-            legend_title = widgets.Text(
-                value="Legend",
-                description="Legend title:",
-                tooltip="Enter a title for the legend",
-                layout=widgets.Layout(width="300px"),
-                style={"description_width": "initial"},
-            )
-
-            legend_labels = widgets.Text(
-                value="Labels",
-                description="Legend labels:",
-                tooltip="Enter a a list of labels for the legend",
-                layout=widgets.Layout(width="300px"),
-                style={"description_width": "initial"},
-            )
-
-            def add_color_clicked(b):
-                if color_picker.value is not None:
-                    if len(palette.value) == 0:
-                        palette.value = color_picker.value[1:]
-                    else:
-                        palette.value += ", " + color_picker.value[1:]
-
-            def del_color_clicked(b):
-                if "," in palette.value:
-                    items = [item.strip() for item in palette.value.split(",")]
-                    palette.value = ", ".join(items[:-1])
-                else:
-                    palette.value = ""
-
-            def reset_color_clicked(b):
-                palette.value = ""
-
-            add_color.on_click(add_color_clicked)
-            del_color.on_click(del_color_clicked)
-            reset_color.on_click(reset_color_clicked)
-
-            field = widgets.Dropdown(
-                options=[],
-                value=None,
-                description="Field:",
-                layout=widgets.Layout(width="140px"),
-                style={"description_width": "initial"},
-            )
-
-            field_values = widgets.Dropdown(
-                options=[],
-                value=None,
-                description="Values:",
-                layout=widgets.Layout(width="156px"),
-                style={"description_width": "initial"},
-            )
-
-            classes = widgets.Dropdown(
-                options=["Any"] + [str(i) for i in range(3, 13)],
-                description="Classes:",
-                layout=widgets.Layout(width="115px"),
-                style={"description_width": "initial"},
-            )
-
-            colormap = widgets.Dropdown(
-                options=["viridis"],
-                value="viridis",
-                description="Colormap:",
-                layout=widgets.Layout(width="181px"),
-                style={"description_width": "initial"},
-            )
-
-            def classes_changed(change):
-                if change["new"]:
-                    selected = change["owner"].value
-                    if colormap.value is not None:
-
-                        n_class = None
-                        if selected != "Any":
-                            n_class = int(classes.value)
-
-                        colors = plt.cm.get_cmap(colormap.value, n_class)
-                        cmap_colors = [
-                            mpl.colors.rgb2hex(colors(i))[1:] for i in range(colors.N)
-                        ]
-
-                        _, ax = plt.subplots(figsize=(6, 0.4))
-                        cmap = mpl.colors.LinearSegmentedColormap.from_list(
-                            "custom", to_hex_colors(cmap_colors), N=256
-                        )
-                        norm = mpl.colors.Normalize(vmin=0, vmax=1)
-                        mpl.colorbar.ColorbarBase(
-                            ax, norm=norm, cmap=cmap, orientation="horizontal"
-                        )
-
-                        palette.value = ", ".join([color for color in cmap_colors])
-
-                        if self.colorbar_widget is None:
-                            self.colorbar_widget = widgets.Output(
-                                layout=widgets.Layout(height="60px")
-                            )
-
-                        if self.colorbar_ctrl is None:
-                            self.colorbar_ctrl = ipyleaflet.WidgetControl(
-                                widget=self.colorbar_widget, position="bottomright"
-                            )
-                            self.add_control(self.colorbar_ctrl)
-
-                        colorbar_output = self.colorbar_widget
-                        with colorbar_output:
-                            colorbar_output.clear_output()
-                            plt.show()
-
-                        if len(palette.value) > 0 and "," in palette.value:
-                            labels = [
-                                f"Class {i+1}"
-                                for i in range(len(palette.value.split(",")))
-                            ]
-                            legend_labels.value = ", ".join(labels)
-
-            classes.observe(classes_changed, "value")
-
-            def colormap_changed(change):
-                if change["new"]:
-
-                    n_class = None
-                    if classes.value != "Any":
-                        n_class = int(classes.value)
-
-                    colors = plt.cm.get_cmap(colormap.value, n_class)
-                    cmap_colors = [
-                        mpl.colors.rgb2hex(colors(i))[1:] for i in range(colors.N)
-                    ]
-
-                    _, ax = plt.subplots(figsize=(6, 0.4))
-                    cmap = mpl.colors.LinearSegmentedColormap.from_list(
-                        "custom", to_hex_colors(cmap_colors), N=256
-                    )
-                    norm = mpl.colors.Normalize(vmin=0, vmax=1)
-                    mpl.colorbar.ColorbarBase(
-                        ax, norm=norm, cmap=cmap, orientation="horizontal"
-                    )
-
-                    palette.value = ", ".join(cmap_colors)
-
-                    if self.colorbar_widget is None:
-                        self.colorbar_widget = widgets.Output(
-                            layout=widgets.Layout(height="60px")
-                        )
-
-                    if self.colorbar_ctrl is None:
-                        self.colorbar_ctrl = ipyleaflet.WidgetControl(
-                            widget=self.colorbar_widget, position="bottomright"
-                        )
-                        self.add_control(self.colorbar_ctrl)
-
-                    colorbar_output = self.colorbar_widget
-                    with colorbar_output:
-                        colorbar_output.clear_output()
-                        plt.show()
-                        # display(colorbar)
-
-                    if len(palette.value) > 0 and "," in palette.value:
-                        labels = [
-                            f"Class {i+1}" for i in range(len(palette.value.split(",")))
-                        ]
-                        legend_labels.value = ", ".join(labels)
-
-            colormap.observe(colormap_changed, "value")
-
-            btn_width = "97.5px"
-            import_btn = widgets.Button(
-                description="Import",
-                button_style="primary",
-                tooltip="Import vis params to notebook",
-                layout=widgets.Layout(width=btn_width),
-            )
-
-            apply_btn = widgets.Button(
-                description="Apply",
-                tooltip="Apply vis params to the layer",
-                layout=widgets.Layout(width=btn_width),
-            )
-
-            close_btn = widgets.Button(
-                description="Close",
-                tooltip="Close vis params diaglog",
-                layout=widgets.Layout(width=btn_width),
-            )
-
-            style_chk = widgets.Checkbox(
-                value=False,
-                description="Style by attribute",
-                indent=False,
-                layout=widgets.Layout(width="140px"),
-            )
-
-            legend_chk = widgets.Checkbox(
-                value=False,
-                description="Legend",
-                indent=False,
-                layout=widgets.Layout(width="70px"),
-            )
-            compute_label = widgets.Label(value="")
-
-            style_vbox = widgets.VBox([widgets.HBox([style_chk, compute_label])])
-
-            def style_chk_changed(change):
-
-                if change["new"]:
-
-                    if (
-                        self.colorbar_ctrl is not None
-                        and self.colorbar_ctrl in self.controls
-                    ):
-                        self.remove_control(self.colorbar_ctrl)
-                        self.colorbar_ctrl.close()
-                        self.colorbar_widget.close()
-
-                    self.colorbar_widget = widgets.Output(
-                        layout=widgets.Layout(height="60px")
-                    )
-                    self.colorbar_ctrl = ipyleaflet.WidgetControl(
-                        widget=self.colorbar_widget, position="bottomright"
-                    )
-                    self.add_control(self.colorbar_ctrl)
-                    fill_color.disabled = True
-                    colormap_options = plt.colormaps()
-                    colormap_options.sort()
-                    colormap.options = colormap_options
-                    colormap.value = "viridis"
-                    style_vbox.children = [
-                        widgets.HBox([style_chk, compute_label]),
-                        widgets.HBox([field, field_values]),
-                        widgets.HBox([classes, colormap]),
-                        palette,
-                        widgets.HBox(
-                            [
-                                legend_chk,
-                                color_picker,
-                                add_color,
-                                del_color,
-                                reset_color,
-                            ]
-                        ),
-                    ]
-                    compute_label.value = "Computing ..."
-
-                    field.options = (
-                        ee.Feature(ee_object.first()).propertyNames().getInfo()
-                    )
-                    compute_label.value = ""
-                    classes.value = "Any"
-                    legend_chk.value = False
-
-                else:
-                    fill_color.disabled = False
-                    style_vbox.children = [widgets.HBox([style_chk, compute_label])]
-                    compute_label.value = ""
-                    if (
-                        self.colorbar_ctrl is not None
-                        and self.colorbar_ctrl in self.controls
-                    ):
-                        self.remove_control(self.colorbar_ctrl)
-                        self.colorbar_ctrl = None
-                        self.colorbar_widget = None
-                    # legend_chk.value = False
-
-            style_chk.observe(style_chk_changed, "value")
-
-            def legend_chk_changed(change):
-                if change["new"]:
-                    style_vbox.children = list(style_vbox.children) + [
-                        widgets.VBox([legend_title, legend_labels])
-                    ]
-
-                    if len(palette.value) > 0 and "," in palette.value:
-                        labels = [
-                            f"Class {i+1}" for i in range(len(palette.value.split(",")))
-                        ]
-                        legend_labels.value = ", ".join(labels)
-
-                else:
-                    style_vbox.children = [
-                        widgets.HBox([style_chk, compute_label]),
-                        widgets.HBox([field, field_values]),
-                        widgets.HBox([classes, colormap]),
-                        palette,
-                        widgets.HBox(
-                            [
-                                legend_chk,
-                                color_picker,
-                                add_color,
-                                del_color,
-                                reset_color,
-                            ]
-                        ),
-                    ]
-
-            legend_chk.observe(legend_chk_changed, "value")
-
-            def field_changed(change):
-
-                if change["new"]:
-                    compute_label.value = "Computing ..."
-                    options = ee_object.aggregate_array(field.value).getInfo()
-                    if options is not None:
-                        options = list(set(options))
-                        options.sort()
-
-                    field_values.options = options
-                    compute_label.value = ""
-
-            field.observe(field_changed, "value")
-
-            def get_vis_params():
-
-                vis = {}
-                vis["color"] = color.value[1:] + str(
-                    hex(int(color_opacity.value * 255))
-                )[2:].zfill(2)
-                if geometry_type(ee_object) in ["Point", "MultiPoint"]:
-                    vis["pointSize"] = point_size.value
-                    vis["pointShape"] = point_shape.value
-                vis["width"] = line_width.value
-                vis["lineType"] = line_type.value
-                vis["fillColor"] = fill_color.value[1:] + str(
-                    hex(int(fill_color_opacity.value * 255))
-                )[2:].zfill(2)
-
-                return vis
-
-            def import_btn_clicked(b):
-
-                vis = get_vis_params()
-                create_code_cell(f"vis_params = {str(vis)}")
-
-            def apply_btn_clicked(b):
-
-                compute_label.value = "Computing ..."
-
-                if new_layer_name.value in self.ee_layer_names:
-                    old_layer = new_layer_name.value
-
-                    if "legend" in self.ee_layer_dict[old_layer].keys():
-                        legend = self.ee_layer_dict[old_layer]["legend"]
-                        if legend in self.controls:
-                            self.remove_control(legend)
-                        legend.close()
-                    if "colorbar" in self.ee_layer_dict[old_layer].keys():
-                        colorbar = self.ee_layer_dict[old_layer]["colorbar"]
-                        if colorbar in self.controls:
-                            self.remove_control(colorbar)
-                        colorbar.close()
-
-                if not style_chk.value:
-                    vis = get_vis_params()
-                    self.addLayer(ee_object.style(**vis), {}, new_layer_name.value)
-                    ee_layer.visible = False
-
-                elif (
-                    style_chk.value and len(palette.value) > 0 and "," in palette.value
-                ):
-                    colors = ee.List(
-                        [
-                            color.strip()
-                            + str(hex(int(fill_color_opacity.value * 255)))[2:].zfill(2)
-                            for color in palette.value.split(",")
-                        ]
-                    )
-                    arr = ee_object.aggregate_array(field.value).distinct().sort()
-                    fc = ee_object.map(
-                        lambda f: f.set({"styleIndex": arr.indexOf(f.get(field.value))})
-                    )
-                    step = arr.size().divide(colors.size()).ceil()
-                    fc = fc.map(
-                        lambda f: f.set(
-                            {
-                                "style": {
-                                    "color": color.value[1:]
-                                    + str(hex(int(color_opacity.value * 255)))[
-                                        2:
-                                    ].zfill(2),
-                                    "pointSize": point_size.value,
-                                    "pointShape": point_shape.value,
-                                    "width": line_width.value,
-                                    "lineType": line_type.value,
-                                    "fillColor": colors.get(
-                                        ee.Number(
-                                            ee.Number(f.get("styleIndex")).divide(step)
-                                        ).floor()
-                                    ),
-                                }
-                            }
-                        )
-                    )
-
-                    self.addLayer(
-                        fc.style(**{"styleProperty": "style"}),
-                        {},
-                        f"{new_layer_name.value}",
-                    )
-
-                    if (
-                        len(palette.value)
-                        and legend_chk.value
-                        and len(legend_labels.value) > 0
-                    ):
-                        legend_colors = [
-                            color.strip() for color in palette.value.split(",")
-                        ]
-                        legend_keys = [
-                            label.strip() for label in legend_labels.value.split(",")
-                        ]
-                        self.add_legend(
-                            title=legend_title.value,
-                            legend_keys=legend_keys,
-                            legend_colors=legend_colors,
-                            layer_name=new_layer_name.value,
-                        )
-                ee_layer.visible = False
-                compute_label.value = ""
-
-            def close_btn_clicked(b):
-                self.remove_control(self.vis_control)
-                self.vis_control.close()
-                self.vis_widget.close()
-
-                if (
-                    self.colorbar_ctrl is not None
-                    and self.colorbar_ctrl in self.controls
-                ):
-                    self.remove_control(self.colorbar_ctrl)
-                    self.colorbar_ctrl.close()
-                    self.colorbar_widget.close()
-
-            import_btn.on_click(import_btn_clicked)
-            apply_btn.on_click(apply_btn_clicked)
-            close_btn.on_click(close_btn_clicked)
-
-            vis_widget.children = [
-                label,
-                new_layer_name,
-                widgets.HBox([color, color_opacity, color_opacity_label]),
-                widgets.HBox([point_size, point_shape]),
-                widgets.HBox([line_width, line_type]),
-                widgets.HBox(
-                    [fill_color, fill_color_opacity, fill_color_opacity_label]
-                ),
-                style_vbox,
-                widgets.HBox([import_btn, apply_btn, close_btn]),
-            ]
-
-            if geometry_type(ee_object) in ["Point", "MultiPoint"]:
-                point_size.disabled = False
-                point_shape.disabled = False
-            else:
-                point_size.disabled = True
-                point_shape.disabled = True
-
-            return vis_widget
-
-    def add_styled_vector(
-        self, ee_object, column, palette, layer_name="Untitled", **kwargs
-    ):
-        """Adds a styled vector to the map.
-
-        Args:
-            ee_object (object): An ee.FeatureCollection.
-            column (str): The column name to use for styling.
-            palette (list | dict): The palette (e.g., list of colors or a dict containing label and color pairs) to use for styling.
-            layer_name (str, optional): The name to be used for the new layer. Defaults to "Untitled".
-        """
-        styled_vector = vector_styling(ee_object, column, palette, **kwargs)
-        self.addLayer(styled_vector.style(**{"styleProperty": "style"}), {}, layer_name)
-
-    def add_shp(
-        self,
-        in_shp,
-        layer_name="Untitled",
-        style={},
-        hover_style={},
-        style_callback=None,
-        fill_colors=["black"],
-        info_mode="on_hover",
-        encoding="utf-8",
-    ):
-        """Adds a shapefile to the map.
-
-        Args:
-            in_shp (str): The input file path to the shapefile.
-            layer_name (str, optional): The layer name to be used.. Defaults to "Untitled".
-            style (dict, optional): A dictionary specifying the style to be used. Defaults to {}.
-            hover_style (dict, optional): Hover style dictionary. Defaults to {}.
-            style_callback (function, optional): Styling function that is called for each feature, and should return the feature style. This styling function takes the feature as argument. Defaults to None.
-            fill_colors (list, optional): The random colors to use for filling polygons. Defaults to ["black"].
-            info_mode (str, optional): Displays the attributes by either on_hover or on_click. Any value other than "on_hover" or "on_click" will be treated as None. Defaults to "on_hover".
-            encoding (str, optional): The encoding of the shapefile. Defaults to "utf-8".
-
-        Raises:
-            FileNotFoundError: The provided shapefile could not be found.
-        """
-        in_shp = os.path.abspath(in_shp)
-        if not os.path.exists(in_shp):
-            raise FileNotFoundError("The provided shapefile could not be found.")
-
-        geojson = shp_to_geojson(in_shp)
-        self.add_geojson(
-            geojson,
-            layer_name,
-            style,
-            hover_style,
-            style_callback,
-            fill_colors,
-            info_mode,
-            encoding,
-        )
-
-    add_shapefile = add_shp
-
-    def add_geojson(
-        self,
-        in_geojson,
-        layer_name="Untitled",
-        style={},
-        hover_style={},
-        style_callback=None,
-        fill_colors=["black"],
-        info_mode="on_hover",
-        encoding="utf-8",
-    ):
-        """Adds a GeoJSON file to the map.
-
-        Args:
-            in_geojson (str | dict): The file path or http URL to the input GeoJSON or a dictionary containing the geojson.
-            layer_name (str, optional): The layer name to be used.. Defaults to "Untitled".
-            style (dict, optional): A dictionary specifying the style to be used. Defaults to {}.
-            hover_style (dict, optional): Hover style dictionary. Defaults to {}.
-            style_callback (function, optional): Styling function that is called for each feature, and should return the feature style. This styling function takes the feature as argument. Defaults to None.
-            fill_colors (list, optional): The random colors to use for filling polygons. Defaults to ["black"].
-            info_mode (str, optional): Displays the attributes by either on_hover or on_click. Any value other than "on_hover" or "on_click" will be treated as None. Defaults to "on_hover".
-            encoding (str, optional): The encoding of the GeoJSON file. Defaults to "utf-8".
-
-        Raises:
-            FileNotFoundError: The provided GeoJSON file could not be found.
-        """
-        import json
-        import random
-        import requests
-        import warnings
-
-        warnings.filterwarnings("ignore")
-
-        style_callback_only = False
-
-        if len(style) == 0 and style_callback is not None:
-            style_callback_only = True
-
-        try:
-
-            if isinstance(in_geojson, str):
-
-                if in_geojson.startswith("http"):
-                    in_geojson = github_raw_url(in_geojson)
-                    data = requests.get(in_geojson).json()
-                else:
-                    in_geojson = os.path.abspath(in_geojson)
-                    if not os.path.exists(in_geojson):
-                        raise FileNotFoundError(
-                            "The provided GeoJSON file could not be found."
-                        )
-
-                    with open(in_geojson, encoding=encoding) as f:
-                        data = json.load(f)
-            elif isinstance(in_geojson, dict):
-                data = in_geojson
-            else:
-                raise TypeError("The input geojson must be a type of str or dict.")
-        except Exception as e:
-            raise Exception(e)
-
-        if not style:
-            style = {
-                # "stroke": True,
-                "color": "#000000",
-                "weight": 1,
-                "opacity": 1,
-                # "fill": True,
-                # "fillColor": "#ffffff",
-                "fillOpacity": 0.1,
-                # "dashArray": "9"
-                # "clickable": True,
-            }
-        elif "weight" not in style:
-            style["weight"] = 1
-
-        if not hover_style:
-            hover_style = {"weight": style["weight"] + 1, "fillOpacity": 0.5}
-
-        def random_color(feature):
-            return {
-                "color": "black",
-                "fillColor": random.choice(fill_colors),
-            }
-
-        toolbar_button = widgets.ToggleButton(
-            value=True,
-            tooltip="Toolbar",
-            icon="info",
-            layout=widgets.Layout(
-                width="28px", height="28px", padding="0px 0px 0px 4px"
-            ),
-        )
-
-        close_button = widgets.ToggleButton(
-            value=False,
-            tooltip="Close the tool",
-            icon="times",
-            # button_style="primary",
-            layout=widgets.Layout(
-                height="28px", width="28px", padding="0px 0px 0px 4px"
-            ),
-        )
-
-        html = widgets.HTML()
-        html.layout.margin = "0px 10px 0px 10px"
-        html.layout.max_height = "250px"
-        html.layout.max_width = "250px"
-
-        output_widget = widgets.VBox(
-            [widgets.HBox([toolbar_button, close_button]), html]
-        )
-        info_control = ipyleaflet.WidgetControl(
-            widget=output_widget, position="bottomright"
-        )
-
-        if info_mode in ["on_hover", "on_click"]:
-            self.add_control(info_control)
-
-        def toolbar_btn_click(change):
-            if change["new"]:
-                close_button.value = False
-                output_widget.children = [
-                    widgets.VBox([widgets.HBox([toolbar_button, close_button]), html])
-                ]
-            else:
-                output_widget.children = [widgets.HBox([toolbar_button, close_button])]
-
-        toolbar_button.observe(toolbar_btn_click, "value")
-
-        def close_btn_click(change):
-            if change["new"]:
-                toolbar_button.value = False
-                if info_control in self.controls:
-                    self.remove_control(info_control)
-                output_widget.close()
-
-        close_button.observe(close_btn_click, "value")
-
-        def update_html(feature, **kwargs):
-
-            value = [
-                "<b>{}: </b>{}<br>".format(prop, feature["properties"][prop])
-                for prop in feature["properties"].keys()
-            ][:-1]
-
-            value = """{}""".format("".join(value))
-            html.value = value
-
-        if style_callback is None:
-            style_callback = random_color
-
-        if style_callback_only:
-            geojson = ipyleaflet.GeoJSON(
-                data=data,
-                hover_style=hover_style,
-                style_callback=style_callback,
-                name=layer_name,
-            )
-        else:
-            geojson = ipyleaflet.GeoJSON(
-                data=data,
-                style=style,
-                hover_style=hover_style,
-                style_callback=style_callback,
-                name=layer_name,
-            )
-
-        if info_mode == "on_hover":
-            geojson.on_hover(update_html)
-        elif info_mode == "on_click":
-            geojson.on_click(update_html)
-
-        self.add_layer(geojson)
-        self.geojson_layers.append(geojson)
-
-        if not hasattr(self, "json_layer_dict"):
-            self.json_layer_dict = {}
-
-        params = {
-            "data": geojson,
-            "style": style,
-            "hover_style": hover_style,
-            "style_callback": style_callback,
-        }
-        self.json_layer_dict[layer_name] = params
-
-    def add_kml(
-        self,
-        in_kml,
-        layer_name="Untitled",
-        style={},
-        hover_style={},
-        style_callback=None,
-        fill_colors=["black"],
-        info_mode="on_hover",
-    ):
-        """Adds a GeoJSON file to the map.
-
-        Args:
-            in_kml (str): The input file path to the KML.
-            layer_name (str, optional): The layer name to be used.. Defaults to "Untitled".
-            style (dict, optional): A dictionary specifying the style to be used. Defaults to {}.
-            hover_style (dict, optional): Hover style dictionary. Defaults to {}.
-            style_callback (function, optional): Styling function that is called for each feature, and should return the feature style. This styling function takes the feature as argument. Defaults to None.
-            fill_colors (list, optional): The random colors to use for filling polygons. Defaults to ["black"].
-            info_mode (str, optional): Displays the attributes by either on_hover or on_click. Any value other than "on_hover" or "on_click" will be treated as None. Defaults to "on_hover".
-
-        Raises:
-            FileNotFoundError: The provided KML file could not be found.
-        """
-
-        if isinstance(in_kml, str) and in_kml.startswith("http"):
-            in_kml = github_raw_url(in_kml)
-            in_kml = download_file(in_kml)
-
-        in_kml = os.path.abspath(in_kml)
-        if not os.path.exists(in_kml):
-            raise FileNotFoundError("The provided KML file could not be found.")
-        self.add_vector(
-            in_kml,
-            layer_name,
-            style=style,
-            hover_style=hover_style,
-            style_callback=style_callback,
-            fill_colors=fill_colors,
-            info_mode=info_mode,
-        )
-
-    def add_vector(
-        self,
-        filename,
-        layer_name="Untitled",
-        to_ee=False,
-        bbox=None,
-        mask=None,
-        rows=None,
-        style={},
-        hover_style={},
-        style_callback=None,
-        fill_colors=["black"],
-        info_mode="on_hover",
-        encoding="utf-8",
-        **kwargs,
-    ):
-        """Adds any geopandas-supported vector dataset to the map.
-
-        Args:
-            filename (str): Either the absolute or relative path to the file or URL to be opened, or any object with a read() method (such as an open file or StringIO).
-            layer_name (str, optional): The layer name to use. Defaults to "Untitled".
-            to_ee (bool, optional): Whether to convert the GeoJSON to ee.FeatureCollection. Defaults to False.
-            bbox (tuple | GeoDataFrame or GeoSeries | shapely Geometry, optional): Filter features by given bounding box, GeoSeries, GeoDataFrame or a shapely geometry. CRS mis-matches are resolved if given a GeoSeries or GeoDataFrame. Cannot be used with mask. Defaults to None.
-            mask (dict | GeoDataFrame or GeoSeries | shapely Geometry, optional): Filter for features that intersect with the given dict-like geojson geometry, GeoSeries, GeoDataFrame or shapely geometry. CRS mis-matches are resolved if given a GeoSeries or GeoDataFrame. Cannot be used with bbox. Defaults to None.
-            rows (int or slice, optional): Load in specific rows by passing an integer (first n rows) or a slice() object.. Defaults to None.
-            style (dict, optional): A dictionary specifying the style to be used. Defaults to {}.
-            hover_style (dict, optional): Hover style dictionary. Defaults to {}.
-            style_callback (function, optional): Styling function that is called for each feature, and should return the feature style. This styling function takes the feature as argument. Defaults to None.
-            fill_colors (list, optional): The random colors to use for filling polygons. Defaults to ["black"].
-            info_mode (str, optional): Displays the attributes by either on_hover or on_click. Any value other than "on_hover" or "on_click" will be treated as None. Defaults to "on_hover".
-            encoding (str, optional): The encoding to use to read the file. Defaults to "utf-8".
-
-        """
-        if not filename.startswith("http"):
-            filename = os.path.abspath(filename)
-        else:
-            filename = github_raw_url(filename)
-        if to_ee:
-
-            fc = vector_to_ee(
-                filename,
-                bbox=bbox,
-                mask=mask,
-                rows=rows,
-                geodesic=True,
-                **kwargs,
-            )
-
-            self.addLayer(fc, {}, layer_name)
-        else:
-
-            ext = os.path.splitext(filename)[1].lower()
-            if ext == ".shp":
-                self.add_shapefile(
-                    filename,
-                    layer_name,
-                    style,
-                    hover_style,
-                    style_callback,
-                    fill_colors,
-                    info_mode,
-                    encoding,
-                )
-            elif ext in [".json", ".geojson"]:
-                self.add_geojson(
-                    filename,
-                    layer_name,
-                    style,
-                    hover_style,
-                    style_callback,
-                    fill_colors,
-                    info_mode,
-                    encoding,
-                )
-            else:
-                geojson = vector_to_geojson(
-                    filename,
-                    bbox=bbox,
-                    mask=mask,
-                    rows=rows,
-                    epsg="4326",
-                    **kwargs,
-                )
-
-                self.add_geojson(
-                    geojson,
-                    layer_name,
-                    style,
-                    hover_style,
-                    style_callback,
-                    fill_colors,
-                    info_mode,
-                    encoding,
-                )
-
-    def add_osm(
-        self,
-        query,
-        layer_name="Untitled",
-        style={},
-        hover_style={},
-        style_callback=None,
-        fill_colors=["black"],
-        info_mode="on_hover",
-        which_result=None,
-        by_osmid=False,
-        buffer_dist=None,
-        to_ee=False,
-        geodesic=True,
-    ):
-        """Adds OSM data to the map.
-
-        Args:
-            query (str | dict | list): Query string(s) or structured dict(s) to geocode.
-            layer_name (str, optional): The layer name to be used.. Defaults to "Untitled".
-            style (dict, optional): A dictionary specifying the style to be used. Defaults to {}.
-            hover_style (dict, optional): Hover style dictionary. Defaults to {}.
-            style_callback (function, optional): Styling function that is called for each feature, and should return the feature style. This styling function takes the feature as argument. Defaults to None.
-            fill_colors (list, optional): The random colors to use for filling polygons. Defaults to ["black"].
-            info_mode (str, optional): Displays the attributes by either on_hover or on_click. Any value other than "on_hover" or "on_click" will be treated as None. Defaults to "on_hover".
-            which_result (INT, optional): Which geocoding result to use. if None, auto-select the first (Multi)Polygon or raise an error if OSM doesn't return one. to get the top match regardless of geometry type, set which_result=1. Defaults to None.
-            by_osmid (bool, optional): If True, handle query as an OSM ID for lookup rather than text search. Defaults to False.
-            buffer_dist (float, optional): Distance to buffer around the place geometry, in meters. Defaults to None.
-            to_ee (bool, optional): Whether to convert the csv to an ee.FeatureCollection.
-            geodesic (bool, optional): Whether line segments should be interpreted as spherical geodesics. If false, indicates that line segments should be interpreted as planar lines in the specified CRS. If absent, defaults to true if the CRS is geographic (including the default EPSG:4326), or to false if the CRS is projected.
-
-        """
-
-        gdf = osm_to_gdf(
-            query, which_result=which_result, by_osmid=by_osmid, buffer_dist=buffer_dist
-        )
-        geojson = gdf.__geo_interface__
-
-        if to_ee:
-            fc = geojson_to_ee(geojson, geodesic=geodesic)
-            self.addLayer(fc, {}, layer_name)
-            self.zoomToObject(fc)
-        else:
-            self.add_geojson(
-                geojson,
-                layer_name=layer_name,
-                style=style,
-                hover_style=hover_style,
-                style_callback=style_callback,
-                fill_colors=fill_colors,
-                info_mode=info_mode,
-            )
-            bounds = gdf.bounds.iloc[0]
-            self.fit_bounds([[bounds[1], bounds[0]], [bounds[3], bounds[2]]])
-
-    def add_osm_from_geocode(
-        self,
-        query,
-        which_result=None,
-        by_osmid=False,
-        buffer_dist=None,
-        layer_name="Untitled",
-        style={},
-        hover_style={},
-        style_callback=None,
-        fill_colors=["black"],
-        info_mode="on_hover",
-    ):
-        """Adds OSM data of place(s) by name or ID to the map.
-
-        Args:
-            query (str | dict | list): Query string(s) or structured dict(s) to geocode.
-            which_result (int, optional): Which geocoding result to use. if None, auto-select the first (Multi)Polygon or raise an error if OSM doesn't return one. to get the top match regardless of geometry type, set which_result=1. Defaults to None.
-            by_osmid (bool, optional): If True, handle query as an OSM ID for lookup rather than text search. Defaults to False.
-            buffer_dist (float, optional): Distance to buffer around the place geometry, in meters. Defaults to None.
-            layer_name (str, optional): The layer name to be used.. Defaults to "Untitled".
-            style (dict, optional): A dictionary specifying the style to be used. Defaults to {}.
-            hover_style (dict, optional): Hover style dictionary. Defaults to {}.
-            style_callback (function, optional): Styling function that is called for each feature, and should return the feature style. This styling function takes the feature as argument. Defaults to None.
-            fill_colors (list, optional): The random colors to use for filling polygons. Defaults to ["black"].
-            info_mode (str, optional): Displays the attributes by either on_hover or on_click. Any value other than "on_hover" or "on_click" will be treated as None. Defaults to "on_hover".
-
-        """
-
-        gdf = osm_gdf_from_geocode(
-            query, which_result=which_result, by_osmid=by_osmid, buffer_dist=buffer_dist
-        )
-        geojson = gdf.__geo_interface__
-
-        self.add_geojson(
-            geojson,
-            layer_name=layer_name,
-            style=style,
-            hover_style=hover_style,
-            style_callback=style_callback,
-            fill_colors=fill_colors,
-            info_mode=info_mode,
-        )
-        self.zoom_to_gdf(gdf)
-
-    def add_osm_from_address(
-        self,
-        address,
-        tags,
-        dist=1000,
-        layer_name="Untitled",
-        style={},
-        hover_style={},
-        style_callback=None,
-        fill_colors=["black"],
-        info_mode="on_hover",
-    ):
-        """Adds OSM entities within some distance N, S, E, W of address to the map.
-
-        Args:
-            address (str): The address to geocode and use as the central point around which to get the geometries.
-            tags (dict): Dict of tags used for finding objects in the selected area. Results returned are the union, not intersection of each individual tag. Each result matches at least one given tag. The dict keys should be OSM tags, (e.g., building, landuse, highway, etc) and the dict values should be either True to retrieve all items with the given tag, or a string to get a single tag-value combination, or a list of strings to get multiple values for the given tag. For example, tags = {‘building’: True} would return all building footprints in the area. tags = {‘amenity’:True, ‘landuse’:[‘retail’,’commercial’], ‘highway’:’bus_stop’} would return all amenities, landuse=retail, landuse=commercial, and highway=bus_stop.
-            dist (int, optional): Distance in meters. Defaults to 1000.
-            layer_name (str, optional): The layer name to be used.. Defaults to "Untitled".
-            style (dict, optional): A dictionary specifying the style to be used. Defaults to {}.
-            hover_style (dict, optional): Hover style dictionary. Defaults to {}.
-            style_callback (function, optional): Styling function that is called for each feature, and should return the feature style. This styling function takes the feature as argument. Defaults to None.
-            fill_colors (list, optional): The random colors to use for filling polygons. Defaults to ["black"].
-            info_mode (str, optional): Displays the attributes by either on_hover or on_click. Any value other than "on_hover" or "on_click" will be treated as None. Defaults to "on_hover".
-
-        """
-        gdf = osm_gdf_from_address(address, tags, dist)
-        geojson = gdf.__geo_interface__
-
-        self.add_geojson(
-            geojson,
-            layer_name=layer_name,
-            style=style,
-            hover_style=hover_style,
-            style_callback=style_callback,
-            fill_colors=fill_colors,
-            info_mode=info_mode,
-        )
-        self.zoom_to_gdf(gdf)
-
-    def add_osm_from_place(
-        self,
-        query,
-        tags,
-        which_result=None,
-        buffer_dist=None,
-        layer_name="Untitled",
-        style={},
-        hover_style={},
-        style_callback=None,
-        fill_colors=["black"],
-        info_mode="on_hover",
-    ):
-        """Adds OSM entities within boundaries of geocodable place(s) to the map.
-
-        Args:
-            query (str | dict | list): Query string(s) or structured dict(s) to geocode.
-            tags (dict): Dict of tags used for finding objects in the selected area. Results returned are the union, not intersection of each individual tag. Each result matches at least one given tag. The dict keys should be OSM tags, (e.g., building, landuse, highway, etc) and the dict values should be either True to retrieve all items with the given tag, or a string to get a single tag-value combination, or a list of strings to get multiple values for the given tag. For example, tags = {‘building’: True} would return all building footprints in the area. tags = {‘amenity’:True, ‘landuse’:[‘retail’,’commercial’], ‘highway’:’bus_stop’} would return all amenities, landuse=retail, landuse=commercial, and highway=bus_stop.
-            which_result (int, optional): Which geocoding result to use. if None, auto-select the first (Multi)Polygon or raise an error if OSM doesn't return one. to get the top match regardless of geometry type, set which_result=1. Defaults to None.
-            buffer_dist (float, optional): Distance to buffer around the place geometry, in meters. Defaults to None.
-            layer_name (str, optional): The layer name to be used.. Defaults to "Untitled".
-            style (dict, optional): A dictionary specifying the style to be used. Defaults to {}.
-            hover_style (dict, optional): Hover style dictionary. Defaults to {}.
-            style_callback (function, optional): Styling function that is called for each feature, and should return the feature style. This styling function takes the feature as argument. Defaults to None.
-            fill_colors (list, optional): The random colors to use for filling polygons. Defaults to ["black"].
-            info_mode (str, optional): Displays the attributes by either on_hover or on_click. Any value other than "on_hover" or "on_click" will be treated as None. Defaults to "on_hover".
-
-        """
-        gdf = osm_gdf_from_place(query, tags, which_result, buffer_dist)
-        geojson = gdf.__geo_interface__
-
-        self.add_geojson(
-            geojson,
-            layer_name=layer_name,
-            style=style,
-            hover_style=hover_style,
-            style_callback=style_callback,
-            fill_colors=fill_colors,
-            info_mode=info_mode,
-        )
-        self.zoom_to_gdf(gdf)
-
-    def add_osm_from_point(
-        self,
-        center_point,
-        tags,
-        dist=1000,
-        layer_name="Untitled",
-        style={},
-        hover_style={},
-        style_callback=None,
-        fill_colors=["black"],
-        info_mode="on_hover",
-    ):
-        """Adds OSM entities within some distance N, S, E, W of a point to the map.
-
-        Args:
-            center_point (tuple): The (lat, lng) center point around which to get the geometries.
-            tags (dict): Dict of tags used for finding objects in the selected area. Results returned are the union, not intersection of each individual tag. Each result matches at least one given tag. The dict keys should be OSM tags, (e.g., building, landuse, highway, etc) and the dict values should be either True to retrieve all items with the given tag, or a string to get a single tag-value combination, or a list of strings to get multiple values for the given tag. For example, tags = {‘building’: True} would return all building footprints in the area. tags = {‘amenity’:True, ‘landuse’:[‘retail’,’commercial’], ‘highway’:’bus_stop’} would return all amenities, landuse=retail, landuse=commercial, and highway=bus_stop.
-            dist (int, optional): Distance in meters. Defaults to 1000.
-            layer_name (str, optional): The layer name to be used.. Defaults to "Untitled".
-            style (dict, optional): A dictionary specifying the style to be used. Defaults to {}.
-            hover_style (dict, optional): Hover style dictionary. Defaults to {}.
-            style_callback (function, optional): Styling function that is called for each feature, and should return the feature style. This styling function takes the feature as argument. Defaults to None.
-            fill_colors (list, optional): The random colors to use for filling polygons. Defaults to ["black"].
-            info_mode (str, optional): Displays the attributes by either on_hover or on_click. Any value other than "on_hover" or "on_click" will be treated as None. Defaults to "on_hover".
-
-        """
-        gdf = osm_gdf_from_point(center_point, tags, dist)
-        geojson = gdf.__geo_interface__
-
-        self.add_geojson(
-            geojson,
-            layer_name=layer_name,
-            style=style,
-            hover_style=hover_style,
-            style_callback=style_callback,
-            fill_colors=fill_colors,
-            info_mode=info_mode,
-        )
-        self.zoom_to_gdf(gdf)
-
-    def add_osm_from_polygon(
-        self,
-        polygon,
-        tags,
-        layer_name="Untitled",
-        style={},
-        hover_style={},
-        style_callback=None,
-        fill_colors=["black"],
-        info_mode="on_hover",
-    ):
-        """Adds OSM entities within boundaries of a (multi)polygon to the map.
-
-        Args:
-            polygon (shapely.geometry.Polygon | shapely.geometry.MultiPolygon): Geographic boundaries to fetch geometries within
-            tags (dict): Dict of tags used for finding objects in the selected area. Results returned are the union, not intersection of each individual tag. Each result matches at least one given tag. The dict keys should be OSM tags, (e.g., building, landuse, highway, etc) and the dict values should be either True to retrieve all items with the given tag, or a string to get a single tag-value combination, or a list of strings to get multiple values for the given tag. For example, tags = {‘building’: True} would return all building footprints in the area. tags = {‘amenity’:True, ‘landuse’:[‘retail’,’commercial’], ‘highway’:’bus_stop’} would return all amenities, landuse=retail, landuse=commercial, and highway=bus_stop.
-            layer_name (str, optional): The layer name to be used.. Defaults to "Untitled".
-            style (dict, optional): A dictionary specifying the style to be used. Defaults to {}.
-            hover_style (dict, optional): Hover style dictionary. Defaults to {}.
-            style_callback (function, optional): Styling function that is called for each feature, and should return the feature style. This styling function takes the feature as argument. Defaults to None.
-            fill_colors (list, optional): The random colors to use for filling polygons. Defaults to ["black"].
-            info_mode (str, optional): Displays the attributes by either on_hover or on_click. Any value other than "on_hover" or "on_click" will be treated as None. Defaults to "on_hover".
-
-        """
-        gdf = osm_gdf_from_polygon(polygon, tags)
-        geojson = gdf.__geo_interface__
-
-        self.add_geojson(
-            geojson,
-            layer_name=layer_name,
-            style=style,
-            hover_style=hover_style,
-            style_callback=style_callback,
-            fill_colors=fill_colors,
-            info_mode=info_mode,
-        )
-        self.zoom_to_gdf(gdf)
-
-    def add_osm_from_bbox(
-        self,
-        north,
-        south,
-        east,
-        west,
-        tags,
-        layer_name="Untitled",
-        style={},
-        hover_style={},
-        style_callback=None,
-        fill_colors=["black"],
-        info_mode="on_hover",
-    ):
-        """Adds OSM entities within a N, S, E, W bounding box to the map.
-
-
-        Args:
-            north (float): Northern latitude of bounding box.
-            south (float): Southern latitude of bounding box.
-            east (float): Eastern longitude of bounding box.
-            west (float): Western longitude of bounding box.
-            tags (dict): Dict of tags used for finding objects in the selected area. Results returned are the union, not intersection of each individual tag. Each result matches at least one given tag. The dict keys should be OSM tags, (e.g., building, landuse, highway, etc) and the dict values should be either True to retrieve all items with the given tag, or a string to get a single tag-value combination, or a list of strings to get multiple values for the given tag. For example, tags = {‘building’: True} would return all building footprints in the area. tags = {‘amenity’:True, ‘landuse’:[‘retail’,’commercial’], ‘highway’:’bus_stop’} would return all amenities, landuse=retail, landuse=commercial, and highway=bus_stop.
-            layer_name (str, optional): The layer name to be used.. Defaults to "Untitled".
-            style (dict, optional): A dictionary specifying the style to be used. Defaults to {}.
-            hover_style (dict, optional): Hover style dictionary. Defaults to {}.
-            style_callback (function, optional): Styling function that is called for each feature, and should return the feature style. This styling function takes the feature as argument. Defaults to None.
-            fill_colors (list, optional): The random colors to use for filling polygons. Defaults to ["black"].
-            info_mode (str, optional): Displays the attributes by either on_hover or on_click. Any value other than "on_hover" or "on_click" will be treated as None. Defaults to "on_hover".
-
-        """
-        gdf = osm_gdf_from_bbox(north, south, east, west, tags)
-        geojson = gdf.__geo_interface__
-
-        self.add_geojson(
-            geojson,
-            layer_name=layer_name,
-            style=style,
-            hover_style=hover_style,
-            style_callback=style_callback,
-            fill_colors=fill_colors,
-            info_mode=info_mode,
-        )
-        self.zoom_to_gdf(gdf)
-
-    def add_osm_from_view(
-        self,
-        tags,
-        layer_name="Untitled",
-        style={},
-        hover_style={},
-        style_callback=None,
-        fill_colors=["black"],
-        info_mode="on_hover",
-    ):
-        """Adds OSM entities within the current map view to the map.
-
-        Args:
-            tags (dict): Dict of tags used for finding objects in the selected area. Results returned are the union, not intersection of each individual tag. Each result matches at least one given tag. The dict keys should be OSM tags, (e.g., building, landuse, highway, etc) and the dict values should be either True to retrieve all items with the given tag, or a string to get a single tag-value combination, or a list of strings to get multiple values for the given tag. For example, tags = {‘building’: True} would return all building footprints in the area. tags = {‘amenity’:True, ‘landuse’:[‘retail’,’commercial’], ‘highway’:’bus_stop’} would return all amenities, landuse=retail, landuse=commercial, and highway=bus_stop.
-            layer_name (str, optional): The layer name to be used.. Defaults to "Untitled".
-            style (dict, optional): A dictionary specifying the style to be used. Defaults to {}.
-            hover_style (dict, optional): Hover style dictionary. Defaults to {}.
-            style_callback (function, optional): Styling function that is called for each feature, and should return the feature style. This styling function takes the feature as argument. Defaults to None.
-            fill_colors (list, optional): The random colors to use for filling polygons. Defaults to ["black"].
-            info_mode (str, optional): Displays the attributes by either on_hover or on_click. Any value other than "on_hover" or "on_click" will be treated as None. Defaults to "on_hover".
-
-        """
-        bounds = self.bounds
-        if len(bounds) == 0:
-            bounds = (
-                (40.74824858675827, -73.98933637940563),
-                (40.75068694343106, -73.98364473187601),
-            )
-        north, south, east, west = (
-            bounds[1][0],
-            bounds[0][0],
-            bounds[1][1],
-            bounds[0][1],
-        )
-
-        gdf = osm_gdf_from_bbox(north, south, east, west, tags)
-        geojson = gdf.__geo_interface__
-
-        self.add_geojson(
-            geojson,
-            layer_name=layer_name,
-            style=style,
-            hover_style=hover_style,
-            style_callback=style_callback,
-            fill_colors=fill_colors,
-            info_mode=info_mode,
-        )
-        self.zoom_to_gdf(gdf)
-
-    def add_gdf(
-        self,
-        gdf,
-        layer_name="Untitled",
-        style={},
-        hover_style={},
-        style_callback=None,
-        fill_colors=["black"],
-        info_mode="on_hover",
-        zoom_to_layer=True,
-        encoding="utf-8",
-    ):
-        """Adds a GeoDataFrame to the map.
-
-        Args:
-            gdf (GeoDataFrame): A GeoPandas GeoDataFrame.
-            layer_name (str, optional): The layer name to be used.. Defaults to "Untitled".
-            style (dict, optional): A dictionary specifying the style to be used. Defaults to {}.
-            hover_style (dict, optional): Hover style dictionary. Defaults to {}.
-            style_callback (function, optional): Styling function that is called for each feature, and should return the feature style. This styling function takes the feature as argument. Defaults to None.
-            fill_colors (list, optional): The random colors to use for filling polygons. Defaults to ["black"].
-            info_mode (str, optional): Displays the attributes by either on_hover or on_click. Any value other than "on_hover" or "on_click" will be treated as None. Defaults to "on_hover".
-            zoom_to_layer (bool, optional): Whether to zoom to the layer.
-            encoding (str, optional): The encoding of the GeoDataFrame. Defaults to "utf-8".
-        """
-
-        data = gdf_to_geojson(gdf, epsg="4326")
-
-        self.add_geojson(
-            data,
-            layer_name,
-            style,
-            hover_style,
-            style_callback,
-            fill_colors,
-            info_mode,
-            encoding,
-        )
-
-        if zoom_to_layer:
-            import numpy as np
-
-            bounds = gdf.to_crs(epsg="4326").bounds
-            west = np.min(bounds["minx"])
-            south = np.min(bounds["miny"])
-            east = np.max(bounds["maxx"])
-            north = np.max(bounds["maxy"])
-            self.fit_bounds([[south, east], [north, west]])
-
-    def add_gdf_from_postgis(
-        self,
-        sql,
-        con,
-        layer_name="Untitled",
-        style={},
-        hover_style={},
-        style_callback=None,
-        fill_colors=["black"],
-        info_mode="on_hover",
-        zoom_to_layer=True,
-        **kwargs,
-    ):
-        """Reads a PostGIS database and returns data as a GeoDataFrame to be added to the map.
-
-        Args:
-            sql (str): SQL query to execute in selecting entries from database, or name of the table to read from the database.
-            con (sqlalchemy.engine.Engine): Active connection to the database to query.
-            layer_name (str, optional): The layer name to be used.. Defaults to "Untitled".
-            style (dict, optional): A dictionary specifying the style to be used. Defaults to {}.
-            hover_style (dict, optional): Hover style dictionary. Defaults to {}.
-            style_callback (function, optional): Styling function that is called for each feature, and should return the feature style. This styling function takes the feature as argument. Defaults to None.
-            fill_colors (list, optional): The random colors to use for filling polygons. Defaults to ["black"].
-            info_mode (str, optional): Displays the attributes by either on_hover or on_click. Any value other than "on_hover" or "on_click" will be treated as None. Defaults to "on_hover".
-            zoom_to_layer (bool, optional): Whether to zoom to the layer.
-        """
-        gdf = read_postgis(sql, con, **kwargs)
-        gdf = gdf.to_crs("epsg:4326")
-        self.add_gdf(
-            gdf,
-            layer_name,
-            style,
-            hover_style,
-            style_callback,
-            fill_colors,
-            info_mode,
-            zoom_to_layer,
-        )
-
-    def add_time_slider(
-        self,
-        ee_object,
-        vis_params={},
-        region=None,
-        layer_name="Time series",
-        labels=None,
-        time_interval=1,
-        position="bottomright",
-        slider_length="150px",
-        date_format="YYYY-MM-dd",
-        opacity=1.0,
-        **kwargs,
-    ):
-        """Adds a time slider to the map.
-
-        Args:
-            ee_object (ee.Image | ee.ImageCollection): The Image or ImageCollection to visualize.
-            vis_params (dict, optional): Visualization parameters to use for visualizing image. Defaults to {}.
-            region (ee.Geometry | ee.FeatureCollection): The region to visualize.
-            layer_name (str, optional): The layer name to be used. Defaults to "Time series".
-            labels (list, optional): The list of labels to be used for the time series. Defaults to None.
-            time_interval (int, optional): Time interval in seconds. Defaults to 1.
-            position (str, optional): Position to place the time slider, can be any of ['topleft', 'topright', 'bottomleft', 'bottomright']. Defaults to "bottomright".
-            slider_length (str, optional): Length of the time slider. Defaults to "150px".
-            date_format (str, optional): The date format to use. Defaults to 'YYYY-MM-dd'.
-            opacity (float, optional): The opacity of layers. Defaults to 1.0.
-
-        Raises:
-            TypeError: If the ee_object is not ee.Image | ee.ImageCollection.
-        """
-        import threading
-
-        if isinstance(ee_object, ee.Image):
-            if region is not None:
-                if isinstance(region, ee.Geometry):
-                    ee_object = ee_object.clip(region)
-                elif isinstance(region, ee.FeatureCollection):
-                    ee_object = ee_object.clipToCollection(region)
-            if layer_name not in self.ee_raster_layer_names:
-                self.addLayer(ee_object, {}, layer_name, False, opacity)
-            band_names = ee_object.bandNames()
-            ee_object = ee.ImageCollection(
-                ee_object.bandNames().map(lambda b: ee_object.select([b]))
-            )
-
-            if labels is not None:
-                if len(labels) != int(ee_object.size().getInfo()):
-                    raise ValueError(
-                        "The length of labels must be equal to the number of bands in the image."
-                    )
-            else:
-                labels = band_names.getInfo()
-
-        elif isinstance(ee_object, ee.ImageCollection):
-            if region is not None:
-                if isinstance(region, ee.Geometry):
-                    ee_object = ee_object.map(lambda img: img.clip(region))
-                elif isinstance(region, ee.FeatureCollection):
-                    ee_object = ee_object.map(lambda img: img.clipToCollection(region))
-
-            if labels is not None:
-                if len(labels) != int(ee_object.size().getInfo()):
-                    raise ValueError(
-                        "The length of labels must be equal to the number of images in the ImageCollection."
-                    )
-            else:
-                labels = (
-                    ee_object.aggregate_array("system:time_start")
-                    .map(lambda d: ee.Date(d).format(date_format))
-                    .getInfo()
-                )
-        else:
-            raise TypeError("The ee_object must be an ee.Image or ee.ImageCollection")
-
-        # if labels is not None:
-        #     size = len(labels)
-        # else:
-        #     size = ee_object.size().getInfo()
-        #     labels = [str(i) for i in range(1, size + 1)]
-
-        first = ee.Image(ee_object.first())
-
-        if layer_name not in self.ee_raster_layer_names:
-            self.addLayer(ee_object.toBands(), {}, layer_name, False, opacity)
-        self.addLayer(first, vis_params, "Image X", True, opacity)
-
-        slider = widgets.IntSlider(
-            min=1,
-            max=len(labels),
-            readout=False,
-            continuous_update=False,
-            layout=widgets.Layout(width=slider_length),
-        )
-        label = widgets.Label(
-            value=labels[0], layout=widgets.Layout(padding="0px 5px 0px 5px")
-        )
-
-        play_btn = widgets.Button(
-            icon="play",
-            tooltip="Play the time slider",
-            button_style="primary",
-            layout=widgets.Layout(width="32px"),
-        )
-
-        pause_btn = widgets.Button(
-            icon="pause",
-            tooltip="Pause the time slider",
-            button_style="primary",
-            layout=widgets.Layout(width="32px"),
-        )
-
-        close_btn = widgets.Button(
-            icon="times",
-            tooltip="Close the time slider",
-            button_style="primary",
-            layout=widgets.Layout(width="32px"),
-        )
-
-        play_chk = widgets.Checkbox(value=False)
-
-        slider_widget = widgets.HBox([slider, label, play_btn, pause_btn, close_btn])
-
-        def play_click(b):
-
-            play_chk.value = True
-
-            def work(slider):
-                while play_chk.value:
-                    if slider.value < len(labels):
-                        slider.value += 1
-                    else:
-                        slider.value = 1
-                    time.sleep(time_interval)
-
-            thread = threading.Thread(target=work, args=(slider,))
-            thread.start()
-
-        def pause_click(b):
-            play_chk.value = False
-
-        play_btn.on_click(play_click)
-        pause_btn.on_click(pause_click)
-
-        def slider_changed(change):
-            self.default_style = {"cursor": "wait"}
-            index = slider.value - 1
-            label.value = labels[index]
-            image = ee.Image(ee_object.toList(ee_object.size()).get(index))
-            if layer_name not in self.ee_raster_layer_names:
-                self.addLayer(ee_object.toBands(), {}, layer_name, False, opacity)
-            self.addLayer(image, vis_params, "Image X", True, opacity)
-            self.default_style = {"cursor": "default"}
-
-        slider.observe(slider_changed, "value")
-
-        def close_click(b):
-            play_chk.value = False
-            self.toolbar_reset()
-            self.remove_ee_layer("Image X")
-            self.remove_ee_layer(layer_name)
-
-            if self.slider_ctrl is not None and self.slider_ctrl in self.controls:
-                self.remove_control(self.slider_ctrl)
-            slider_widget.close()
-
-        close_btn.on_click(close_click)
-
-        slider_ctrl = ipyleaflet.WidgetControl(widget=slider_widget, position=position)
-        self.add_control(slider_ctrl)
-        self.slider_ctrl = slider_ctrl
-
-    def add_xy_data(
-        self,
-        in_csv,
-        x="longitude",
-        y="latitude",
-        label=None,
-        layer_name="Marker cluster",
-        to_ee=False,
-    ):
-        """Adds points from a CSV file containing lat/lon information and display data on the map.
-
-        Args:
-            in_csv (str): The file path to the input CSV file.
-            x (str, optional): The name of the column containing longitude coordinates. Defaults to "longitude".
-            y (str, optional): The name of the column containing latitude coordinates. Defaults to "latitude".
-            label (str, optional): The name of the column containing label information to used for marker popup. Defaults to None.
-            layer_name (str, optional): The layer name to use. Defaults to "Marker cluster".
-            to_ee (bool, optional): Whether to convert the csv to an ee.FeatureCollection.
-
-        Raises:
-            FileNotFoundError: The specified input csv does not exist.
-            ValueError: The specified x column does not exist.
-            ValueError: The specified y column does not exist.
-            ValueError: The specified label column does not exist.
-        """
-        import pandas as pd
-
-        if not in_csv.startswith("http") and (not os.path.exists(in_csv)):
-            raise FileNotFoundError("The specified input csv does not exist.")
-
-        df = pd.read_csv(in_csv)
-        col_names = df.columns.values.tolist()
-
-        if x not in col_names:
-            raise ValueError(f"x must be one of the following: {', '.join(col_names)}")
-
-        if y not in col_names:
-            raise ValueError(f"y must be one of the following: {', '.join(col_names)}")
-
-        if label is not None and (label not in col_names):
-            raise ValueError(
-                f"label must be one of the following: {', '.join(col_names)}"
-            )
-
-        self.default_style = {"cursor": "wait"}
-
-        if to_ee:
-            fc = csv_to_ee(in_csv, latitude=y, longitude=x)
-            self.addLayer(fc, {}, layer_name)
-
-        else:
-            points = list(zip(df[y], df[x]))
-
-            if label is not None:
-                labels = df[label]
-                markers = [
-                    ipyleaflet.Marker(
-                        location=point,
-                        draggable=False,
-                        popup=widgets.HTML(str(labels[index])),
-                    )
-                    for index, point in enumerate(points)
-                ]
-            else:
-                markers = [
-                    ipyleaflet.Marker(location=point, draggable=False)
-                    for point in points
-                ]
-
-            marker_cluster = ipyleaflet.MarkerCluster(markers=markers, name=layer_name)
-            self.add_layer(marker_cluster)
-
-        self.default_style = {"cursor": "default"}
-
-    def add_points_from_xy(
-        self,
-        data,
-        x="longitude",
-        y="latitude",
-        popup=None,
-        layer_name="Marker Cluster",
-        color_column=None,
-        marker_colors=None,
-        icon_colors=["white"],
-        icon_names=["info"],
-        spin=False,
-        add_legend=True,
-        **kwargs,
-    ):
-        """Adds a marker cluster to the map.
-
-        Args:
-            data (str | pd.DataFrame): A csv or Pandas DataFrame containing x, y, z values.
-            x (str, optional): The column name for the x values. Defaults to "longitude".
-            y (str, optional): The column name for the y values. Defaults to "latitude".
-            popup (list, optional): A list of column names to be used as the popup. Defaults to None.
-            layer_name (str, optional): The name of the layer. Defaults to "Marker Cluster".
-            color_column (str, optional): The column name for the color values. Defaults to None.
-            marker_colors (list, optional): A list of colors to be used for the markers. Defaults to None.
-            icon_colors (list, optional): A list of colors to be used for the icons. Defaults to ['white'].
-            icon_names (list, optional): A list of names to be used for the icons. More icons can be found at https://fontawesome.com/v4/icons. Defaults to ['info'].
-            spin (bool, optional): If True, the icon will spin. Defaults to False.
-            add_legend (bool, optional): If True, a legend will be added to the map. Defaults to True.
-
-        """
-        import pandas as pd
-
-        data = github_raw_url(data)
-
-        color_options = [
-            "red",
-            "blue",
-            "green",
-            "purple",
-            "orange",
-            "darkred",
-            "lightred",
-            "beige",
-            "darkblue",
-            "darkgreen",
-            "cadetblue",
-            "darkpurple",
-            "white",
-            "pink",
-            "lightblue",
-            "lightgreen",
-            "gray",
-            "black",
-            "lightgray",
-        ]
-
-        if isinstance(data, pd.DataFrame):
-            df = data
-        elif not data.startswith("http") and (not os.path.exists(data)):
-            raise FileNotFoundError("The specified input csv does not exist.")
-        else:
-            df = pd.read_csv(data)
-
-        df = points_from_xy(df, x, y)
-
-        col_names = df.columns.values.tolist()
-
-        if color_column is not None and color_column not in col_names:
-            raise ValueError(
-                f"The color column {color_column} does not exist in the dataframe."
-            )
-
-        if color_column is not None:
-            items = list(set(df[color_column]))
-
-        else:
-            items = None
-
-        if color_column is not None and marker_colors is None:
-            if len(items) > len(color_options):
-                raise ValueError(
-                    f"The number of unique values in the color column {color_column} is greater than the number of available colors."
-                )
-            else:
-                marker_colors = color_options[: len(items)]
-        elif color_column is not None and marker_colors is not None:
-            if len(items) != len(marker_colors):
-                raise ValueError(
-                    f"The number of unique values in the color column {color_column} is not equal to the number of available colors."
-                )
-
-        if items is not None:
-
-            if len(icon_colors) == 1:
-                icon_colors = icon_colors * len(items)
-            elif len(items) != len(icon_colors):
-                raise ValueError(
-                    f"The number of unique values in the color column {color_column} is not equal to the number of available colors."
-                )
-
-            if len(icon_names) == 1:
-                icon_names = icon_names * len(items)
-            elif len(items) != len(icon_names):
-                raise ValueError(
-                    f"The number of unique values in the color column {color_column} is not equal to the number of available colors."
-                )
-
-        if "geometry" in col_names:
-            col_names.remove("geometry")
-
-        if popup is not None:
-            if isinstance(popup, str) and (popup not in col_names):
-                raise ValueError(
-                    f"popup must be one of the following: {', '.join(col_names)}"
-                )
-            elif isinstance(popup, list) and (
-                not all(item in col_names for item in popup)
-            ):
-                raise ValueError(
-                    f"All popup items must be select from: {', '.join(col_names)}"
-                )
-        else:
-            popup = col_names
-
-        df["x"] = df.geometry.x
-        df["y"] = df.geometry.y
-
-        points = list(zip(df["y"], df["x"]))
-
-        if popup is not None:
-            if isinstance(popup, str):
-                labels = df[popup]
-
-                markers = []
-                for index, point in enumerate(points):
-
-                    if items is not None:
-                        marker_color = marker_colors[
-                            items.index(df[color_column][index])
-                        ]
-                        icon_name = icon_names[items.index(df[color_column][index])]
-                        icon_color = icon_colors[items.index(df[color_column][index])]
-                        marker_icon = ipyleaflet.AwesomeIcon(
-                            name=icon_name,
-                            marker_color=marker_color,
-                            icon_color=icon_color,
-                            spin=spin,
-                        )
-                    else:
-                        marker_icon = None
-
-                    marker = ipyleaflet.Marker(
-                        location=point,
-                        draggable=False,
-                        popup=widgets.HTML(str(labels[index])),
-                        icon=marker_icon,
-                    )
-                    markers.append(marker)
-
-            elif isinstance(popup, list):
-                labels = []
-                for i in range(len(points)):
-                    label = ""
-                    for item in popup:
-                        label = (
-                            label
-                            + "<b>"
-                            + str(item)
-                            + "</b>"
-                            + ": "
-                            + str(df[item][i])
-                            + "<br>"
-                        )
-                    labels.append(label)
-                df["popup"] = labels
-
-                markers = []
-                for index, point in enumerate(points):
-                    if items is not None:
-                        marker_color = marker_colors[
-                            items.index(df[color_column][index])
-                        ]
-                        icon_name = icon_names[items.index(df[color_column][index])]
-                        icon_color = icon_colors[items.index(df[color_column][index])]
-                        marker_icon = ipyleaflet.AwesomeIcon(
-                            name=icon_name,
-                            marker_color=marker_color,
-                            icon_color=icon_color,
-                            spin=spin,
-                        )
-                    else:
-                        marker_icon = None
-
-                    marker = ipyleaflet.Marker(
-                        location=point,
-                        draggable=False,
-                        popup=widgets.HTML(labels[index]),
-                        icon=marker_icon,
-                    )
-                    markers.append(marker)
-
-        else:
-            markers = []
-            for point in points:
-                if items is not None:
-                    marker_color = marker_colors[items.index(df[color_column][index])]
-                    icon_name = icon_names[items.index(df[color_column][index])]
-                    icon_color = icon_colors[items.index(df[color_column][index])]
-                    marker_icon = ipyleaflet.AwesomeIcon(
-                        name=icon_name,
-                        marker_color=marker_color,
-                        icon_color=icon_color,
-                        spin=spin,
-                    )
-                else:
-                    marker_icon = None
-
-                marker = ipyleaflet.Marker(
-                    location=point, draggable=False, icon=marker_icon
-                )
-                markers.append(marker)
-
-        marker_cluster = ipyleaflet.MarkerCluster(markers=markers, name=layer_name)
-        self.add_layer(marker_cluster)
-
-        if items is not None and add_legend:
-            marker_colors = [check_color(c) for c in marker_colors]
-            self.add_legend(
-                title=color_column.title(), colors=marker_colors, labels=items
-            )
-
-        self.default_style = {"cursor": "default"}
-
-    def add_circle_markers_from_xy(
-        self,
-        data,
-        x="longitude",
-        y="latitude",
-        radius=10,
-        popup=None,
-        **kwargs,
-    ):
-        """Adds a marker cluster to the map. For a list of options, see https://ipyleaflet.readthedocs.io/en/latest/api_reference/circle_marker.html
-
-        Args:
-            data (str | pd.DataFrame): A csv or Pandas DataFrame containing x, y, z values.
-            x (str, optional): The column name for the x values. Defaults to "longitude".
-            y (str, optional): The column name for the y values. Defaults to "latitude".
-            radius (int, optional): The radius of the circle. Defaults to 10.
-            popup (list, optional): A list of column names to be used as the popup. Defaults to None.
-
-        """
-        import pandas as pd
-
-        data = github_raw_url(data)
-
-        if isinstance(data, pd.DataFrame):
-            df = data
-        elif not data.startswith("http") and (not os.path.exists(data)):
-            raise FileNotFoundError("The specified input csv does not exist.")
-        else:
-            df = pd.read_csv(data)
-
-        col_names = df.columns.values.tolist()
-
-        if popup is None:
-            popup = col_names
-
-        if not isinstance(popup, list):
-            popup = [popup]
-
-        if x not in col_names:
-            raise ValueError(f"x must be one of the following: {', '.join(col_names)}")
-
-        if y not in col_names:
-            raise ValueError(f"y must be one of the following: {', '.join(col_names)}")
-
-        for row in df.itertuples():
-            html = ""
-            for p in popup:
-                html = html + "<b>" + p + "</b>" + ": " + str(getattr(row, p)) + "<br>"
-            popup_html = widgets.HTML(html)
-
-            marker = ipyleaflet.CircleMarker(
-                location=[getattr(row, y), getattr(row, x)],
-                radius=radius,
-                popup=popup_html,
-                **kwargs,
-            )
-            super().add_layer(marker)
-
-    def add_planet_by_month(
-        self, year=2016, month=1, name=None, api_key=None, token_name="PLANET_API_KEY"
-    ):
-        """Adds a Planet global mosaic by month to the map. To get a Planet API key, see https://developers.planet.com/quickstart/apis
-
-        Args:
-            year (int, optional): The year of Planet global mosaic, must be >=2016. Defaults to 2016.
-            month (int, optional): The month of Planet global mosaic, must be 1-12. Defaults to 1.
-            name (str, optional): The layer name to use. Defaults to None.
-            api_key (str, optional): The Planet API key. Defaults to None.
-            token_name (str, optional): The environment variable name of the API key. Defaults to "PLANET_API_KEY".
-        """
-        layer = planet_tile_by_month(year, month, name, api_key, token_name)
-        self.add_layer(layer)
-
-    def add_planet_by_quarter(
-        self, year=2016, quarter=1, name=None, api_key=None, token_name="PLANET_API_KEY"
-    ):
-        """Adds a Planet global mosaic by quarter to the map. To get a Planet API key, see https://developers.planet.com/quickstart/apis
-
-        Args:
-            year (int, optional): The year of Planet global mosaic, must be >=2016. Defaults to 2016.
-            quarter (int, optional): The quarter of Planet global mosaic, must be 1-12. Defaults to 1.
-            name (str, optional): The layer name to use. Defaults to None.
-            api_key (str, optional): The Planet API key. Defaults to None.
-            token_name (str, optional): The environment variable name of the API key. Defaults to "PLANET_API_KEY".
-        """
-        layer = planet_tile_by_quarter(year, quarter, name, api_key, token_name)
-        self.add_layer(layer)
-
-    def to_streamlit(self, width=None, height=600, scrolling=False, **kwargs):
-        """Renders map figure in a Streamlit app.
-
-        Args:
-            width (int, optional): Width of the map. Defaults to None.
-            height (int, optional): Height of the map. Defaults to 600.
-            responsive (bool, optional): Whether to make the map responsive. Defaults to True.
-            scrolling (bool, optional): If True, show a scrollbar when the content is larger than the iframe. Otherwise, do not show a scrollbar. Defaults to False.
-
-        Returns:
-            streamlit.components: components.html object.
-        """
-
-        try:
-            import streamlit.components.v1 as components
-
-            # if responsive:
-            #     make_map_responsive = """
-            #     <style>
-            #     [title~="st.iframe"] { width: 100%}
-            #     </style>
-            #     """
-            #     st.markdown(make_map_responsive, unsafe_allow_html=True)
-            return components.html(
-                self.to_html(), width=width, height=height, scrolling=scrolling
-            )
-
-        except Exception as e:
-            raise Exception(e)
-
-    def add_point_layer(
-        self, filename, popup=None, layer_name="Marker Cluster", **kwargs
-    ):
-        """Adds a point layer to the map with a popup attribute.
-
-        Args:
-            filename (str): str, http url, path object or file-like object. Either the absolute or relative path to the file or URL to be opened, or any object with a read() method (such as an open file or StringIO)
-            popup (str | list, optional): Column name(s) to be used for popup. Defaults to None.
-            layer_name (str, optional): A layer name to use. Defaults to "Marker Cluster".
-
-        Raises:
-            ValueError: If the specified column name does not exist.
-            ValueError: If the specified column names do not exist.
-        """
-        import warnings
-
-        warnings.filterwarnings("ignore")
-        check_package(name="geopandas", URL="https://geopandas.org")
-        import geopandas as gpd
-
-        self.default_style = {"cursor": "wait"}
-
-        if not filename.startswith("http"):
-            filename = os.path.abspath(filename)
-        ext = os.path.splitext(filename)[1].lower()
-        if ext == ".kml":
-            gpd.io.file.fiona.drvsupport.supported_drivers["KML"] = "rw"
-            gdf = gpd.read_file(filename, driver="KML", **kwargs)
-        else:
-            gdf = gpd.read_file(filename, **kwargs)
-        df = gdf.to_crs(epsg="4326")
-        col_names = df.columns.values.tolist()
-        if popup is not None:
-            if isinstance(popup, str) and (popup not in col_names):
-                raise ValueError(
-                    f"popup must be one of the following: {', '.join(col_names)}"
-                )
-            elif isinstance(popup, list) and (
-                not all(item in col_names for item in popup)
-            ):
-                raise ValueError(
-                    f"All popup items must be select from: {', '.join(col_names)}"
-                )
-
-        df["x"] = df.geometry.x
-        df["y"] = df.geometry.y
-
-        points = list(zip(df["y"], df["x"]))
-
-        if popup is not None:
-            if isinstance(popup, str):
-                labels = df[popup]
-                markers = [
-                    ipyleaflet.Marker(
-                        location=point,
-                        draggable=False,
-                        popup=widgets.HTML(str(labels[index])),
-                    )
-                    for index, point in enumerate(points)
-                ]
-            elif isinstance(popup, list):
-                labels = []
-                for i in range(len(points)):
-                    label = ""
-                    for item in popup:
-                        label = label + str(item) + ": " + str(df[item][i]) + "<br>"
-                    labels.append(label)
-                df["popup"] = labels
-
-                markers = [
-                    ipyleaflet.Marker(
-                        location=point,
-                        draggable=False,
-                        popup=widgets.HTML(labels[index]),
-                    )
-                    for index, point in enumerate(points)
-                ]
-
-        else:
-            markers = [
-                ipyleaflet.Marker(location=point, draggable=False) for point in points
-            ]
-
-        marker_cluster = ipyleaflet.MarkerCluster(markers=markers, name=layer_name)
-        self.add_layer(marker_cluster)
-
-        self.default_style = {"cursor": "default"}
-
-    def add_census_data(self, wms, layer, census_dict=None, **kwargs):
-        """Adds a census data layer to the map.
-
-        Args:
-            wms (str): The wms to use. For example, "Current", "ACS 2021", "Census 2020".  See the complete list at https://tigerweb.geo.census.gov/tigerwebmain/TIGERweb_wms.html
-            layer (str): The layer name to add to the map.
-            census_dict (dict, optional): A dictionary containing census data. Defaults to None. It can be obtained from the get_census_dict() function.
-        """
-
-        try:
-            if census_dict is None:
-                census_dict = get_census_dict()
-
-            if wms not in census_dict.keys():
-                raise ValueError(
-                    f"The provided WMS is invalid. It must be one of {census_dict.keys()}"
-                )
-
-            layers = census_dict[wms]["layers"]
-            if layer not in layers:
-                raise ValueError(
-                    f"The layer name is not valid. It must be one of {layers}"
-                )
-
-            url = census_dict[wms]["url"]
-            if "name" not in kwargs:
-                kwargs["name"] = layer
-            if "attribution" not in kwargs:
-                kwargs["attribution"] = "U.S. Census Bureau"
-            if "format" not in kwargs:
-                kwargs["format"] = "image/png"
-            if "transparent" not in kwargs:
-                kwargs["transparent"] = True
-
-            self.add_wms_layer(url, layer, **kwargs)
-
-        except Exception as e:
-            raise Exception(e)
-
-    def add_xyz_service(self, provider, **kwargs):
-        """Add a XYZ tile layer to the map.
-
-        Args:
-            provider (str): A tile layer name starts with xyz or qms. For example, xyz.OpenTopoMap,
-
-        Raises:
-            ValueError: The provider is not valid. It must start with xyz or qms.
-        """
-        import xyzservices.providers as xyz
-        from xyzservices import TileProvider
-
-        if provider.startswith("xyz"):
-            name = provider[4:]
-            xyz_provider = xyz.flatten()[name]
-            url = xyz_provider.build_url()
-            attribution = xyz_provider.attribution
-            if attribution.strip() == "":
-                attribution = " "
-            self.add_tile_layer(url, name, attribution)
-        elif provider.startswith("qms"):
-            name = provider[4:]
-            qms_provider = TileProvider.from_qms(name)
-            url = qms_provider.build_url()
-            attribution = qms_provider.attribution
-            if attribution.strip() == "":
-                attribution = " "
-            self.add_tile_layer(url, name, attribution)
-        else:
-            raise ValueError(
-                f"The provider {provider} is not valid. It must start with xyz or qms."
-            )
-
-    def add_heatmap(
-        self,
-        data,
-        latitude="latitude",
-        longitude="longitude",
-        value="value",
-        name="Heat map",
-        radius=25,
-        **kwargs,
-    ):
-        """Adds a heat map to the map. Reference: https://ipyleaflet.readthedocs.io/en/latest/api_reference/heatmap.html
-
-        Args:
-            data (str | list | pd.DataFrame): File path or HTTP URL to the input file or a list of data points in the format of [[x1, y1, z1], [x2, y2, z2]]. For example, https://raw.githubusercontent.com/giswqs/leafmap/master/examples/data/world_cities.csv
-            latitude (str, optional): The column name of latitude. Defaults to "latitude".
-            longitude (str, optional): The column name of longitude. Defaults to "longitude".
-            value (str, optional): The column name of values. Defaults to "value".
-            name (str, optional): Layer name to use. Defaults to "Heat map".
-            radius (int, optional): Radius of each “point” of the heatmap. Defaults to 25.
-
-        Raises:
-            ValueError: If data is not a list.
-        """
-        import pandas as pd
-        from ipyleaflet import Heatmap
-
-        try:
-
-            if isinstance(data, str):
-                df = pd.read_csv(data)
-                data = df[[latitude, longitude, value]].values.tolist()
-            elif isinstance(data, pd.DataFrame):
-                data = data[[latitude, longitude, value]].values.tolist()
-            elif isinstance(data, list):
-                pass
-            else:
-                raise ValueError("data must be a list, a DataFrame, or a file path.")
-
-            heatmap = Heatmap(locations=data, radius=radius, name=name, **kwargs)
-            self.add_layer(heatmap)
-
-        except Exception as e:
-            raise Exception(e)
-
-    def add_labels(
-        self,
-        data,
-        column,
-        font_size="12pt",
-        font_color="black",
-        font_family="arial",
-        font_weight="normal",
-        x="longitude",
-        y="latitude",
-        draggable=True,
-        layer_name="Labels",
-        **kwargs,
-    ):
-        """Adds a label layer to the map. Reference: https://ipyleaflet.readthedocs.io/en/latest/api_reference/divicon.html
-
-        Args:
-            data (pd.DataFrame | ee.FeatureCollection): The input data to label.
-            column (str): The column name of the data to label.
-            font_size (str, optional): The font size of the labels. Defaults to "12pt".
-            font_color (str, optional): The font color of the labels. Defaults to "black".
-            font_family (str, optional): The font family of the labels. Defaults to "arial".
-            font_weight (str, optional): The font weight of the labels, can be normal, bold. Defaults to "normal".
-            x (str, optional): The column name of the longitude. Defaults to "longitude".
-            y (str, optional): The column name of the latitude. Defaults to "latitude".
-            draggable (bool, optional): Whether the labels are draggable. Defaults to True.
-            layer_name (str, optional): Layer name to use. Defaults to "Labels".
-
-        """
-        import warnings
-        import pandas as pd
-
-        warnings.filterwarnings("ignore")
-
-        if isinstance(data, ee.FeatureCollection):
-            centroids = vector_centroids(data)
-            df = ee_to_df(centroids)
-        elif isinstance(data, pd.DataFrame):
-            df = data
-        elif isinstance(data, str):
-            ext = os.path.splitext(data)[1]
-            if ext == ".csv":
-                df = pd.read_csv(data)
-            elif ext in [".geojson", ".json", ".shp", ".gpkg"]:
-                try:
-                    import geopandas as gpd
-
-                    df = gpd.read_file(data)
-                    df[x] = df.centroid.x
-                    df[y] = df.centroid.y
-                except Exception as _:
-                    print("geopandas is required to read geojson.")
-                    return
-
-        else:
-            raise ValueError("data must be a DataFrame or an ee.FeatureCollection.")
-
-        if column not in df.columns:
-            raise ValueError(f"column must be one of {', '.join(df.columns)}.")
-        if x not in df.columns:
-            raise ValueError(f"column must be one of {', '.join(df.columns)}.")
-        if y not in df.columns:
-            raise ValueError(f"column must be one of {', '.join(df.columns)}.")
-
-        try:
-            size = int(font_size.replace("pt", ""))
-        except:
-            raise ValueError("font_size must be something like '10pt'")
-
-        labels = []
-        for index in df.index:
-            html = f'<div style="font-size: {font_size};color:{font_color};font-family:{font_family};font-weight: {font_weight}">{df[column][index]}</div>'
-            marker = ipyleaflet.Marker(
-                location=[df[y][index], df[x][index]],
-                icon=ipyleaflet.DivIcon(
-                    icon_size=(1, 1),
-                    icon_anchor=(size, size),
-                    html=html,
-                    **kwargs,
-                ),
-                draggable=draggable,
-            )
-            labels.append(marker)
-        layer_group = ipyleaflet.LayerGroup(layers=labels, name=layer_name)
-        self.add_layer(layer_group)
-        self.labels = layer_group
-
-    def remove_labels(self):
-        """Removes all labels from the map."""
-        if hasattr(self, "labels"):
-            self.remove_layer(self.labels)
-            delattr(self, "labels")
-
-    def add_netcdf(
-        self,
-        filename,
-        variables=None,
-        palette=None,
-        vmin=None,
-        vmax=None,
-        nodata=None,
-        attribution=None,
-        layer_name="NetCDF layer",
-        shift_lon=True,
-        lat="lat",
-        lon="lon",
-        **kwargs,
-    ):
-        """Generate an ipyleaflet/folium TileLayer from a netCDF file.
-            If you are using this function in JupyterHub on a remote server (e.g., Binder, Microsoft Planetary Computer),
-            try adding to following two lines to the beginning of the notebook if the raster does not render properly.
-
-            import os
-            os.environ['LOCALTILESERVER_CLIENT_PREFIX'] = f'{os.environ['JUPYTERHUB_SERVICE_PREFIX'].lstrip('/')}/proxy/{{port}}'
-
-        Args:
-            filename (str): File path or HTTP URL to the netCDF file.
-            variables (int, optional): The variable/band names to extract data from the netCDF file. Defaults to None. If None, all variables will be extracted.
-            port (str, optional): The port to use for the server. Defaults to "default".
-            palette (str, optional): The name of the color palette from `palettable` to use when plotting a single band. See https://jiffyclub.github.io/palettable. Default is greyscale
-            vmin (float, optional): The minimum value to use when colormapping the palette when plotting a single band. Defaults to None.
-            vmax (float, optional): The maximum value to use when colormapping the palette when plotting a single band. Defaults to None.
-            nodata (float, optional): The value from the band to use to interpret as not valid data. Defaults to None.
-            attribution (str, optional): Attribution for the source raster. This defaults to a message about it being a local file.. Defaults to None.
-            layer_name (str, optional): The layer name to use. Defaults to "netCDF layer".
-            shift_lon (bool, optional): Flag to shift longitude values from [0, 360] to the range [-180, 180]. Defaults to True.
-            lat (str, optional): Name of the latitude variable. Defaults to 'lat'.
-            lon (str, optional): Name of the longitude variable. Defaults to 'lon'.
-        """
-
-        if in_colab_shell():
-            print("The add_netcdf() function is not supported in Colab.")
-            return
-
-        tif, vars = netcdf_to_tif(
-            filename, shift_lon=shift_lon, lat=lat, lon=lon, return_vars=True
-        )
-
-        if variables is None:
-            if len(vars) >= 3:
-                band_idx = [1, 2, 3]
-            else:
-                band_idx = [1]
-        else:
-            if not set(variables).issubset(set(vars)):
-                raise ValueError(f"The variables must be a subset of {vars}.")
-            else:
-                band_idx = [vars.index(v) + 1 for v in variables]
-
-        self.add_raster(
-            tif,
-            band=band_idx,
-            palette=palette,
-            vmin=vmin,
-            vmax=vmax,
-            nodata=nodata,
-            attribution=attribution,
-            layer_name=layer_name,
-            **kwargs,
-        )
-
-    def add_velocity(
-        self,
-        data,
-        zonal_speed,
-        meridional_speed,
-        latitude_dimension="lat",
-        longitude_dimension="lon",
-        level_dimension="lev",
-        level_index=0,
-        time_index=0,
-        velocity_scale=0.01,
-        max_velocity=20,
-        display_options={},
-        name="Velocity",
-    ):
-        """Add a velocity layer to the map.
-
-        Args:
-            data (str | xr.Dataset): The data to use for the velocity layer. It can be a file path to a NetCDF file or an xarray Dataset.
-            zonal_speed (str): Name of the zonal speed in the dataset. See https://en.wikipedia.org/wiki/Zonal_and_meridional_flow.
-            meridional_speed (str): Name of the meridional speed in the dataset. See https://en.wikipedia.org/wiki/Zonal_and_meridional_flow.
-            latitude_dimension (str, optional): Name of the latitude dimension in the dataset. Defaults to 'lat'.
-            longitude_dimension (str, optional): Name of the longitude dimension in the dataset. Defaults to 'lon'.
-            level_dimension (str, optional): Name of the level dimension in the dataset. Defaults to 'lev'.
-            level_index (int, optional): The index of the level dimension to display. Defaults to 0.
-            time_index (int, optional): The index of the time dimension to display. Defaults to 0.
-            velocity_scale (float, optional): The scale of the velocity. Defaults to 0.01.
-            max_velocity (int, optional): The maximum velocity to display. Defaults to 20.
-            display_options (dict, optional): The display options for the velocity layer. Defaults to {}. See https://bit.ly/3uf8t6w.
-            name (str, optional): Layer name to use . Defaults to 'Velocity'.
-
-        Raises:
-            ImportError: If the xarray package is not installed.
-            ValueError: If the data is not a NetCDF file or an xarray Dataset.
-        """
-        try:
-            import xarray as xr
-            from ipyleaflet.velocity import Velocity
-        except ImportError:
-            raise ImportError(
-                "The xarray package is required to add a velocity layer. "
-                "Please install it with `pip install xarray`."
-            )
-
-        if isinstance(data, str):
-            if data.startswith("http"):
-                data = download_file(data)
-            ds = xr.open_dataset(data)
-
-        elif isinstance(data, xr.Dataset):
-            ds = data
-        else:
-            raise ValueError("The data must be a file path or xarray dataset.")
-
-        coords = list(ds.coords.keys())
-
-        # Rasterio does not handle time or levels. So we must drop them
-        if "time" in coords:
-            ds = ds.isel(time=time_index, drop=True)
-
-        params = {level_dimension: level_index}
-        if level_dimension in coords:
-            ds = ds.isel(drop=True, **params)
-
-        wind = Velocity(
-            data=ds,
-            zonal_speed=zonal_speed,
-            meridional_speed=meridional_speed,
-            latitude_dimension=latitude_dimension,
-            longitude_dimension=longitude_dimension,
-            velocity_scale=velocity_scale,
-            max_velocity=max_velocity,
-            display_options=display_options,
-            name=name,
-        )
-        self.add_layer(wind)
-
-    def add_data(
-        self,
-        data,
-        column,
-        colors=None,
-        labels=None,
-        cmap=None,
-        scheme="Quantiles",
-        k=5,
-        add_legend=True,
-        legend_title=None,
-        legend_kwds=None,
-        classification_kwds=None,
-        layer_name="Untitled",
-        style=None,
-        hover_style=None,
-        style_callback=None,
-        info_mode="on_hover",
-        encoding="utf-8",
-        **kwargs,
-    ):
-        """Add vector data to the map with a variety of classification schemes.
-
-        Args:
-            data (str | pd.DataFrame | gpd.GeoDataFrame): The data to classify. It can be a filepath to a vector dataset, a pandas dataframe, or a geopandas geodataframe.
-            column (str): The column to classify.
-            cmap (str, optional): The name of a colormap recognized by matplotlib. Defaults to None.
-            colors (list, optional): A list of colors to use for the classification. Defaults to None.
-            labels (list, optional): A list of labels to use for the legend. Defaults to None.
-            scheme (str, optional): Name of a choropleth classification scheme (requires mapclassify).
-                Name of a choropleth classification scheme (requires mapclassify).
-                A mapclassify.MapClassifier object will be used
-                under the hood. Supported are all schemes provided by mapclassify (e.g.
-                'BoxPlot', 'EqualInterval', 'FisherJenks', 'FisherJenksSampled',
-                'HeadTailBreaks', 'JenksCaspall', 'JenksCaspallForced',
-                'JenksCaspallSampled', 'MaxP', 'MaximumBreaks',
-                'NaturalBreaks', 'Quantiles', 'Percentiles', 'StdMean',
-                'UserDefined'). Arguments can be passed in classification_kwds.
-            k (int, optional): Number of classes (ignored if scheme is None or if column is categorical). Default to 5.
-            legend_kwds (dict, optional): Keyword arguments to pass to :func:`matplotlib.pyplot.legend` or `matplotlib.pyplot.colorbar`. Defaults to None.
-                Keyword arguments to pass to :func:`matplotlib.pyplot.legend` or
-                Additional accepted keywords when `scheme` is specified:
-                fmt : string
-                    A formatting specification for the bin edges of the classes in the
-                    legend. For example, to have no decimals: ``{"fmt": "{:.0f}"}``.
-                labels : list-like
-                    A list of legend labels to override the auto-generated labblels.
-                    Needs to have the same number of elements as the number of
-                    classes (`k`).
-                interval : boolean (default False)
-                    An option to control brackets from mapclassify legend.
-                    If True, open/closed interval brackets are shown in the legend.
-            classification_kwds (dict, optional): Keyword arguments to pass to mapclassify. Defaults to None.
-            layer_name (str, optional): The layer name to be used.. Defaults to "Untitled".
-            style (dict, optional): A dictionary specifying the style to be used. Defaults to None.
-                style is a dictionary of the following form:
-                    style = {
-                    "stroke": False,
-                    "color": "#ff0000",
-                    "weight": 1,
-                    "opacity": 1,
-                    "fill": True,
-                    "fillColor": "#ffffff",
-                    "fillOpacity": 1.0,
-                    "dashArray": "9"
-                    "clickable": True,
-                }
-            hover_style (dict, optional): Hover style dictionary. Defaults to {}.
-                hover_style is a dictionary of the following form:
-                    hover_style = {"weight": style["weight"] + 1, "fillOpacity": 0.5}
-            style_callback (function, optional): Styling function that is called for each feature, and should return the feature style. This styling function takes the feature as argument. Defaults to None.
-                style_callback is a function that takes the feature as argument and should return a dictionary of the following form:
-                style_callback = lambda feat: {"fillColor": feat["properties"]["color"]}
-            info_mode (str, optional): Displays the attributes by either on_hover or on_click. Any value other than "on_hover" or "on_click" will be treated as None. Defaults to "on_hover".
-            encoding (str, optional): The encoding of the GeoJSON file. Defaults to "utf-8".
-        """
-
-        gdf, legend_dict = classify(
-            data=data,
-            column=column,
-            cmap=cmap,
-            colors=colors,
-            labels=labels,
-            scheme=scheme,
-            k=k,
-            legend_kwds=legend_kwds,
-            classification_kwds=classification_kwds,
-        )
-
-        if legend_title is None:
-            legend_title = column
-
-        if style is None:
-            style = {
-                # "stroke": False,
-                # "color": "#ff0000",
-                "weight": 1,
-                "opacity": 1,
-                # "fill": True,
-                # "fillColor": "#ffffff",
-                "fillOpacity": 1.0,
-                # "dashArray": "9"
-                # "clickable": True,
-            }
-            if colors is not None:
-                style["color"] = "#000000"
-
-        if hover_style is None:
-            hover_style = {"weight": style["weight"] + 1, "fillOpacity": 0.5}
-
-        if style_callback is None:
-            style_callback = lambda feat: {"fillColor": feat["properties"]["color"]}
-
-        self.add_gdf(
-            gdf,
-            layer_name=layer_name,
-            style=style,
-            hover_style=hover_style,
-            style_callback=style_callback,
-            info_mode=info_mode,
-            encoding=encoding,
-            **kwargs,
-        )
-        if add_legend:
-            self.add_legend(title=legend_title, legend_dict=legend_dict)
-
-    def user_roi_coords(self, decimals=4):
-        """Return the bounding box of the ROI as a list of coordinates.
-
-        Args:
-            decimals (int, optional): Number of decimals to round the coordinates to. Defaults to 4.
-        """
-        return bbox_coords(self.user_roi, decimals=decimals)
-
-
-# The functions below are outside the Map class.
-
-
-class ImageOverlay(ipyleaflet.ImageOverlay):
-    """ImageOverlay class.
-
-    Args:
-        url (str): http URL or local file path to the image.
-        bounds (tuple): bounding box of the image in the format of (lower_left(lat, lon), upper_right(lat, lon)), such as ((13, -130), (32, -100)).
-        name (str): The name of the layer.
-    """
-
-    def __init__(self, **kwargs):
-
-        from base64 import b64encode
-        from PIL import Image, ImageSequence
-        from io import BytesIO
-
-        try:
-            url = kwargs.get("url")
-            if not url.startswith("http"):
-
-                url = os.path.abspath(url)
-                if not os.path.exists(url):
-                    raise FileNotFoundError("The provided file does not exist.")
-
-                ext = os.path.splitext(url)[1][1:]  # file extension
-                image = Image.open(url)
-
-                f = BytesIO()
-                if ext.lower() == "gif":
-                    frames = []
-                    # Loop over each frame in the animated image
-                    for frame in ImageSequence.Iterator(image):
-                        frame = frame.convert("RGBA")
-                        b = BytesIO()
-                        frame.save(b, format="gif")
-                        frame = Image.open(b)
-                        frames.append(frame)
-                    frames[0].save(
-                        f,
-                        format="GIF",
-                        save_all=True,
-                        append_images=frames[1:],
-                        loop=0,
-                    )
-                else:
-                    image.save(f, ext)
-
-                data = b64encode(f.getvalue())
-                data = data.decode("ascii")
-                url = "data:image/{};base64,".format(ext) + data
-                kwargs["url"] = url
-        except Exception as e:
-            raise Exception(e)
-
-        super().__init__(**kwargs)
-
-
-def ee_tile_layer(
-    ee_object, vis_params={}, name="Layer untitled", shown=True, opacity=1.0
-):
-    """Converts and Earth Engine layer to ipyleaflet TileLayer.
-
-    Args:
-        ee_object (Collection|Feature|Image|MapId): The object to add to the map.
-        vis_params (dict, optional): The visualization parameters. Defaults to {}.
-        name (str, optional): The name of the layer. Defaults to 'Layer untitled'.
-        shown (bool, optional): A flag indicating whether the layer should be on by default. Defaults to True.
-        opacity (float, optional): The layer's opacity represented as a number between 0 and 1. Defaults to 1.
-    """
-
-    image = None
-
-    if (
-        not isinstance(ee_object, ee.Image)
-        and not isinstance(ee_object, ee.ImageCollection)
-        and not isinstance(ee_object, ee.FeatureCollection)
-        and not isinstance(ee_object, ee.Feature)
-        and not isinstance(ee_object, ee.Geometry)
-    ):
-        err_str = "\n\nThe image argument in 'addLayer' function must be an instance of one of ee.Image, ee.Geometry, ee.Feature or ee.FeatureCollection."
-        raise AttributeError(err_str)
-
-    if (
-        isinstance(ee_object, ee.geometry.Geometry)
-        or isinstance(ee_object, ee.feature.Feature)
-        or isinstance(ee_object, ee.featurecollection.FeatureCollection)
-    ):
-        features = ee.FeatureCollection(ee_object)
-
-        width = 2
-
-        if "width" in vis_params:
-            width = vis_params["width"]
-
-        color = "000000"
-
-        if "color" in vis_params:
-            color = vis_params["color"]
-
-        image_fill = features.style(**{"fillColor": color}).updateMask(
-            ee.Image.constant(0.5)
-        )
-        image_outline = features.style(
-            **{"color": color, "fillColor": "00000000", "width": width}
-        )
-
-        image = image_fill.blend(image_outline)
-    elif isinstance(ee_object, ee.image.Image):
-        image = ee_object
-    elif isinstance(ee_object, ee.imagecollection.ImageCollection):
-        image = ee_object.mosaic()
-
-    if "palette" in vis_params:
-        if isinstance(vis_params["palette"], Box):
-            try:
-                vis_params["palette"] = vis_params["palette"]["default"]
-            except Exception as e:
-                print("The provided palette is invalid.")
-                raise Exception(e)
-        elif isinstance(vis_params["palette"], str):
-            vis_params["palette"] = check_cmap(vis_params["palette"])
-        elif not isinstance(vis_params["palette"], list):
-            raise ValueError(
-                "The palette must be a list of colors or a string or a Box object."
-            )
-
-    map_id_dict = ee.Image(image).getMapId(vis_params)
-    tile_layer = ipyleaflet.TileLayer(
-        url=map_id_dict["tile_fetcher"].url_format,
-        attribution="Google Earth Engine",
-        name=name,
-        opacity=opacity,
-        visible=shown,
-    )
-    return tile_layer
-
-
-def linked_maps(
-    rows=2,
-    cols=2,
-    height="400px",
-    ee_objects=[],
-    vis_params=[],
-    labels=[],
-    label_position="topright",
-    **kwargs,
-):
-    """Create linked maps of Earth Engine data layers.
-
-    Args:
-        rows (int, optional): The number of rows of maps to create. Defaults to 2.
-        cols (int, optional): The number of columns of maps to create. Defaults to 2.
-        height (str, optional): The height of each map in pixels. Defaults to "400px".
-        ee_objects (list, optional): The list of Earth Engine objects to use for each map. Defaults to [].
-        vis_params (list, optional): The list of visualization parameters to use for each map. Defaults to [].
-        labels (list, optional): The list of labels to show on the map. Defaults to [].
-        label_position (str, optional): The position of the label, can be [topleft, topright, bottomleft, bottomright]. Defaults to "topright".
-
-    Raises:
-        ValueError: If the length of ee_objects is not equal to rows*cols.
-        ValueError: If the length of vis_params is not equal to rows*cols.
-        ValueError: If the length of labels is not equal to rows*cols.
-
-    Returns:
-        ipywidget: A GridspecLayout widget.
-    """
-    grid = widgets.GridspecLayout(rows, cols, grid_gap="0px")
-    count = rows * cols
-
-    maps = []
-
-    if len(ee_objects) > 0:
-        if len(ee_objects) == 1:
-            ee_objects = ee_objects * count
-        elif len(ee_objects) < count:
-            raise ValueError(f"The length of ee_objects must be equal to {count}.")
-
-    if len(vis_params) > 0:
-        if len(vis_params) == 1:
-            vis_params = vis_params * count
-        elif len(vis_params) < count:
-            raise ValueError(f"The length of vis_params must be equal to {count}.")
-
-    if len(labels) > 0:
-        if len(labels) == 1:
-            labels = labels * count
-        elif len(labels) < count:
-            raise ValueError(f"The length of labels must be equal to {count}.")
-
-    for i in range(rows):
-        for j in range(cols):
-            index = i * rows + j
-            m = Map(
-                height=height,
-                lite_mode=True,
-                add_google_map=False,
-                layout=widgets.Layout(margin="0px", padding="0px"),
-                **kwargs,
-            )
-
-            if len(ee_objects) > 0:
-                m.addLayer(ee_objects[index], vis_params[index], labels[index])
-
-            if len(labels) > 0:
-                label = widgets.Label(
-                    labels[index], layout=widgets.Layout(padding="0px 5px 0px 5px")
-                )
-                control = ipyleaflet.WidgetControl(
-                    widget=label, position=label_position
-                )
-                m.add_control(control)
-
-            maps.append(m)
-            widgets.jslink((maps[0], "center"), (m, "center"))
-            widgets.jslink((maps[0], "zoom"), (m, "zoom"))
-
-            output = widgets.Output()
-            with output:
-                display(m)
-            grid[i, j] = output
-
-    return grid
-
-
-def ts_inspector(
-    layers_dict=None,
-    left_name=None,
-    right_name=None,
-    width="120px",
-    center=[40, -100],
-    zoom=4,
-    **kwargs,
-):
-
-    add_zoom = True
-    add_fullscreen = True
-
-    if "data_ctrl" not in kwargs:
-        kwargs["data_ctrl"] = False
-    if "toolbar_ctrl" not in kwargs:
-        kwargs["toolbar_ctrl"] = False
-    if "draw_ctrl" not in kwargs:
-        kwargs["draw_ctrl"] = False
-    if "measure_ctrl" not in kwargs:
-        kwargs["measure_ctrl"] = False
-    if "zoom_ctrl" not in kwargs:
-        kwargs["zoom_ctrl"] = False
-    else:
-        add_zoom = kwargs["zoom_ctrl"]
-    if "fullscreen_ctrl" not in kwargs:
-        kwargs["fullscreen_ctrl"] = False
-    else:
-        add_fullscreen = kwargs["fullscreen_ctrl"]
-
-    if layers_dict is None:
-        layers_dict = {}
-        keys = dict(basemaps).keys()
-        for key in keys:
-            if isinstance(basemaps[key], ipyleaflet.WMSLayer):
-                pass
-            else:
-                layers_dict[key] = basemaps[key]
-
-    keys = list(layers_dict.keys())
-    if left_name is None:
-        left_name = keys[0]
-    if right_name is None:
-        right_name = keys[-1]
-
-    left_layer = layers_dict[left_name]
-    right_layer = layers_dict[right_name]
-
-    m = Map(center=center, zoom=zoom, google_map=None, **kwargs)
-    control = ipyleaflet.SplitMapControl(left_layer=left_layer, right_layer=right_layer)
-    m.add_control(control)
-
-    left_dropdown = widgets.Dropdown(
-        options=keys, value=left_name, layout=widgets.Layout(width=width)
-    )
-
-    left_control = ipyleaflet.WidgetControl(widget=left_dropdown, position="topleft")
-    m.add_control(left_control)
-
-    right_dropdown = widgets.Dropdown(
-        options=keys, value=right_name, layout=widgets.Layout(width=width)
-    )
-
-    right_control = ipyleaflet.WidgetControl(widget=right_dropdown, position="topright")
-    m.add_control(right_control)
-
-    if add_zoom:
-        m.add_control(ipyleaflet.ZoomControl())
-    if add_fullscreen:
-        m.add_control(ipyleaflet.FullScreenControl())
-
-    split_control = None
-    for ctrl in m.controls:
-        if isinstance(ctrl, ipyleaflet.SplitMapControl):
-            split_control = ctrl
-            break
-
-    def left_change(change):
-        split_control.left_layer.url = layers_dict[left_dropdown.value].url
-
-    left_dropdown.observe(left_change, "value")
-
-    def right_change(change):
-        split_control.right_layer.url = layers_dict[right_dropdown.value].url
-
-    right_dropdown.observe(right_change, "value")
-
-    return m
+"""Main module for interactive mapping using Google Earth Engine Python API and ipyleaflet.
+Keep in mind that Earth Engine functions use both camel case and snake case, such as setOptions(), setCenter(), centerObject(), addLayer().
+ipyleaflet functions use snake case, such as add_tile_layer(), add_wms_layer(), add_minimap().
+"""
+
+import math
+import os
+import pkg_resources
+import time
+
+import ee
+import ipyevents
+import ipyleaflet
+import ipywidgets as widgets
+from box import Box
+from bqplot import pyplot as plt
+from ipyfilechooser import FileChooser
+from IPython.display import display
+from .basemaps import xyz_to_leaflet
+from .common import *
+from .conversion import *
+from .legends import builtin_legends
+from .timelapse import *
+from .osm import *
+
+from . import examples
+
+
+if not in_colab_shell():
+    from .plot import *
+
+basemaps = Box(xyz_to_leaflet(), frozen_box=True)
+
+
+class Map(ipyleaflet.Map):
+    """The Map class inherits from ipyleaflet.Map. The arguments you can pass to the Map can be found at https://ipyleaflet.readthedocs.io/en/latest/api_reference/map.html. By default, the Map will add Google Maps as the basemap. Set add_google_map = False to use OpenStreetMap as the basemap.
+
+    Returns:
+        object: ipyleaflet map object.
+    """
+
+    def __init__(self, **kwargs):
+
+        import warnings
+
+        warnings.filterwarnings("ignore")
+
+        # Authenticates Earth Engine and initializes an Earth Engine session
+        if "ee_initialize" not in kwargs.keys():
+            kwargs["ee_initialize"] = True
+
+        if kwargs["ee_initialize"]:
+            ee_initialize()
+
+        # Default map center location (lat, lon) and zoom level
+        latlon = [20, 0]
+        zoom = 2
+
+        # Interchangeable parameters between ipyleaflet and folium
+        if "height" not in kwargs.keys():
+            kwargs["height"] = "600px"
+        elif isinstance(kwargs["height"], int):
+            kwargs["height"] = str(kwargs["height"]) + "px"
+        if "width" in kwargs.keys() and isinstance(kwargs["width"], int):
+            kwargs["width"] = str(kwargs["width"]) + "px"
+
+        if "location" in kwargs.keys():
+            kwargs["center"] = kwargs["location"]
+            kwargs.pop("location")
+        if "center" not in kwargs.keys():
+            kwargs["center"] = latlon
+
+        if "zoom_start" in kwargs.keys():
+            kwargs["zoom"] = kwargs["zoom_start"]
+            kwargs.pop("zoom_start")
+        if "zoom" not in kwargs.keys():
+            kwargs["zoom"] = zoom
+        if "max_zoom" not in kwargs.keys():
+            kwargs["max_zoom"] = 24
+
+        if "add_google_map" not in kwargs.keys() and "basemap" not in kwargs.keys():
+            kwargs["add_google_map"] = True
+        if "scroll_wheel_zoom" not in kwargs.keys():
+            kwargs["scroll_wheel_zoom"] = True
+
+        if "lite_mode" not in kwargs.keys():
+            kwargs["lite_mode"] = False
+
+        if kwargs["lite_mode"]:
+            kwargs["data_ctrl"] = False
+            kwargs["zoom_ctrl"] = True
+            kwargs["fullscreen_ctrl"] = False
+            kwargs["draw_ctrl"] = False
+            kwargs["search_ctrl"] = False
+            kwargs["measure_ctrl"] = False
+            kwargs["scale_ctrl"] = False
+            kwargs["layer_ctrl"] = False
+            kwargs["toolbar_ctrl"] = False
+            kwargs["attribution_ctrl"] = False
+
+        if "data_ctrl" not in kwargs.keys():
+            kwargs["data_ctrl"] = True
+        if "zoom_ctrl" not in kwargs.keys():
+            kwargs["zoom_ctrl"] = True
+        if "fullscreen_ctrl" not in kwargs.keys():
+            kwargs["fullscreen_ctrl"] = True
+        if "draw_ctrl" not in kwargs.keys():
+            kwargs["draw_ctrl"] = True
+        if "search_ctrl" not in kwargs.keys():
+            kwargs["search_ctrl"] = False
+        if "measure_ctrl" not in kwargs.keys():
+            kwargs["measure_ctrl"] = True
+        if "scale_ctrl" not in kwargs.keys():
+            kwargs["scale_ctrl"] = True
+        if "layer_ctrl" not in kwargs.keys():
+            kwargs["layer_ctrl"] = False
+        if "toolbar_ctrl" not in kwargs.keys():
+            kwargs["toolbar_ctrl"] = True
+        if "attribution_ctrl" not in kwargs.keys():
+            kwargs["attribution_ctrl"] = True
+        if "use_voila" not in kwargs.keys():
+            kwargs["use_voila"] = False
+
+        if (
+            "basemap" in kwargs.keys()
+            and isinstance(kwargs["basemap"], str)
+            and kwargs["basemap"] in basemaps.keys()
+        ):
+            kwargs["basemap"] = basemaps[kwargs["basemap"]]
+
+        if os.environ.get("USE_VOILA") is not None:
+            kwargs["use_voila"] = True
+
+        # Inherits the ipyleaflet Map class
+        super().__init__(**kwargs)
+        self.baseclass = "ipyleaflet"
+        self.layout.height = kwargs["height"]
+        if "width" in kwargs:
+            self.layout.width = kwargs["width"]
+
+        # sandbox path for Voila app to restrict access to system directories.
+        if "sandbox_path" not in kwargs:
+            if os.environ.get("USE_VOILA") is not None:
+                self.sandbox_path = os.getcwd()
+            else:
+                self.sandbox_path = None
+        else:
+            if os.path.exists(os.path.abspath(kwargs["sandbox_path"])):
+                self.sandbox_path = kwargs["sandbox_path"]
+            else:
+                print("The sandbox path is invalid.")
+                self.sandbox_path = None
+
+        self.clear_controls()
+
+        # The number of shapes drawn by the user using the DrawControl
+        self.draw_count = 0
+        # The list of Earth Engine Geometry objects converted from geojson
+        self.draw_features = []
+        # The Earth Engine Geometry object converted from the last drawn feature
+        self.draw_last_feature = None
+        self.draw_layer = None
+        self.draw_last_json = None
+        self.draw_last_bounds = None
+        self.user_roi = None
+        self.user_rois = None
+        self.last_ee_data = None
+        self.last_ee_layer = None
+        self.geojson_layers = []
+
+        self.roi_start = False
+        self.roi_end = False
+        if kwargs["ee_initialize"]:
+            self.roi_reducer = ee.Reducer.mean()
+        self.roi_reducer_scale = None
+
+        # List for storing pixel values and locations based on user-drawn geometries.
+        self.chart_points = []
+        self.chart_values = []
+        self.chart_labels = None
+
+        self.plot_widget = None  # The plot widget for plotting Earth Engine data
+        self.plot_control = None  # The plot control for interacting plotting
+        self.random_marker = None
+
+        self.legend_widget = None
+        self.legend = None
+        self.colorbar = None
+
+        self.ee_layers = []
+        self.ee_layer_names = []
+        self.ee_raster_layers = []
+        self.ee_raster_layer_names = []
+        self.ee_vector_layers = []
+        self.ee_vector_layer_names = []
+        self.ee_layer_dict = {}
+
+        self.search_locations = None
+        self.search_loc_marker = None
+        self.search_loc_geom = None
+        self.search_datasets = None
+        self.screenshot = None
+        self.toolbar = None
+        self.toolbar_button = None
+        self.vis_control = None
+        self.vis_widget = None
+        self.colorbar_ctrl = None
+        self.colorbar_widget = None
+        self.tool_output = None
+        self.tool_output_ctrl = None
+        self.layer_control = None
+        self.convert_ctrl = None
+
+        # Adds search button and search box
+        search_button = widgets.ToggleButton(
+            value=False,
+            tooltip="Search location/data",
+            icon="globe",
+            layout=widgets.Layout(
+                width="28px", height="28px", padding="0px 0px 0px 4px"
+            ),
+        )
+
+        search_type = widgets.ToggleButtons(
+            options=["name/address", "lat-lon", "data"],
+            tooltips=[
+                "Search by place name or address",
+                "Search by lat-lon coordinates",
+                "Search Earth Engine data catalog",
+            ],
+        )
+        search_type.style.button_width = "110px"
+
+        search_box = widgets.Text(
+            placeholder="Search by place name or address",
+            tooltip="Search location",
+            layout=widgets.Layout(width="340px"),
+        )
+
+        search_output = widgets.Output(
+            layout={
+                "max_width": "340px",
+                "max_height": "350px",
+                "overflow": "scroll",
+            }
+        )
+
+        search_results = widgets.RadioButtons()
+
+        assets_dropdown = widgets.Dropdown(
+            options=[],
+            layout=widgets.Layout(min_width="279px", max_width="279px"),
+        )
+
+        import_btn = widgets.Button(
+            description="import",
+            button_style="primary",
+            tooltip="Click to import the selected asset",
+            layout=widgets.Layout(min_width="57px", max_width="57px"),
+        )
+
+        def get_ee_example(asset_id):
+            try:
+                pkg_dir = os.path.dirname(
+                    pkg_resources.resource_filename("geemap", "geemap.py")
+                )
+                with open(
+                    os.path.join(pkg_dir, "data/gee_f.json"), encoding="utf-8"
+                ) as f:
+                    functions = json.load(f)
+                details = [
+                    dataset["code"]
+                    for x in functions["examples"]
+                    for dataset in x["contents"]
+                    if x["name"] == "Datasets"
+                    if dataset["name"] == asset_id.replace("/", "_")
+                ]
+
+                return js_snippet_to_py(
+                    details[0],
+                    add_new_cell=False,
+                    import_ee=False,
+                    import_geemap=False,
+                    show_map=False,
+                )
+
+            except Exception as e:
+                pass
+            return
+
+        # Requires auth, Might be possible using ee.oauth.get_credentials_arguments.
+        # Afraid it's a different api auth
+        # Requires manual fallback to selenium for pdates. 
+        # code_link can be used to retrieve a f.json containing relevant JS.
+        def get_community_example(asset_id):
+            asset_info = search_ee_data(asset_id, source='community')
+            code_link = asset_info["sample_code"]
+            code_link = code_link.replace('https://code.earthengine.google.com/',
+                                          'https://code.earthengine.google.com/scripts/public/load?id=')
+            # requests.get(code_link)
+            return code_link
+
+
+        def import_btn_clicked(b):
+            if assets_dropdown.value is not None:
+                datasets = self.search_datasets
+                dataset = datasets[assets_dropdown.index]
+                id_ = dataset["id"]
+                code = get_ee_example(id_)
+
+                if not code:
+                    dataset_uid = "dataset_" + random_string(string_length=3)
+                    translate = {
+                        "image_collection": "ImageCollection",
+                        "image": "Image",
+                        "table": "FeatureCollection",
+                        "table_collection": "FeatureCollection",
+                    }
+                    datatype = translate[dataset["type"]]
+                    id_ = dataset["id"]
+                    line1 = "{} = ee.{}('{}')".format(dataset_uid, datatype, id_)
+                    action = {
+                        "image_collection": f"\nMap.addLayer({dataset_uid}, {{}}, '{id_}')",
+                        "image": f"\nMap.addLayer({dataset_uid}, {{}}, '{id_}')",
+                        "table": f"\nMap.addLayer({dataset_uid}, {{}}, '{id_}')",
+                        "table_collection": f"\nMap.addLayer({dataset_uid}, {{}}, '{id_}')",
+                    }
+                    line2 = action[dataset["type"]]
+                    code = [line1, line2]
+
+                contents = "".join(code).strip()
+                create_code_cell(contents)
+                with search_output:
+                    search_output.clear_output(wait=True)
+                    print(contents)
+
+        import_btn.on_click(import_btn_clicked)
+
+        html_widget = widgets.HTML()
+
+        def dropdown_change(change):
+            dropdown_index = assets_dropdown.index
+            if dropdown_index is not None and dropdown_index >= 0:
+                with search_output:
+                    search_output.clear_output(wait=True)
+                    print("Loading ...")
+                    datasets = self.search_datasets
+                    dataset = datasets[dropdown_index]
+                    dataset_html = ee_data_html(dataset)
+                    html_widget.value = dataset_html
+                    search_output.clear_output(wait=True)
+                    display(html_widget)
+
+        assets_dropdown.observe(dropdown_change, names="value")
+
+        assets_combo = widgets.HBox()
+        assets_combo.children = [import_btn, assets_dropdown]
+
+        def search_result_change(change):
+            result_index = search_results.index
+            locations = self.search_locations
+            location = locations[result_index]
+            latlon = (location.lat, location.lng)
+            self.search_loc_geom = ee.Geometry.Point(location.lng, location.lat)
+            marker = self.search_loc_marker
+            marker.location = latlon
+            self.center = latlon
+
+        search_results.observe(search_result_change, names="value")
+
+        def search_btn_click(change):
+            if change["new"]:
+                search_widget.children = [search_button, search_result_widget]
+                search_type.value = "name/address"
+            else:
+                search_widget.children = [search_button]
+                search_result_widget.children = [search_type, search_box]
+
+        search_button.observe(search_btn_click, "value")
+
+        def search_type_changed(change):
+            search_box.value = ""
+            search_output.clear_output()
+            if change["new"] == "data":
+                search_box.placeholder = (
+                    "Search GEE data catalog by keywords, e.g., elevation"
+                )
+                search_result_widget.children = [
+                    search_type,
+                    search_box,
+                    assets_combo,
+                    search_output,
+                ]
+            elif change["new"] == "lat-lon":
+                search_box.placeholder = "Search by lat-lon, e.g., 40, -100"
+                assets_dropdown.options = []
+                search_result_widget.children = [
+                    search_type,
+                    search_box,
+                    search_output,
+                ]
+            elif change["new"] == "name/address":
+                search_box.placeholder = "Search by place name or address, e.g., Paris"
+                assets_dropdown.options = []
+                search_result_widget.children = [
+                    search_type,
+                    search_box,
+                    search_output,
+                ]
+
+        search_type.observe(search_type_changed, names="value")
+
+        def search_box_callback(text):
+
+            if text.value != "":
+                if search_type.value == "name/address":
+                    g = geocode(text.value)
+                elif search_type.value == "lat-lon":
+                    g = geocode(text.value, reverse=True)
+                    if g is None and latlon_from_text(text.value):
+                        search_output.clear_output()
+                        latlon = latlon_from_text(text.value)
+                        self.search_loc_geom = ee.Geometry.Point(latlon[1], latlon[0])
+                        if self.search_loc_marker is None:
+                            marker = ipyleaflet.Marker(
+                                location=latlon,
+                                draggable=False,
+                                name="Search location",
+                            )
+                            self.search_loc_marker = marker
+                            self.add_layer(marker)
+                            self.center = latlon
+                        else:
+                            marker = self.search_loc_marker
+                            marker.location = latlon
+                            self.center = latlon
+                        with search_output:
+                            print(f"No address found for {latlon}")
+                        return
+                elif search_type.value == "data":
+                    search_output.clear_output()
+                    with search_output:
+                        print("Searching ...")
+                    self.default_style = {"cursor": "wait"}
+                    ee_assets = search_ee_data(text.value, source="all")
+                    self.search_datasets = ee_assets
+                    asset_titles = [x["title"] for x in ee_assets]
+                    assets_dropdown.options = asset_titles
+                    search_output.clear_output()
+                    if len(ee_assets) > 0:
+                        html_widget.value = ee_data_html(ee_assets[0])
+                    with search_output:
+                        display(html_widget)
+                    self.default_style = {"cursor": "default"}
+
+                    return
+
+                self.search_locations = g
+                if g is not None and len(g) > 0:
+                    top_loc = g[0]
+                    latlon = (top_loc.lat, top_loc.lng)
+                    self.search_loc_geom = ee.Geometry.Point(top_loc.lng, top_loc.lat)
+                    if self.search_loc_marker is None:
+                        marker = ipyleaflet.Marker(
+                            location=latlon,
+                            draggable=False,
+                            name="Search location",
+                        )
+                        self.search_loc_marker = marker
+                        self.add_layer(marker)
+                        self.center = latlon
+                    else:
+                        marker = self.search_loc_marker
+                        marker.location = latlon
+                        self.center = latlon
+                    search_results.options = [x.address for x in g]
+                    search_result_widget.children = [
+                        search_type,
+                        search_box,
+                        search_output,
+                    ]
+                    with search_output:
+                        search_output.clear_output(wait=True)
+                        display(search_results)
+                else:
+                    with search_output:
+                        search_output.clear_output()
+                        print("No results could be found.")
+
+        search_box.on_submit(search_box_callback)
+
+        search_result_widget = widgets.VBox([search_type, search_box])
+        search_widget = widgets.HBox([search_button])
+
+        search_event = ipyevents.Event(
+            source=search_widget, watched_events=["mouseenter", "mouseleave"]
+        )
+
+        def handle_search_event(event):
+
+            if event["type"] == "mouseenter":
+                search_widget.children = [search_button, search_result_widget]
+                # search_type.value = "name/address"
+            elif event["type"] == "mouseleave":
+                if not search_button.value:
+                    search_widget.children = [search_button]
+                    search_result_widget.children = [search_type, search_box]
+
+        search_event.on_dom_event(handle_search_event)
+
+        data_control = ipyleaflet.WidgetControl(
+            widget=search_widget, position="topleft"
+        )
+
+        if kwargs.get("data_ctrl"):
+            self.add_control(control=data_control)
+
+        search_marker = ipyleaflet.Marker(
+            icon=ipyleaflet.AwesomeIcon(
+                name="check", marker_color="green", icon_color="darkgreen"
+            )
+        )
+        search = ipyleaflet.SearchControl(
+            position="topleft",
+            url="https://nominatim.openstreetmap.org/search?format=json&q={s}",
+            zoom=5,
+            property_name="display_name",
+            marker=search_marker,
+        )
+        if kwargs.get("search_ctrl"):
+            self.add_control(search)
+
+        if kwargs.get("zoom_ctrl"):
+            self.add_control(ipyleaflet.ZoomControl(position="topleft"))
+
+        if kwargs.get("layer_ctrl"):
+            layer_control = ipyleaflet.LayersControl(position="topright")
+            self.layer_control = layer_control
+            self.add_control(layer_control)
+
+        if kwargs.get("scale_ctrl"):
+            scale = ipyleaflet.ScaleControl(position="bottomleft")
+            self.scale_control = scale
+            self.add_control(scale)
+
+        if kwargs.get("fullscreen_ctrl"):
+            fullscreen = ipyleaflet.FullScreenControl()
+            self.fullscreen_control = fullscreen
+            self.add_control(fullscreen)
+
+        if kwargs.get("measure_ctrl"):
+            measure = ipyleaflet.MeasureControl(
+                position="bottomleft",
+                active_color="orange",
+                primary_length_unit="kilometers",
+            )
+            self.measure_control = measure
+            self.add_control(measure)
+
+        if kwargs.get("add_google_map"):
+            self.add_layer(basemaps["ROADMAP"])
+
+        if kwargs.get("attribution_ctrl"):
+            self.add_control(ipyleaflet.AttributionControl(position="bottomright"))
+
+        draw_control = ipyleaflet.DrawControl(
+            marker={"shapeOptions": {"color": "#3388ff"}},
+            rectangle={"shapeOptions": {"color": "#3388ff"}},
+            circle={"shapeOptions": {"color": "#3388ff"}},
+            circlemarker={},
+            edit=True,
+            remove=True,
+        )
+
+        draw_control_lite = ipyleaflet.DrawControl(
+            marker={},
+            rectangle={"shapeOptions": {"color": "#3388ff"}},
+            circle={"shapeOptions": {"color": "#3388ff"}},
+            circlemarker={},
+            polyline={},
+            polygon={},
+            edit=False,
+            remove=False,
+        )
+
+        # Handles draw events
+        def handle_draw(target, action, geo_json):
+            try:
+                self.roi_start = True
+                geom = geojson_to_ee(geo_json, False)
+                self.user_roi = geom
+                feature = ee.Feature(geom)
+                self.draw_last_json = geo_json
+                self.draw_last_feature = feature
+                if action == "deleted" and len(self.draw_features) > 0:
+                    self.draw_features.remove(feature)
+                    self.draw_count -= 1
+                else:
+                    self.draw_features.append(feature)
+                    self.draw_count += 1
+                collection = ee.FeatureCollection(self.draw_features)
+                self.user_rois = collection
+                ee_draw_layer = ee_tile_layer(
+                    collection, {"color": "blue"}, "Drawn Features", False, 0.5
+                )
+                draw_layer_index = self.find_layer_index("Drawn Features")
+
+                if draw_layer_index == -1:
+                    self.add_layer(ee_draw_layer)
+                    self.draw_layer = ee_draw_layer
+                else:
+                    self.substitute_layer(self.draw_layer, ee_draw_layer)
+                    self.draw_layer = ee_draw_layer
+                self.roi_end = True
+                self.roi_start = False
+            except Exception as e:
+                self.draw_count = 0
+                self.draw_features = []
+                self.draw_last_feature = None
+                self.draw_layer = None
+                self.user_roi = None
+                self.roi_start = False
+                self.roi_end = False
+                print("There was an error creating Earth Engine Feature.")
+                raise Exception(e)
+
+        draw_control.on_draw(handle_draw)
+        if kwargs.get("draw_ctrl"):
+            self.add_control(draw_control)
+        self.draw_control = draw_control
+        self.draw_control_lite = draw_control_lite
+
+        # Dropdown widget for plotting
+        self.plot_dropdown_control = None
+        self.plot_dropdown_widget = None
+        self.plot_options = {}
+        self.plot_marker_cluster = ipyleaflet.MarkerCluster(name="Marker Cluster")
+        self.plot_coordinates = []
+        self.plot_markers = []
+        self.plot_last_click = []
+        self.plot_all_clicks = []
+        self.plot_checked = False
+        self.inspector_checked = False
+
+        inspector_output = widgets.Output(layout={"border": "1px solid black"})
+        inspector_output_control = ipyleaflet.WidgetControl(
+            widget=inspector_output, position="topright"
+        )
+        tool_output = widgets.Output()
+        self.tool_output = tool_output
+        tool_output.clear_output(wait=True)
+        save_map_widget = widgets.VBox()
+
+        save_type = widgets.ToggleButtons(
+            options=["HTML", "PNG", "JPG"],
+            tooltips=[
+                "Save the map as an HTML file",
+                "Take a screenshot and save as a PNG file",
+                "Take a screenshot and save as a JPG file",
+            ],
+        )
+
+        file_chooser = FileChooser(os.getcwd(), sandbox_path=self.sandbox_path)
+        file_chooser.default_filename = "my_map.html"
+        file_chooser.use_dir_icons = True
+
+        ok_cancel = widgets.ToggleButtons(
+            value=None,
+            options=["OK", "Cancel"],
+            tooltips=["OK", "Cancel"],
+            button_style="primary",
+        )
+
+        def save_type_changed(change):
+            ok_cancel.value = None
+            # file_chooser.reset()
+            file_chooser.default_path = os.getcwd()
+            if change["new"] == "HTML":
+                file_chooser.default_filename = "my_map.html"
+            elif change["new"] == "PNG":
+                file_chooser.default_filename = "my_map.png"
+            elif change["new"] == "JPG":
+                file_chooser.default_filename = "my_map.jpg"
+            save_map_widget.children = [save_type, file_chooser]
+
+        def chooser_callback(chooser):
+            save_map_widget.children = [save_type, file_chooser, ok_cancel]
+
+        def ok_cancel_clicked(change):
+            if change["new"] == "OK":
+                file_path = file_chooser.selected
+                ext = os.path.splitext(file_path)[1]
+                if save_type.value == "HTML" and ext.upper() == ".HTML":
+                    tool_output.clear_output()
+                    self.to_html(file_path)
+                elif save_type.value == "PNG" and ext.upper() == ".PNG":
+                    tool_output.clear_output()
+                    self.toolbar_button.value = False
+                    time.sleep(1)
+                    screen_capture(filename=file_path)
+                elif save_type.value == "JPG" and ext.upper() == ".JPG":
+                    tool_output.clear_output()
+                    self.toolbar_button.value = False
+                    time.sleep(1)
+                    screen_capture(filename=file_path)
+                else:
+                    label = widgets.Label(
+                        value="The selected file extension does not match the selected exporting type."
+                    )
+                    save_map_widget.children = [save_type, file_chooser, label]
+                self.toolbar_reset()
+            elif change["new"] == "Cancel":
+                tool_output.clear_output()
+                self.toolbar_reset()
+
+        save_type.observe(save_type_changed, names="value")
+        ok_cancel.observe(ok_cancel_clicked, names="value")
+
+        file_chooser.register_callback(chooser_callback)
+
+        save_map_widget.children = [save_type, file_chooser]
+
+        tools = {
+            "info": {"name": "inspector", "tooltip": "Inspector"},
+            "bar-chart": {"name": "plotting", "tooltip": "Plotting"},
+            "camera": {
+                "name": "to_image",
+                "tooltip": "Save map as HTML or image",
+            },
+            "eraser": {
+                "name": "eraser",
+                "tooltip": "Remove all drawn features",
+            },
+            "folder-open": {
+                "name": "open_data",
+                "tooltip": "Open local vector/raster data",
+            },
+            # "cloud-download": {
+            #     "name": "export_data",
+            #     "tooltip": "Export Earth Engine data",
+            # },
+            "retweet": {
+                "name": "convert_js",
+                "tooltip": "Convert Earth Engine JavaScript to Python",
+            },
+            "gears": {
+                "name": "whitebox",
+                "tooltip": "WhiteboxTools for local geoprocessing",
+            },
+            "google": {
+                "name": "geetoolbox",
+                "tooltip": "GEE Toolbox for cloud computing",
+            },
+            "map": {
+                "name": "basemap",
+                "tooltip": "Change basemap",
+            },
+            "globe": {
+                "name": "timelapse",
+                "tooltip": "Create timelapse",
+            },
+            "fast-forward": {
+                "name": "timeslider",
+                "tooltip": "Activate timeslider",
+            },
+            "hand-o-up": {
+                "name": "draw",
+                "tooltip": "Collect training samples",
+            },
+            "line-chart": {
+                "name": "transect",
+                "tooltip": "Creating and plotting transects",
+            },
+            "random": {
+                "name": "sankee",
+                "tooltip": "Sankey plots",
+            },
+            "adjust": {
+                "name": "planet",
+                "tooltip": "Planet imagery",
+            },
+            "info-circle": {
+                "name": "cog-inspector",
+                "tooltip": "Get COG/STAC pixel value",
+            },
+            "spinner": {
+                "name": "placehold2",
+                "tooltip": "This is a placehold",
+            },
+            "question": {
+                "name": "help",
+                "tooltip": "Get help",
+            },
+        }
+
+        # if kwargs["use_voila"]:
+        #     voila_tools = ["camera", "folder-open", "cloud-download", "gears"]
+
+        #     for item in voila_tools:
+        #         if item in tools.keys():
+        #             del tools[item]
+
+        icons = list(tools.keys())
+        tooltips = [item["tooltip"] for item in list(tools.values())]
+
+        icon_width = "32px"
+        icon_height = "32px"
+        n_cols = 3
+        n_rows = math.ceil(len(icons) / n_cols)
+
+        toolbar_grid = widgets.GridBox(
+            children=[
+                widgets.ToggleButton(
+                    layout=widgets.Layout(
+                        width="auto", height="auto", padding="0px 0px 0px 4px"
+                    ),
+                    button_style="primary",
+                    icon=icons[i],
+                    tooltip=tooltips[i],
+                )
+                for i in range(len(icons))
+            ],
+            layout=widgets.Layout(
+                width="109px",
+                grid_template_columns=(icon_width + " ") * n_cols,
+                grid_template_rows=(icon_height + " ") * n_rows,
+                grid_gap="1px 1px",
+                padding="5px",
+            ),
+        )
+        self.toolbar = toolbar_grid
+
+        def tool_callback(change):
+
+            if change["new"]:
+                current_tool = change["owner"]
+                for tool in toolbar_grid.children:
+                    if tool is not current_tool:
+                        tool.value = False
+                tool = change["owner"]
+                tool_name = tools[tool.icon]["name"]
+                if tool_name == "to_image":
+                    if tool_output_control not in self.controls:
+                        self.add_control(tool_output_control)
+                    with tool_output:
+                        tool_output.clear_output()
+                        display(save_map_widget)
+                elif tool_name == "eraser":
+                    self.remove_drawn_features()
+                    tool.value = False
+                elif tool_name == "inspector":
+                    self.inspector_checked = tool.value
+                    if not self.inspector_checked:
+                        inspector_output.clear_output()
+                elif tool_name == "plotting":
+                    self.plot_checked = True
+                    plot_dropdown_widget = widgets.Dropdown(
+                        options=list(self.ee_raster_layer_names),
+                    )
+                    plot_dropdown_widget.layout.width = "18ex"
+                    self.plot_dropdown_widget = plot_dropdown_widget
+                    plot_dropdown_control = ipyleaflet.WidgetControl(
+                        widget=plot_dropdown_widget, position="topright"
+                    )
+                    self.plot_dropdown_control = plot_dropdown_control
+                    self.add_control(plot_dropdown_control)
+                    if self.draw_control in self.controls:
+                        self.remove_control(self.draw_control)
+                    self.add_control(self.draw_control_lite)
+                elif tool_name == "open_data":
+                    from .toolbar import open_data_widget
+
+                    open_data_widget(self)
+                elif tool_name == "convert_js":
+                    from .toolbar import convert_js2py
+
+                    convert_js2py(self)
+                elif tool_name == "whitebox":
+                    import whiteboxgui.whiteboxgui as wbt
+
+                    tools_dict = wbt.get_wbt_dict()
+                    wbt_toolbox = wbt.build_toolbox(
+                        tools_dict,
+                        max_width="800px",
+                        max_height="500px",
+                        sandbox_path=self.sandbox_path,
+                    )
+                    wbt_control = ipyleaflet.WidgetControl(
+                        widget=wbt_toolbox, position="bottomright"
+                    )
+                    self.whitebox = wbt_control
+                    self.add_control(wbt_control)
+                elif tool_name == "geetoolbox":
+                    from .toolbar import build_toolbox, get_tools_dict
+
+                    tools_dict = get_tools_dict()
+                    gee_toolbox = build_toolbox(
+                        tools_dict, max_width="800px", max_height="500px"
+                    )
+                    geetoolbox_control = ipyleaflet.WidgetControl(
+                        widget=gee_toolbox, position="bottomright"
+                    )
+                    self.geetoolbox = geetoolbox_control
+                    self.add_control(geetoolbox_control)
+
+                elif tool_name == "basemap":
+                    from .toolbar import change_basemap
+
+                    change_basemap(self)
+                elif tool_name == "timelapse":
+                    from .toolbar import timelapse_gui
+
+                    timelapse_gui(self)
+                    self.toolbar_reset()
+                elif tool_name == "timeslider":
+                    from .toolbar import time_slider
+
+                    time_slider(self)
+                    self.toolbar_reset()
+                elif tool_name == "draw":
+                    from .toolbar import collect_samples
+
+                    self.training_ctrl = None
+                    collect_samples(self)
+                elif tool_name == "transect":
+                    from .toolbar import plot_transect
+
+                    plot_transect(self)
+                elif tool_name == "sankee":
+                    from .toolbar import sankee_gui
+
+                    sankee_gui(self)
+                elif tool_name == "planet":
+                    from .toolbar import split_basemaps
+
+                    split_basemaps(self, layers_dict=planet_tiles())
+                    self.toolbar_reset()
+                elif tool_name == "cog-inspector":
+                    from .toolbar import inspector_gui
+
+                    inspector_gui(self)
+
+                elif tool_name == "help":
+                    import webbrowser
+
+                    webbrowser.open_new_tab("https://geemap.org")
+                    current_tool.value = False
+            else:
+                tool = change["owner"]
+                tool_name = tools[tool.icon]["name"]
+                if tool_name == "to_image":
+                    tool_output.clear_output()
+                    save_map_widget.children = [save_type, file_chooser]
+                    if tool_output_control in self.controls:
+                        self.remove_control(tool_output_control)
+                if tool_name == "inspector":
+                    inspector_output.clear_output()
+                    self.inspector_checked = False
+                    if inspector_output_control in self.controls:
+                        self.remove_control(inspector_output_control)
+                elif tool_name == "plotting":
+                    self.plot_checked = False
+                    plot_dropdown_widget = self.plot_dropdown_widget
+                    plot_dropdown_control = self.plot_dropdown_control
+                    if plot_dropdown_control in self.controls:
+                        self.remove_control(plot_dropdown_control)
+                    del plot_dropdown_widget
+                    del plot_dropdown_control
+                    if self.plot_control in self.controls:
+                        plot_control = self.plot_control
+                        plot_widget = self.plot_widget
+                        self.remove_control(plot_control)
+                        self.plot_control = None
+                        self.plot_widget = None
+                        del plot_control
+                        del plot_widget
+                    if (
+                        self.plot_marker_cluster is not None
+                        and self.plot_marker_cluster in self.layers
+                    ):
+                        self.remove_layer(self.plot_marker_cluster)
+                    if self.draw_control_lite in self.controls:
+                        self.remove_control(self.draw_control_lite)
+                    self.add_control(self.draw_control)
+                elif tool_name == "whitebox":
+                    if self.whitebox is not None and self.whitebox in self.controls:
+                        self.remove_control(self.whitebox)
+                elif tool_name == "convert_js":
+                    if (
+                        self.convert_ctrl is not None
+                        and self.convert_ctrl in self.controls
+                    ):
+                        self.remove_control(self.convert_ctrl)
+
+        for tool in toolbar_grid.children:
+            tool.observe(tool_callback, "value")
+
+        toolbar_button = widgets.ToggleButton(
+            value=False,
+            tooltip="Toolbar",
+            icon="wrench",
+            layout=widgets.Layout(
+                width="28px", height="28px", padding="0px 0px 0px 4px"
+            ),
+        )
+        self.toolbar_button = toolbar_button
+
+        layers_button = widgets.ToggleButton(
+            value=False,
+            tooltip="Layers",
+            icon="server",
+            layout=widgets.Layout(height="28px", width="72px"),
+        )
+
+        toolbar_widget = widgets.VBox()
+        toolbar_widget.children = [toolbar_button]
+        toolbar_header = widgets.HBox()
+        toolbar_header.children = [layers_button, toolbar_button]
+        toolbar_footer = widgets.VBox()
+        toolbar_footer.children = [toolbar_grid]
+
+        toolbar_event = ipyevents.Event(
+            source=toolbar_widget, watched_events=["mouseenter", "mouseleave"]
+        )
+
+        def handle_toolbar_event(event):
+
+            if event["type"] == "mouseenter":
+                toolbar_widget.children = [toolbar_header, toolbar_footer]
+            elif event["type"] == "mouseleave":
+                if not toolbar_button.value:
+                    toolbar_widget.children = [toolbar_button]
+                    toolbar_button.value = False
+                    layers_button.value = False
+
+        toolbar_event.on_dom_event(handle_toolbar_event)
+
+        def toolbar_btn_click(change):
+            if change["new"]:
+                layers_button.value = False
+                toolbar_widget.children = [toolbar_header, toolbar_footer]
+            else:
+                if not layers_button.value:
+                    toolbar_widget.children = [toolbar_button]
+
+        toolbar_button.observe(toolbar_btn_click, "value")
+
+        def layers_btn_click(change):
+            if change["new"]:
+
+                layers_hbox = []
+                all_layers_chk = widgets.Checkbox(
+                    value=False,
+                    description="All layers on/off",
+                    indent=False,
+                    layout=widgets.Layout(height="18px", padding="0px 8px 25px 8px"),
+                )
+                all_layers_chk.layout.width = "30ex"
+                layers_hbox.append(all_layers_chk)
+
+                def all_layers_chk_changed(change):
+                    if change["new"]:
+                        for layer in self.layers:
+                            if hasattr(layer, "visible"):
+                                layer.visible = True
+                    else:
+                        for layer in self.layers:
+                            if hasattr(layer, "visible"):
+                                layer.visible = False
+
+                all_layers_chk.observe(all_layers_chk_changed, "value")
+
+                layers = [
+                    lyr
+                    for lyr in self.layers[1:]
+                    # if (
+                    #     isinstance(lyr, ipyleaflet.TileLayer)
+                    #     or isinstance(lyr, ipyleaflet.WMSLayer)
+                    # )
+                ]
+
+                # if the layers contain unsupported layers (e.g., GeoJSON, GeoData), adds the ipyleaflet built-in LayerControl
+                if len(layers) < (len(self.layers) - 1):
+                    if self.layer_control is None:
+                        layer_control = ipyleaflet.LayersControl(position="topright")
+                        self.layer_control = layer_control
+                    if self.layer_control not in self.controls:
+                        self.add_control(self.layer_control)
+
+                # for non-TileLayer, use layer.style={'opacity':0, 'fillOpacity': 0} to turn layer off.
+                for layer in layers:
+                    visible = True
+                    if hasattr(layer, "visible"):
+                        visible = layer.visible
+                    layer_chk = widgets.Checkbox(
+                        value=visible,
+                        description=layer.name,
+                        indent=False,
+                        layout=widgets.Layout(height="18px"),
+                    )
+                    layer_chk.layout.width = "25ex"
+
+                    if layer in self.geojson_layers:
+                        try:
+                            opacity = max(
+                                layer.style["opacity"], layer.style["fillOpacity"]
+                            )
+                        except KeyError:
+                            opacity = 1.0
+                    else:
+                        opacity = layer.opacity
+
+                    layer_opacity = widgets.FloatSlider(
+                        value=opacity,
+                        min=0,
+                        max=1,
+                        step=0.01,
+                        readout=False,
+                        layout=widgets.Layout(width="80px"),
+                    )
+                    layer_settings = widgets.ToggleButton(
+                        icon="gear",
+                        tooltip=layer.name,
+                        layout=widgets.Layout(
+                            width="25px", height="25px", padding="0px 0px 0px 5px"
+                        ),
+                    )
+
+                    def layer_opacity_changed(change):
+                        if change["new"]:
+                            layer.style = {
+                                "opacity": change["new"],
+                                "fillOpacity": change["new"],
+                            }
+
+                    def layer_vis_on_click(change):
+                        if change["new"]:
+                            layer_name = change["owner"].tooltip
+                            # if layer_name in self.ee_raster_layer_names:
+                            if layer_name in self.ee_layer_names:
+                                layer_dict = self.ee_layer_dict[layer_name]
+
+                                if self.vis_widget is not None:
+                                    self.vis_widget = None
+                                self.vis_widget = self.create_vis_widget(layer_dict)
+                                if self.vis_control in self.controls:
+                                    self.remove_control(self.vis_control)
+                                    self.vis_control = None
+                                vis_control = ipyleaflet.WidgetControl(
+                                    widget=self.vis_widget, position="topright"
+                                )
+                                self.add_control((vis_control))
+                                self.vis_control = vis_control
+                            else:
+                                if self.vis_widget is not None:
+                                    self.vis_widget = None
+                                if self.vis_control is not None:
+                                    if self.vis_control in self.controls:
+                                        self.remove_control(self.vis_control)
+                                    self.vis_control = None
+                            change["owner"].value = False
+
+                    layer_settings.observe(layer_vis_on_click, "value")
+
+                    def layer_chk_changed(change):
+
+                        layer_name = change["owner"].description
+                        if layer_name in self.ee_layer_names:
+                            if change["new"]:
+                                if "legend" in self.ee_layer_dict[layer_name].keys():
+                                    legend = self.ee_layer_dict[layer_name]["legend"]
+                                    if legend not in self.controls:
+                                        self.add_control(legend)
+                                if "colorbar" in self.ee_layer_dict[layer_name].keys():
+                                    colorbar = self.ee_layer_dict[layer_name][
+                                        "colorbar"
+                                    ]
+                                    if colorbar not in self.controls:
+                                        self.add_control(colorbar)
+                            else:
+                                if "legend" in self.ee_layer_dict[layer_name].keys():
+                                    legend = self.ee_layer_dict[layer_name]["legend"]
+                                    if legend in self.controls:
+                                        self.remove_control(legend)
+                                if "colorbar" in self.ee_layer_dict[layer_name].keys():
+                                    colorbar = self.ee_layer_dict[layer_name][
+                                        "colorbar"
+                                    ]
+                                    if colorbar in self.controls:
+                                        self.remove_control(colorbar)
+
+                    layer_chk.observe(layer_chk_changed, "value")
+
+                    if hasattr(layer, "visible"):
+                        widgets.jslink((layer_chk, "value"), (layer, "visible"))
+
+                    if layer in self.geojson_layers:
+                        layer_opacity.observe(layer_opacity_changed, "value")
+                    else:
+                        widgets.jsdlink((layer_opacity, "value"), (layer, "opacity"))
+                    hbox = widgets.HBox(
+                        [layer_chk, layer_settings, layer_opacity],
+                        layout=widgets.Layout(padding="0px 8px 0px 8px"),
+                    )
+                    layers_hbox.append(hbox)
+
+                toolbar_footer.children = layers_hbox
+                toolbar_button.value = False
+            else:
+                toolbar_footer.children = [toolbar_grid]
+
+        layers_button.observe(layers_btn_click, "value")
+        toolbar_control = ipyleaflet.WidgetControl(
+            widget=toolbar_widget, position="topright"
+        )
+
+        if kwargs.get("toolbar_ctrl"):
+            self.add_control(toolbar_control)
+
+        tool_output_control = ipyleaflet.WidgetControl(
+            widget=tool_output, position="topright"
+        )
+        # self.add_control(tool_output_control)
+
+        def handle_interaction(**kwargs):
+            latlon = kwargs.get("coordinates")
+            if kwargs.get("type") == "click" and self.inspector_checked:
+                self.default_style = {"cursor": "wait"}
+                if inspector_output_control not in self.controls:
+                    self.add_control(inspector_output_control)
+                sample_scale = self.getScale()
+                layers = self.ee_layers
+
+                with inspector_output:
+                    inspector_output.clear_output(wait=True)
+                    print(
+                        f"Point ({latlon[1]:.4f}, {latlon[0]:.4f}) at {int(self.get_scale())}m/px"
+                    )
+                    xy = ee.Geometry.Point(latlon[::-1])
+                    for index, ee_object in enumerate(layers):
+                        layer_names = self.ee_layer_names
+                        layer_name = layer_names[index]
+                        object_type = ee_object.__class__.__name__
+
+                        if not self.ee_layer_dict[layer_name]["ee_layer"].visible:
+                            continue
+
+                        try:
+                            if isinstance(ee_object, ee.ImageCollection):
+                                ee_object = ee_object.mosaic()
+                            elif (
+                                isinstance(ee_object, ee.geometry.Geometry)
+                                or isinstance(ee_object, ee.feature.Feature)
+                                or isinstance(
+                                    ee_object,
+                                    ee.featurecollection.FeatureCollection,
+                                )
+                            ):
+                                ee_object = ee.FeatureCollection(ee_object)
+
+                            if isinstance(ee_object, ee.Image):
+                                item = ee_object.reduceRegion(
+                                    ee.Reducer.first(), xy, sample_scale
+                                ).getInfo()
+                                b_name = "band"
+                                if len(item) > 1:
+                                    b_name = "bands"
+                                print(
+                                    "{}: {} ({} {})".format(
+                                        layer_name,
+                                        object_type,
+                                        len(item),
+                                        b_name,
+                                    )
+                                )
+                                keys = item.keys()
+                                for key in keys:
+                                    print(f"  {key}: {item[key]}")
+                            elif isinstance(ee_object, ee.FeatureCollection):
+
+                                # Check geometry type
+                                geom_type = (
+                                    ee.Feature(ee_object.first()).geometry().type()
+                                )
+                                lat, lon = latlon
+                                delta = 0.005
+                                bbox = ee.Geometry.BBox(
+                                    lon - delta,
+                                    lat - delta,
+                                    lon + delta,
+                                    lat + delta,
+                                )
+                                # Create a bounding box to filter points
+                                xy = ee.Algorithms.If(
+                                    geom_type.compareTo(ee.String("Point")),
+                                    xy,
+                                    bbox,
+                                )
+
+                                filtered = ee_object.filterBounds(xy)
+                                size = filtered.size().getInfo()
+                                if size > 0:
+                                    first = filtered.first()
+                                    props = first.toDictionary().getInfo()
+                                    b_name = "property"
+                                    if len(props) > 1:
+                                        b_name = "properties"
+                                    print(
+                                        f"{layer_name}: Feature ({len(props)} {b_name})"
+                                    )
+                                    keys = props.keys()
+                                    for key in keys:
+                                        print(f"  {key}: {props[key]}")
+                        except Exception as e:
+                            print(e)
+
+                self.default_style = {"cursor": "crosshair"}
+            if (
+                kwargs.get("type") == "click"
+                and self.plot_checked
+                and len(self.ee_raster_layers) > 0
+            ):
+                plot_layer_name = self.plot_dropdown_widget.value
+                layer_names = self.ee_raster_layer_names
+                layers = self.ee_raster_layers
+                index = layer_names.index(plot_layer_name)
+                ee_object = layers[index]
+
+                if isinstance(ee_object, ee.ImageCollection):
+                    ee_object = ee_object.mosaic()
+
+                try:
+                    self.default_style = {"cursor": "wait"}
+                    plot_options = self.plot_options
+                    sample_scale = self.getScale()
+                    if "sample_scale" in plot_options.keys() and (
+                        plot_options["sample_scale"] is not None
+                    ):
+                        sample_scale = plot_options["sample_scale"]
+                    if "title" not in plot_options.keys():
+                        plot_options["title"] = plot_layer_name
+                    if ("add_marker_cluster" in plot_options.keys()) and plot_options[
+                        "add_marker_cluster"
+                    ]:
+                        plot_coordinates = self.plot_coordinates
+                        markers = self.plot_markers
+                        marker_cluster = self.plot_marker_cluster
+                        plot_coordinates.append(latlon)
+                        self.plot_last_click = latlon
+                        self.plot_all_clicks = plot_coordinates
+                        markers.append(ipyleaflet.Marker(location=latlon))
+                        marker_cluster.markers = markers
+                        self.plot_marker_cluster = marker_cluster
+
+                    band_names = ee_object.bandNames().getInfo()
+                    if any(len(name) > 3 for name in band_names):
+                        band_names = list(range(1, len(band_names) + 1))
+
+                    self.chart_labels = band_names
+
+                    if self.roi_end:
+                        if self.roi_reducer_scale is None:
+                            scale = ee_object.select(0).projection().nominalScale()
+                        else:
+                            scale = self.roi_reducer_scale
+                        dict_values_tmp = ee_object.reduceRegion(
+                            reducer=self.roi_reducer,
+                            geometry=self.user_roi,
+                            scale=scale,
+                            bestEffort=True,
+                        ).getInfo()
+                        b_names = ee_object.bandNames().getInfo()
+                        dict_values = dict(
+                            zip(b_names, [dict_values_tmp[b] for b in b_names])
+                        )
+                        self.chart_points.append(
+                            self.user_roi.centroid(1).coordinates().getInfo()
+                        )
+                    else:
+                        xy = ee.Geometry.Point(latlon[::-1])
+                        dict_values_tmp = (
+                            ee_object.sample(xy, scale=sample_scale)
+                            .first()
+                            .toDictionary()
+                            .getInfo()
+                        )
+                        b_names = ee_object.bandNames().getInfo()
+                        dict_values = dict(
+                            zip(b_names, [dict_values_tmp[b] for b in b_names])
+                        )
+                        self.chart_points.append(xy.coordinates().getInfo())
+                    band_values = list(dict_values.values())
+                    self.chart_values.append(band_values)
+                    self.plot(band_names, band_values, **plot_options)
+                    if plot_options["title"] == plot_layer_name:
+                        del plot_options["title"]
+                    self.default_style = {"cursor": "crosshair"}
+                    self.roi_end = False
+                except Exception as e:
+                    if self.plot_widget is not None:
+                        with self.plot_widget:
+                            self.plot_widget.clear_output()
+                            print("No data for the clicked location.")
+                    else:
+                        print(e)
+                    self.default_style = {"cursor": "crosshair"}
+                    self.roi_end = False
+
+        self.on_interaction(handle_interaction)
+
+    def set_options(self, mapTypeId="HYBRID", styles=None, types=None):
+        """Adds Google basemap and controls to the ipyleaflet map.
+
+        Args:
+            mapTypeId (str, optional): A mapTypeId to set the basemap to. Can be one of "ROADMAP", "SATELLITE", "HYBRID" or "TERRAIN" to select one of the standard Google Maps API map types. Defaults to 'HYBRID'.
+            styles (object, optional): A dictionary of custom MapTypeStyle objects keyed with a name that will appear in the map's Map Type Controls. Defaults to None.
+            types (list, optional): A list of mapTypeIds to make available. If omitted, but opt_styles is specified, appends all of the style keys to the standard Google Maps API map types.. Defaults to None.
+        """
+        self.clear_layers()
+        self.clear_controls()
+        self.scroll_wheel_zoom = True
+        self.add_control(ipyleaflet.ZoomControl(position="topleft"))
+        self.add_control(ipyleaflet.LayersControl(position="topright"))
+        self.add_control(ipyleaflet.ScaleControl(position="bottomleft"))
+        self.add_control(ipyleaflet.FullScreenControl())
+        self.add_control(ipyleaflet.DrawControl())
+
+        measure = ipyleaflet.MeasureControl(
+            position="bottomleft",
+            active_color="orange",
+            primary_length_unit="kilometers",
+        )
+        self.add_control(measure)
+
+        try:
+            self.add_layer(basemaps[mapTypeId])
+        except Exception:
+            raise ValueError(
+                'Google basemaps can only be one of "ROADMAP", "SATELLITE", "HYBRID" or "TERRAIN".'
+            )
+
+    setOptions = set_options
+
+    def add_ee_layer(
+        self, ee_object, vis_params={}, name=None, shown=True, opacity=1.0
+    ):
+        """Adds a given EE object to the map as a layer.
+
+        Args:
+            ee_object (Collection|Feature|Image|MapId): The object to add to the map.
+            vis_params (dict, optional): The visualization parameters. Defaults to {}.
+            name (str, optional): The name of the layer. Defaults to 'Layer N'.
+            shown (bool, optional): A flag indicating whether the layer should be on by default. Defaults to True.
+            opacity (float, optional): The layer's opacity represented as a number between 0 and 1. Defaults to 1.
+        """
+
+        image = None
+
+        if vis_params is None:
+            vis_params = {}
+
+        if name is None:
+            layer_count = len(self.layers)
+            name = "Layer " + str(layer_count + 1)
+
+        if (
+            not isinstance(ee_object, ee.Image)
+            and not isinstance(ee_object, ee.ImageCollection)
+            and not isinstance(ee_object, ee.FeatureCollection)
+            and not isinstance(ee_object, ee.Feature)
+            and not isinstance(ee_object, ee.Geometry)
+        ):
+            err_str = "\n\nThe image argument in 'addLayer' function must be an instance of one of ee.Image, ee.Geometry, ee.Feature or ee.FeatureCollection."
+            raise AttributeError(err_str)
+
+        if (
+            isinstance(ee_object, ee.geometry.Geometry)
+            or isinstance(ee_object, ee.feature.Feature)
+            or isinstance(ee_object, ee.featurecollection.FeatureCollection)
+        ):
+            features = ee.FeatureCollection(ee_object)
+
+            width = 2
+
+            if "width" in vis_params:
+                width = vis_params["width"]
+
+            color = "000000"
+
+            if "color" in vis_params:
+                color = vis_params["color"]
+
+            image_fill = features.style(**{"fillColor": color}).updateMask(
+                ee.Image.constant(0.5)
+            )
+            image_outline = features.style(
+                **{"color": color, "fillColor": "00000000", "width": width}
+            )
+
+            image = image_fill.blend(image_outline)
+        elif isinstance(ee_object, ee.image.Image):
+            image = ee_object
+        elif isinstance(ee_object, ee.imagecollection.ImageCollection):
+            image = ee_object.mosaic()
+
+        if "palette" in vis_params:
+            if isinstance(vis_params["palette"], tuple):
+                vis_params["palette"] = list(vis_params["palette"])
+            if isinstance(vis_params["palette"], Box):
+                try:
+                    vis_params["palette"] = vis_params["palette"]["default"]
+                except Exception as e:
+                    print("The provided palette is invalid.")
+                    raise Exception(e)
+            elif isinstance(vis_params["palette"], str):
+                vis_params["palette"] = check_cmap(vis_params["palette"])
+            elif not isinstance(vis_params["palette"], list):
+                raise ValueError(
+                    "The palette must be a list of colors or a string or a Box object."
+                )
+
+        map_id_dict = ee.Image(image).getMapId(vis_params)
+        tile_layer = ipyleaflet.TileLayer(
+            url=map_id_dict["tile_fetcher"].url_format,
+            attribution="Google Earth Engine",
+            name=name,
+            opacity=opacity,
+            visible=shown,
+            max_zoom=24,
+        )
+
+        layer = self.find_layer(name=name)
+        if layer is not None:
+
+            existing_object = self.ee_layer_dict[name]["ee_object"]
+
+            if isinstance(existing_object, ee.Image) or isinstance(
+                existing_object, ee.ImageCollection
+            ):
+                self.ee_raster_layers.remove(existing_object)
+                self.ee_raster_layer_names.remove(name)
+                if self.plot_dropdown_widget is not None:
+                    self.plot_dropdown_widget.options = list(self.ee_raster_layer_names)
+            elif (
+                isinstance(ee_object, ee.Geometry)
+                or isinstance(ee_object, ee.Feature)
+                or isinstance(ee_object, ee.FeatureCollection)
+            ):
+                self.ee_vector_layers.remove(existing_object)
+                self.ee_vector_layer_names.remove(name)
+
+            self.ee_layers.remove(existing_object)
+            self.ee_layer_names.remove(name)
+            self.remove_layer(layer)
+
+        self.ee_layers.append(ee_object)
+        if name not in self.ee_layer_names:
+            self.ee_layer_names.append(name)
+        self.ee_layer_dict[name] = {
+            "ee_object": ee_object,
+            "ee_layer": tile_layer,
+            "vis_params": vis_params,
+        }
+
+        self.add_layer(tile_layer)
+        self.last_ee_layer = self.ee_layer_dict[name]
+        self.last_ee_data = self.ee_layer_dict[name]["ee_object"]
+
+        if isinstance(ee_object, ee.Image) or isinstance(ee_object, ee.ImageCollection):
+            self.ee_raster_layers.append(ee_object)
+            self.ee_raster_layer_names.append(name)
+            if self.plot_dropdown_widget is not None:
+                self.plot_dropdown_widget.options = list(self.ee_raster_layer_names)
+        elif (
+            isinstance(ee_object, ee.Geometry)
+            or isinstance(ee_object, ee.Feature)
+            or isinstance(ee_object, ee.FeatureCollection)
+        ):
+            self.ee_vector_layers.append(ee_object)
+            self.ee_vector_layer_names.append(name)
+
+    addLayer = add_ee_layer
+
+    def remove_ee_layer(self, name):
+        """Removes an Earth Engine layer.
+
+        Args:
+            name (str): The name of the Earth Engine layer to remove.
+        """
+        if name in self.ee_layer_dict:
+            ee_object = self.ee_layer_dict[name]["ee_object"]
+            ee_layer = self.ee_layer_dict[name]["ee_layer"]
+            if name in self.ee_raster_layer_names:
+                self.ee_raster_layer_names.remove(name)
+                self.ee_raster_layers.remove(ee_object)
+            elif name in self.ee_vector_layer_names:
+                self.ee_vector_layer_names.remove(name)
+                self.ee_vector_layers.remove(ee_object)
+            self.ee_layers.remove(ee_object)
+            self.ee_layer_names.remove(name)
+            if ee_layer in self.layers:
+                self.remove_layer(ee_layer)
+
+    def draw_layer_on_top(self):
+        """Move user-drawn feature layer to the top of all layers."""
+        draw_layer_index = self.find_layer_index(name="Drawn Features")
+        if draw_layer_index > -1 and draw_layer_index < (len(self.layers) - 1):
+            layers = list(self.layers)
+            layers = (
+                layers[0:draw_layer_index]
+                + layers[(draw_layer_index + 1) :]
+                + [layers[draw_layer_index]]
+            )
+            self.layers = layers
+
+    def set_center(self, lon, lat, zoom=None):
+        """Centers the map view at a given coordinates with the given zoom level.
+
+        Args:
+            lon (float): The longitude of the center, in degrees.
+            lat (float): The latitude of the center, in degrees.
+            zoom (int, optional): The zoom level, from 1 to 24. Defaults to None.
+        """
+        self.center = (lat, lon)
+        if zoom is not None:
+            self.zoom = zoom
+
+    setCenter = set_center
+
+    def center_object(self, ee_object, zoom=None):
+        """Centers the map view on a given object.
+
+        Args:
+            ee_object (Element|Geometry): An Earth Engine object to center on a geometry, image or feature.
+            zoom (int, optional): The zoom level, from 1 to 24. Defaults to None.
+        """
+        maxError = 0.001
+        if isinstance(ee_object, ee.Geometry):
+            geometry = ee_object.transform(maxError=maxError)
+        else:
+            try:
+                geometry = ee_object.geometry(maxError=maxError).transform(
+                    maxError=maxError
+                )
+            except Exception:
+                raise Exception(
+                    "ee_object must be an instance of one of ee.Geometry, ee.FeatureCollection, ee.Image, or ee.ImageCollection."
+                )
+
+        if zoom is not None:
+            if not isinstance(zoom, int):
+                raise Exception("Zoom must be an integer.")
+            else:
+                centroid = geometry.centroid(maxError=maxError).getInfo()["coordinates"]
+                lat = centroid[1]
+                lon = centroid[0]
+                self.set_center(lon, lat, zoom)
+        else:
+            coordinates = geometry.bounds(maxError).getInfo()["coordinates"][0]
+            x = [c[0] for c in coordinates]
+            y = [c[1] for c in coordinates]
+            xmin = min(x)
+            xmax = max(x)
+            ymin = min(y)
+            ymax = max(y)
+            bounds = [[ymin, xmin], [ymax, xmax]]
+            self.fit_bounds(bounds)
+
+    centerObject = center_object
+
+    def zoom_to_me(self, zoom=14, add_marker=True):
+        """Zoom to the current device location.
+
+        Args:
+            zoom (int, optional): Zoom level. Defaults to 14.
+            add_marker (bool, optional): Whether to add a marker of the current device location. Defaults to True.
+        """
+        lat, lon = get_current_latlon()
+        self.set_center(lon, lat, zoom)
+
+        if add_marker:
+            marker = ipyleaflet.Marker(
+                location=(lat, lon),
+                draggable=False,
+                name="Device location",
+            )
+            self.add_layer(marker)
+
+    def zoom_to_bounds(self, bounds):
+        """Zooms to a bounding box in the form of [minx, miny, maxx, maxy].
+
+        Args:
+            bounds (list | tuple): A list/tuple containing minx, miny, maxx, maxy values for the bounds.
+        """
+        #  The ipyleaflet fit_bounds method takes lat/lon bounds in the form [[south, west], [north, east]].
+        self.fit_bounds([[bounds[1], bounds[0]], [bounds[3], bounds[2]]])
+
+    def zoom_to_gdf(self, gdf):
+        """Zooms to the bounding box of a GeoPandas GeoDataFrame.
+
+        Args:
+            gdf (GeoDataFrame): A GeoPandas GeoDataFrame.
+        """
+        bounds = gdf.total_bounds
+        self.zoom_to_bounds(bounds)
+
+    def get_scale(self):
+        """Returns the approximate pixel scale of the current map view, in meters.
+
+        Returns:
+            float: Map resolution in meters.
+        """
+        zoom_level = self.zoom
+        # Reference: https://blogs.bing.com/maps/2006/02/25/map-control-zoom-levels-gt-resolution
+        resolution = 156543.04 * math.cos(0) / math.pow(2, zoom_level)
+        return resolution
+
+    getScale = get_scale
+
+    def get_bounds(self, asGeoJSON=False):
+        """Returns the bounds of the current map view, as a list in the format [west, south, east, north] in degrees.
+
+        Args:
+            asGeoJSON (bool, optional): If true, returns map bounds as GeoJSON. Defaults to False.
+
+        Returns:
+            list | dict: A list in the format [west, south, east, north] in degrees.
+        """
+        bounds = self.bounds
+        coords = [bounds[0][1], bounds[0][0], bounds[1][1], bounds[1][0]]
+
+        if asGeoJSON:
+            return ee.Geometry.BBox(
+                bounds[0][1], bounds[0][0], bounds[1][1], bounds[1][0]
+            ).getInfo()
+        else:
+            return coords
+
+    getBounds = get_bounds
+
+    def add_basemap(self, basemap="HYBRID"):
+        """Adds a basemap to the map.
+
+        Args:
+            basemap (str, optional): Can be one of string from basemaps. Defaults to 'HYBRID'.
+        """
+        try:
+            if basemap in basemaps.keys() and basemaps[basemap] not in self.layers:
+                self.add_layer(basemaps[basemap])
+
+        except Exception:
+            raise ValueError(
+                "Basemap can only be one of the following:\n  {}".format(
+                    "\n  ".join(basemaps.keys())
+                )
+            )
+
+    def add_marker(self, location, **kwargs):
+        """Adds a marker to the map. More info about marker at https://ipyleaflet.readthedocs.io/en/latest/api_reference/marker.html.
+
+        Args:
+            location (list | tuple): The location of the marker in the format of [lat, lng].
+
+            **kwargs: Keyword arguments for the marker.
+        """
+        if isinstance(location, list):
+            location = tuple(location)
+        if isinstance(location, tuple):
+            marker = ipyleaflet.Marker(location=location, **kwargs)
+            self.add_layer(marker)
+        else:
+            raise TypeError("The location must be a list or a tuple.")
+
+    def find_layer(self, name):
+        """Finds layer by name
+
+        Args:
+            name (str): Name of the layer to find.
+
+        Returns:
+            object: ipyleaflet layer object.
+        """
+        layers = self.layers
+
+        for layer in layers:
+            if layer.name == name:
+                return layer
+
+        return None
+
+    def find_layer_index(self, name):
+        """Finds layer index by name
+
+        Args:
+            name (str): Name of the layer to find.
+
+        Returns:
+            int: Index of the layer with the specified name
+        """
+        layers = self.layers
+
+        for index, layer in enumerate(layers):
+            if layer.name == name:
+                return index
+
+        return -1
+
+    def layer_opacity(self, name, value=1.0):
+        """Changes layer opacity.
+
+        Args:
+            name (str): The name of the layer to change opacity.
+            value (float, optional): The opacity value to set. Defaults to 1.0.
+        """
+        layer = self.find_layer(name)
+        try:
+            layer.opacity = value
+        except Exception as e:
+            raise Exception(e)
+
+    def add_wms_layer(
+        self,
+        url,
+        layers,
+        name=None,
+        attribution="",
+        format="image/png",
+        transparent=True,
+        opacity=1.0,
+        shown=True,
+        **kwargs,
+    ):
+        """Add a WMS layer to the map.
+
+        Args:
+            url (str): The URL of the WMS web service.
+            layers (str): Comma-separated list of WMS layers to show.
+            name (str, optional): The layer name to use on the layer control. Defaults to None.
+            attribution (str, optional): The attribution of the data layer. Defaults to ''.
+            format (str, optional): WMS image format (use ‘image/png’ for layers with transparency). Defaults to 'image/png'.
+            transparent (bool, optional): If True, the WMS service will return images with transparency. Defaults to True.
+            opacity (float, optional): The opacity of the layer. Defaults to 1.0.
+            shown (bool, optional): A flag indicating whether the layer should be on by default. Defaults to True.
+        """
+
+        if name is None:
+            name = str(layers)
+
+        try:
+            wms_layer = ipyleaflet.WMSLayer(
+                url=url,
+                layers=layers,
+                name=name,
+                attribution=attribution,
+                format=format,
+                transparent=transparent,
+                opacity=opacity,
+                visible=shown,
+                **kwargs,
+            )
+            self.add_layer(wms_layer)
+
+        except Exception as e:
+            print("Failed to add the specified WMS TileLayer.")
+            raise Exception(e)
+
+    def add_tile_layer(
+        self,
+        url="https://{s}.tile.openstreetmap.org/{z}/{x}/{y}.png",
+        name="Untitled",
+        attribution="",
+        opacity=1.0,
+        shown=True,
+        **kwargs,
+    ):
+        """Adds a TileLayer to the map.
+
+        Args:
+            url (str, optional): The URL of the tile layer. Defaults to 'https://{s}.tile.openstreetmap.org/{z}/{x}/{y}.png'.
+            name (str, optional): The layer name to use for the layer. Defaults to 'Untitled'.
+            attribution (str, optional): The attribution to use. Defaults to ''.
+            opacity (float, optional): The opacity of the layer. Defaults to 1.
+            shown (bool, optional): A flag indicating whether the layer should be on by default. Defaults to True.
+        """
+        try:
+            tile_layer = ipyleaflet.TileLayer(
+                url=url,
+                name=name,
+                attribution=attribution,
+                opacity=opacity,
+                visible=shown,
+                **kwargs,
+            )
+            self.add_layer(tile_layer)
+
+        except Exception as e:
+            print("Failed to add the specified TileLayer.")
+            raise Exception(e)
+
+    def add_cog_layer(
+        self,
+        url,
+        name="Untitled",
+        attribution="",
+        opacity=1.0,
+        shown=True,
+        bands=None,
+        titiler_endpoint="https://titiler.xyz",
+        **kwargs,
+    ):
+        """Adds a COG TileLayer to the map.
+
+        Args:
+            url (str): The URL of the COG tile layer.
+            name (str, optional): The layer name to use for the layer. Defaults to 'Untitled'.
+            attribution (str, optional): The attribution to use. Defaults to ''.
+            opacity (float, optional): The opacity of the layer. Defaults to 1.
+            shown (bool, optional): A flag indicating whether the layer should be on by default. Defaults to True.
+            bands (list, optional): A list of bands to use for the layer. Defaults to None.
+            titiler_endpoint (str, optional): Titiler endpoint. Defaults to "https://titiler.xyz".
+            **kwargs: Arbitrary keyword arguments, including bidx, expression, nodata, unscale, resampling, rescale, color_formula, colormap, colormap_name, return_mask. See https://developmentseed.org/titiler/endpoints/cog/ and https://cogeotiff.github.io/rio-tiler/colormap/. To select a certain bands, use bidx=[1, 2, 3]
+        """
+        tile_url = cog_tile(url, bands, titiler_endpoint, **kwargs)
+        bounds = cog_bounds(url, titiler_endpoint)
+        self.add_tile_layer(tile_url, name, attribution, opacity, shown)
+        self.fit_bounds([[bounds[1], bounds[0]], [bounds[3], bounds[2]]])
+
+        if not hasattr(self, "cog_layer_dict"):
+            self.cog_layer_dict = {}
+
+        params = {
+            "url": url,
+            "titizer_endpoint": titiler_endpoint,
+            "bounds": bounds,
+            "type": "COG",
+        }
+        self.cog_layer_dict[name] = params
+
+    def add_cog_mosaic(self, **kwargs):
+        raise NotImplementedError(
+            "This function is no longer supported.See https://github.com/giswqs/leafmap/issues/180."
+        )
+
+    def add_stac_layer(
+        self,
+        url=None,
+        collection=None,
+        item=None,
+        assets=None,
+        bands=None,
+        titiler_endpoint=None,
+        name="STAC Layer",
+        attribution="",
+        opacity=1.0,
+        shown=True,
+        **kwargs,
+    ):
+        """Adds a STAC TileLayer to the map.
+
+        Args:
+            url (str): HTTP URL to a STAC item, e.g., https://canada-spot-ortho.s3.amazonaws.com/canada_spot_orthoimages/canada_spot5_orthoimages/S5_2007/S5_11055_6057_20070622/S5_11055_6057_20070622.json
+            collection (str): The Microsoft Planetary Computer STAC collection ID, e.g., landsat-8-c2-l2.
+            item (str): The Microsoft Planetary Computer STAC item ID, e.g., LC08_L2SP_047027_20201204_02_T1.
+            assets (str | list): The Microsoft Planetary Computer STAC asset ID, e.g., ["SR_B7", "SR_B5", "SR_B4"].
+            bands (list): A list of band names, e.g., ["SR_B7", "SR_B5", "SR_B4"]
+            titiler_endpoint (str, optional): Titiler endpoint, e.g., "https://titiler.xyz", "https://planetarycomputer.microsoft.com/api/data/v1", "planetary-computer", "pc". Defaults to None.
+            name (str, optional): The layer name to use for the layer. Defaults to 'STAC Layer'.
+            attribution (str, optional): The attribution to use. Defaults to ''.
+            opacity (float, optional): The opacity of the layer. Defaults to 1.
+            shown (bool, optional): A flag indicating whether the layer should be on by default. Defaults to True.
+        """
+        tile_url = stac_tile(
+            url, collection, item, assets, bands, titiler_endpoint, **kwargs
+        )
+        bounds = stac_bounds(url, collection, item, titiler_endpoint)
+        self.add_tile_layer(tile_url, name, attribution, opacity, shown)
+        self.fit_bounds([[bounds[1], bounds[0]], [bounds[3], bounds[2]]])
+
+        if not hasattr(self, "cog_layer_dict"):
+            self.cog_layer_dict = {}
+
+        if assets is None and bands is not None:
+            assets = bands
+
+        params = {
+            "url": url,
+            "collection": collection,
+            "item": item,
+            "assets": assets,
+            "bounds": bounds,
+            "titiler_endpoint": titiler_endpoint,
+            "type": "STAC",
+        }
+
+        self.cog_layer_dict[name] = params
+
+    def add_minimap(self, zoom=5, position="bottomright"):
+        """Adds a minimap (overview) to the ipyleaflet map.
+
+        Args:
+            zoom (int, optional): Initial map zoom level. Defaults to 5.
+            position (str, optional): Position of the minimap. Defaults to "bottomright".
+        """
+        minimap = ipyleaflet.Map(
+            zoom_control=False,
+            attribution_control=False,
+            zoom=zoom,
+            center=self.center,
+            layers=[basemaps["ROADMAP"]],
+        )
+        minimap.layout.width = "150px"
+        minimap.layout.height = "150px"
+        ipyleaflet.link((minimap, "center"), (self, "center"))
+        minimap_control = ipyleaflet.WidgetControl(widget=minimap, position=position)
+        self.add_control(minimap_control)
+
+    def marker_cluster(self):
+        """Adds a marker cluster to the map and returns a list of ee.Feature, which can be accessed using Map.ee_marker_cluster.
+
+        Returns:
+            object: a list of ee.Feature
+        """
+        coordinates = []
+        markers = []
+        marker_cluster = ipyleaflet.MarkerCluster(name="Marker Cluster")
+        self.last_click = []
+        self.all_clicks = []
+        self.ee_markers = []
+        self.add_layer(marker_cluster)
+
+        def handle_interaction(**kwargs):
+            latlon = kwargs.get("coordinates")
+            if kwargs.get("type") == "click":
+                coordinates.append(latlon)
+                geom = ee.Geometry.Point(latlon[1], latlon[0])
+                feature = ee.Feature(geom)
+                self.ee_markers.append(feature)
+                self.last_click = latlon
+                self.all_clicks = coordinates
+                markers.append(ipyleaflet.Marker(location=latlon))
+                marker_cluster.markers = markers
+            elif kwargs.get("type") == "mousemove":
+                pass
+
+        # cursor style: https://www.w3schools.com/cssref/pr_class_cursor.asp
+        self.default_style = {"cursor": "crosshair"}
+        self.on_interaction(handle_interaction)
+
+    def set_plot_options(
+        self,
+        add_marker_cluster=False,
+        sample_scale=None,
+        plot_type=None,
+        overlay=False,
+        position="bottomright",
+        min_width=None,
+        max_width=None,
+        min_height=None,
+        max_height=None,
+        **kwargs,
+    ):
+        """Sets plotting options.
+
+        Args:
+            add_marker_cluster (bool, optional): Whether to add a marker cluster. Defaults to False.
+            sample_scale (float, optional):  A nominal scale in meters of the projection to sample in . Defaults to None.
+            plot_type (str, optional): The plot type can be one of "None", "bar", "scatter" or "hist". Defaults to None.
+            overlay (bool, optional): Whether to overlay plotted lines on the figure. Defaults to False.
+            position (str, optional): Position of the control, can be ‘bottomleft’, ‘bottomright’, ‘topleft’, or ‘topright’. Defaults to 'bottomright'.
+            min_width (int, optional): Min width of the widget (in pixels), if None it will respect the content size. Defaults to None.
+            max_width (int, optional): Max width of the widget (in pixels), if None it will respect the content size. Defaults to None.
+            min_height (int, optional): Min height of the widget (in pixels), if None it will respect the content size. Defaults to None.
+            max_height (int, optional): Max height of the widget (in pixels), if None it will respect the content size. Defaults to None.
+
+        """
+        plot_options_dict = {}
+        plot_options_dict["add_marker_cluster"] = add_marker_cluster
+        plot_options_dict["sample_scale"] = sample_scale
+        plot_options_dict["plot_type"] = plot_type
+        plot_options_dict["overlay"] = overlay
+        plot_options_dict["position"] = position
+        plot_options_dict["min_width"] = min_width
+        plot_options_dict["max_width"] = max_width
+        plot_options_dict["min_height"] = min_height
+        plot_options_dict["max_height"] = max_height
+
+        for key in kwargs.keys():
+            plot_options_dict[key] = kwargs[key]
+
+        self.plot_options = plot_options_dict
+
+        if add_marker_cluster and (self.plot_marker_cluster not in self.layers):
+            self.add_layer(self.plot_marker_cluster)
+
+    def plot(
+        self,
+        x,
+        y,
+        plot_type=None,
+        overlay=False,
+        position="bottomright",
+        min_width=None,
+        max_width=None,
+        min_height=None,
+        max_height=None,
+        **kwargs,
+    ):
+        """Creates a plot based on x-array and y-array data.
+
+        Args:
+            x (numpy.ndarray or list): The x-coordinates of the plotted line.
+            y (numpy.ndarray or list): The y-coordinates of the plotted line.
+            plot_type (str, optional): The plot type can be one of "None", "bar", "scatter" or "hist". Defaults to None.
+            overlay (bool, optional): Whether to overlay plotted lines on the figure. Defaults to False.
+            position (str, optional): Position of the control, can be ‘bottomleft’, ‘bottomright’, ‘topleft’, or ‘topright’. Defaults to 'bottomright'.
+            min_width (int, optional): Min width of the widget (in pixels), if None it will respect the content size. Defaults to None.
+            max_width (int, optional): Max width of the widget (in pixels), if None it will respect the content size. Defaults to None.
+            min_height (int, optional): Min height of the widget (in pixels), if None it will respect the content size. Defaults to None.
+            max_height (int, optional): Max height of the widget (in pixels), if None it will respect the content size. Defaults to None.
+
+        """
+        if self.plot_widget is not None:
+            plot_widget = self.plot_widget
+        else:
+            plot_widget = widgets.Output(layout={"border": "1px solid black"})
+            plot_control = ipyleaflet.WidgetControl(
+                widget=plot_widget,
+                position=position,
+                min_width=min_width,
+                max_width=max_width,
+                min_height=min_height,
+                max_height=max_height,
+            )
+            self.plot_widget = plot_widget
+            self.plot_control = plot_control
+            self.add_control(plot_control)
+
+        if max_width is None:
+            max_width = 500
+        if max_height is None:
+            max_height = 300
+
+        if (plot_type is None) and ("markers" not in kwargs.keys()):
+            kwargs["markers"] = "circle"
+
+        with plot_widget:
+            try:
+                fig = plt.figure(1, **kwargs)
+                if max_width is not None:
+                    fig.layout.width = str(max_width) + "px"
+                if max_height is not None:
+                    fig.layout.height = str(max_height) + "px"
+
+                plot_widget.clear_output(wait=True)
+                if not overlay:
+                    plt.clear()
+
+                if plot_type is None:
+                    if "marker" not in kwargs.keys():
+                        kwargs["marker"] = "circle"
+                    plt.plot(x, y, **kwargs)
+                elif plot_type == "bar":
+                    plt.bar(x, y, **kwargs)
+                elif plot_type == "scatter":
+                    plt.scatter(x, y, **kwargs)
+                elif plot_type == "hist":
+                    plt.hist(y, **kwargs)
+                plt.show()
+
+            except Exception as e:
+                print("Failed to create plot.")
+                raise Exception(e)
+
+    def plot_demo(
+        self,
+        iterations=20,
+        plot_type=None,
+        overlay=False,
+        position="bottomright",
+        min_width=None,
+        max_width=None,
+        min_height=None,
+        max_height=None,
+        **kwargs,
+    ):
+        """A demo of interactive plotting using random pixel coordinates.
+
+        Args:
+            iterations (int, optional): How many iterations to run for the demo. Defaults to 20.
+            plot_type (str, optional): The plot type can be one of "None", "bar", "scatter" or "hist". Defaults to None.
+            overlay (bool, optional): Whether to overlay plotted lines on the figure. Defaults to False.
+            position (str, optional): Position of the control, can be ‘bottomleft’, ‘bottomright’, ‘topleft’, or ‘topright’. Defaults to 'bottomright'.
+            min_width (int, optional): Min width of the widget (in pixels), if None it will respect the content size. Defaults to None.
+            max_width (int, optional): Max width of the widget (in pixels), if None it will respect the content size. Defaults to None.
+            min_height (int, optional): Min height of the widget (in pixels), if None it will respect the content size. Defaults to None.
+            max_height (int, optional): Max height of the widget (in pixels), if None it will respect the content size. Defaults to None.
+        """
+
+        import numpy as np
+
+        if self.random_marker is not None:
+            self.remove_layer(self.random_marker)
+
+        image = ee.Image("LANDSAT/LE7_TOA_5YEAR/1999_2003").select([0, 1, 2, 3, 4, 6])
+        self.addLayer(
+            image,
+            {"bands": ["B4", "B3", "B2"], "gamma": 1.4},
+            "LANDSAT/LE7_TOA_5YEAR/1999_2003",
+        )
+        self.setCenter(-50.078877, 25.190030, 3)
+        band_names = image.bandNames().getInfo()
+        # band_count = len(band_names)
+
+        latitudes = np.random.uniform(30, 48, size=iterations)
+        longitudes = np.random.uniform(-121, -76, size=iterations)
+
+        marker = ipyleaflet.Marker(location=(0, 0))
+        self.random_marker = marker
+        self.add_layer(marker)
+
+        for i in range(iterations):
+            try:
+                coordinate = ee.Geometry.Point([longitudes[i], latitudes[i]])
+                dict_values = image.sample(coordinate).first().toDictionary().getInfo()
+                band_values = list(dict_values.values())
+                title = "{}/{}: Spectral signature at ({}, {})".format(
+                    i + 1,
+                    iterations,
+                    round(latitudes[i], 2),
+                    round(longitudes[i], 2),
+                )
+                marker.location = (latitudes[i], longitudes[i])
+                self.plot(
+                    band_names,
+                    band_values,
+                    plot_type=plot_type,
+                    overlay=overlay,
+                    min_width=min_width,
+                    max_width=max_width,
+                    min_height=min_height,
+                    max_height=max_height,
+                    title=title,
+                    **kwargs,
+                )
+                time.sleep(0.3)
+            except Exception as e:
+                raise Exception(e)
+
+    def plot_raster(
+        self,
+        ee_object=None,
+        sample_scale=None,
+        plot_type=None,
+        overlay=False,
+        position="bottomright",
+        min_width=None,
+        max_width=None,
+        min_height=None,
+        max_height=None,
+        **kwargs,
+    ):
+        """Interactive plotting of Earth Engine data by clicking on the map.
+
+        Args:
+            ee_object (object, optional): The ee.Image or ee.ImageCollection to sample. Defaults to None.
+            sample_scale (float, optional): A nominal scale in meters of the projection to sample in. Defaults to None.
+            plot_type (str, optional): The plot type can be one of "None", "bar", "scatter" or "hist". Defaults to None.
+            overlay (bool, optional): Whether to overlay plotted lines on the figure. Defaults to False.
+            position (str, optional): Position of the control, can be ‘bottomleft’, ‘bottomright’, ‘topleft’, or ‘topright’. Defaults to 'bottomright'.
+            min_width (int, optional): Min width of the widget (in pixels), if None it will respect the content size. Defaults to None.
+            max_width (int, optional): Max width of the widget (in pixels), if None it will respect the content size. Defaults to None.
+            min_height (int, optional): Min height of the widget (in pixels), if None it will respect the content size. Defaults to None.
+            max_height (int, optional): Max height of the widget (in pixels), if None it will respect the content size. Defaults to None.
+
+        """
+        if self.plot_control is not None:
+            del self.plot_widget
+            if self.plot_control in self.controls:
+                self.remove_control(self.plot_control)
+
+        if self.random_marker is not None:
+            self.remove_layer(self.random_marker)
+
+        plot_widget = widgets.Output(layout={"border": "1px solid black"})
+        plot_control = ipyleaflet.WidgetControl(
+            widget=plot_widget,
+            position=position,
+            min_width=min_width,
+            max_width=max_width,
+            min_height=min_height,
+            max_height=max_height,
+        )
+        self.plot_widget = plot_widget
+        self.plot_control = plot_control
+        self.add_control(plot_control)
+
+        self.default_style = {"cursor": "crosshair"}
+        msg = "The plot function can only be used on ee.Image or ee.ImageCollection with more than one band."
+        if (ee_object is None) and len(self.ee_raster_layers) > 0:
+            ee_object = self.ee_raster_layers[-1]
+            if isinstance(ee_object, ee.ImageCollection):
+                ee_object = ee_object.mosaic()
+        elif isinstance(ee_object, ee.ImageCollection):
+            ee_object = ee_object.mosaic()
+        elif not isinstance(ee_object, ee.Image):
+            print(msg)
+            return
+
+        if sample_scale is None:
+            sample_scale = self.getScale()
+
+        if max_width is None:
+            max_width = 500
+
+        band_names = ee_object.bandNames().getInfo()
+
+        coordinates = []
+        markers = []
+        marker_cluster = ipyleaflet.MarkerCluster(name="Marker Cluster")
+        self.last_click = []
+        self.all_clicks = []
+        self.add_layer(marker_cluster)
+
+        def handle_interaction(**kwargs2):
+            latlon = kwargs2.get("coordinates")
+
+            if kwargs2.get("type") == "click":
+                try:
+                    coordinates.append(latlon)
+                    self.last_click = latlon
+                    self.all_clicks = coordinates
+                    markers.append(ipyleaflet.Marker(location=latlon))
+                    marker_cluster.markers = markers
+                    self.default_style = {"cursor": "wait"}
+                    xy = ee.Geometry.Point(latlon[::-1])
+                    dict_values = (
+                        ee_object.sample(xy, scale=sample_scale)
+                        .first()
+                        .toDictionary()
+                        .getInfo()
+                    )
+                    band_values = list(dict_values.values())
+                    self.plot(
+                        band_names,
+                        band_values,
+                        plot_type=plot_type,
+                        overlay=overlay,
+                        min_width=min_width,
+                        max_width=max_width,
+                        min_height=min_height,
+                        max_height=max_height,
+                        **kwargs,
+                    )
+                    self.default_style = {"cursor": "crosshair"}
+                except Exception as e:
+                    if self.plot_widget is not None:
+                        with self.plot_widget:
+                            self.plot_widget.clear_output()
+                            print("No data for the clicked location.")
+                    else:
+                        print(e)
+                    self.default_style = {"cursor": "crosshair"}
+
+        self.on_interaction(handle_interaction)
+
+    def add_marker_cluster(self, event="click", add_marker=True):
+        """Captures user inputs and add markers to the map.
+
+        Args:
+            event (str, optional): [description]. Defaults to 'click'.
+            add_marker (bool, optional): If True, add markers to the map. Defaults to True.
+
+        Returns:
+            object: a marker cluster.
+        """
+        coordinates = []
+        markers = []
+        marker_cluster = ipyleaflet.MarkerCluster(name="Marker Cluster")
+        self.last_click = []
+        self.all_clicks = []
+        if add_marker:
+            self.add_layer(marker_cluster)
+
+        def handle_interaction(**kwargs):
+            latlon = kwargs.get("coordinates")
+
+            if event == "click" and kwargs.get("type") == "click":
+                coordinates.append(latlon)
+                self.last_click = latlon
+                self.all_clicks = coordinates
+                if add_marker:
+                    markers.append(ipyleaflet.Marker(location=latlon))
+                    marker_cluster.markers = markers
+            elif kwargs.get("type") == "mousemove":
+                pass
+
+        # cursor style: https://www.w3schools.com/cssref/pr_class_cursor.asp
+        self.default_style = {"cursor": "crosshair"}
+        self.on_interaction(handle_interaction)
+
+    def set_control_visibility(
+        self, layerControl=True, fullscreenControl=True, latLngPopup=True
+    ):
+        """Sets the visibility of the controls on the map.
+
+        Args:
+            layerControl (bool, optional): Whether to show the control that allows the user to toggle layers on/off. Defaults to True.
+            fullscreenControl (bool, optional): Whether to show the control that allows the user to make the map full-screen. Defaults to True.
+            latLngPopup (bool, optional): Whether to show the control that pops up the Lat/lon when the user clicks on the map. Defaults to True.
+        """
+        pass
+
+    setControlVisibility = set_control_visibility
+
+    def add_layer_control(self):
+        """Adds the layer control to the map."""
+        if self.layer_control is None:
+            layer_control = ipyleaflet.LayersControl(position="topright")
+            self.layer_control = layer_control
+            self.add_control(layer_control)
+
+    addLayerControl = add_layer_control
+
+    def split_map(self, left_layer="HYBRID", right_layer="ROADMAP"):
+        """Adds split map.
+
+        Args:
+            left_layer (str, optional): The layer tile layer. Defaults to 'HYBRID'.
+            right_layer (str, optional): The right tile layer. Defaults to 'ROADMAP'.
+        """
+        try:
+            controls = self.controls
+            layers = self.layers
+            self.clear_controls()
+
+            self.add_control(ipyleaflet.ZoomControl())
+            self.add_control(ipyleaflet.FullScreenControl())
+            if left_layer in basemaps.keys():
+                left_layer = basemaps[left_layer]
+            elif isinstance(left_layer, str):
+                if left_layer.startswith("http") and left_layer.endswith(".tif"):
+                    url = cog_tile(left_layer)
+                    left_layer = ipyleaflet.TileLayer(
+                        url=url,
+                        name="Left Layer",
+                        attribution=" ",
+                    )
+                else:
+                    left_layer = ipyleaflet.TileLayer(
+                        url=left_layer,
+                        name="Left Layer",
+                        attribution=" ",
+                    )
+            elif isinstance(left_layer, ipyleaflet.TileLayer):
+                pass
+            else:
+                raise ValueError(
+                    f"left_layer must be one of the following: {', '.join(basemaps.keys())} or a string url to a tif file."
+                )
+
+            if right_layer in basemaps.keys():
+                right_layer = basemaps[right_layer]
+            elif isinstance(right_layer, str):
+                if right_layer.startswith("http") and right_layer.endswith(".tif"):
+                    url = cog_tile(right_layer)
+                    right_layer = ipyleaflet.TileLayer(
+                        url=url,
+                        name="Right Layer",
+                        attribution=" ",
+                    )
+                else:
+                    right_layer = ipyleaflet.TileLayer(
+                        url=right_layer,
+                        name="Right Layer",
+                        attribution=" ",
+                    )
+            elif isinstance(right_layer, ipyleaflet.TileLayer):
+                pass
+            else:
+                raise ValueError(
+                    f"right_layer must be one of the following: {', '.join(basemaps.keys())} or a string url to a tif file."
+                )
+
+            control = ipyleaflet.SplitMapControl(
+                left_layer=left_layer, right_layer=right_layer
+            )
+
+            close_button = widgets.ToggleButton(
+                value=False,
+                tooltip="Close split-panel map",
+                icon="times",
+                layout=widgets.Layout(
+                    height="28px", width="28px", padding="0px 0px 0px 4px"
+                ),
+            )
+
+            def close_btn_click(change):
+                if change["new"]:
+                    self.controls = controls
+                    self.layers = layers[:-1]
+                    self.add_layer(layers[-1])
+
+            close_button.observe(close_btn_click, "value")
+            close_control = ipyleaflet.WidgetControl(
+                widget=close_button, position="bottomright"
+            )
+
+            self.add_control(control)
+            self.add_control(close_control)
+
+        except Exception as e:
+            print("The provided layers are invalid!")
+            raise ValueError(e)
+
+    def ts_inspector(
+        self,
+        left_ts,
+        left_names=None,
+        left_vis={},
+        right_ts=None,
+        right_names=None,
+        right_vis=None,
+        width="130px",
+        date_format="YYYY-MM-dd",
+        **kwargs,
+    ):
+        """Creates a split-panel map for inspecting timeseries images.
+
+        Args:
+            left_ts (object): An ee.ImageCollection to show on the left panel.
+            left_names (list): A list of names to show under the left dropdown.
+            left_vis (dict, optional): Visualization parameters for the left layer. Defaults to {}.
+            right_ts (object): An ee.ImageCollection to show on the right panel.
+            right_names (list): A list of names to show under the right dropdown.
+            right_vis (dict, optional): Visualization parameters for the right layer. Defaults to {}.
+            width (str, optional): The width of the dropdown list. Defaults to '130px'.
+        """
+        controls = self.controls
+        layers = self.layers
+
+        if left_names is None:
+            left_names = image_dates(left_ts, date_format=date_format).getInfo()
+
+        if right_ts is None:
+            right_ts = left_ts
+
+        if right_names is None:
+            right_names = left_names
+
+        if right_vis is None:
+            right_vis = left_vis
+
+        left_count = int(left_ts.size().getInfo())
+        right_count = int(right_ts.size().getInfo())
+
+        if left_count != len(left_names):
+            print(
+                "The number of images in left_ts must match the number of layer names in left_names."
+            )
+            return
+        if right_count != len(right_names):
+            print(
+                "The number of images in right_ts must match the number of layer names in right_names."
+            )
+            return
+
+        left_layer = ipyleaflet.TileLayer(
+            url="https://mt1.google.com/vt/lyrs=m&x={x}&y={y}&z={z}",
+            attribution="Google",
+            name="Google Maps",
+        )
+        right_layer = ipyleaflet.TileLayer(
+            url="https://mt1.google.com/vt/lyrs=m&x={x}&y={y}&z={z}",
+            attribution="Google",
+            name="Google Maps",
+        )
+
+        self.clear_controls()
+        left_dropdown = widgets.Dropdown(options=left_names, value=None)
+        right_dropdown = widgets.Dropdown(options=right_names, value=None)
+        left_dropdown.layout.max_width = width
+        right_dropdown.layout.max_width = width
+
+        left_control = ipyleaflet.WidgetControl(
+            widget=left_dropdown, position="topleft"
+        )
+        right_control = ipyleaflet.WidgetControl(
+            widget=right_dropdown, position="topright"
+        )
+
+        self.add_control(control=left_control)
+        self.add_control(control=right_control)
+
+        self.add_control(ipyleaflet.ZoomControl(position="topleft"))
+        self.add_control(ipyleaflet.ScaleControl(position="bottomleft"))
+        self.add_control(ipyleaflet.FullScreenControl())
+
+        def left_dropdown_change(change):
+            left_dropdown_index = left_dropdown.index
+            if left_dropdown_index is not None and left_dropdown_index >= 0:
+                try:
+                    if isinstance(left_ts, ee.ImageCollection):
+                        left_image = left_ts.toList(left_ts.size()).get(
+                            left_dropdown_index
+                        )
+                    elif isinstance(left_ts, ee.List):
+                        left_image = left_ts.get(left_dropdown_index)
+                    else:
+                        print("The left_ts argument must be an ImageCollection.")
+                        return
+
+                    if isinstance(left_image, ee.ImageCollection):
+                        left_image = ee.Image(left_image.mosaic())
+                    elif isinstance(left_image, ee.Image):
+                        pass
+                    else:
+                        left_image = ee.Image(left_image)
+
+                    left_image = ee_tile_layer(
+                        left_image, left_vis, left_names[left_dropdown_index]
+                    )
+                    left_layer.url = left_image.url
+                except Exception as e:
+                    print(e)
+                    return
+
+        left_dropdown.observe(left_dropdown_change, names="value")
+
+        def right_dropdown_change(change):
+            right_dropdown_index = right_dropdown.index
+            if right_dropdown_index is not None and right_dropdown_index >= 0:
+                try:
+                    if isinstance(right_ts, ee.ImageCollection):
+                        right_image = right_ts.toList(left_ts.size()).get(
+                            right_dropdown_index
+                        )
+                    elif isinstance(right_ts, ee.List):
+                        right_image = right_ts.get(right_dropdown_index)
+                    else:
+                        print("The left_ts argument must be an ImageCollection.")
+                        return
+
+                    if isinstance(right_image, ee.ImageCollection):
+                        right_image = ee.Image(right_image.mosaic())
+                    elif isinstance(right_image, ee.Image):
+                        pass
+                    else:
+                        right_image = ee.Image(right_image)
+
+                    right_image = ee_tile_layer(
+                        right_image,
+                        right_vis,
+                        right_names[right_dropdown_index],
+                    )
+                    right_layer.url = right_image.url
+                except Exception as e:
+                    print(e)
+                    return
+
+        right_dropdown.observe(right_dropdown_change, names="value")
+
+        close_button = widgets.ToggleButton(
+            value=False,
+            tooltip="Close the tool",
+            icon="times",
+            # button_style="primary",
+            layout=widgets.Layout(
+                height="28px", width="28px", padding="0px 0px 0px 4px"
+            ),
+        )
+
+        def close_btn_click(change):
+            if change["new"]:
+                self.controls = controls
+                self.clear_layers()
+                self.layers = layers
+
+        close_button.observe(close_btn_click, "value")
+        close_control = ipyleaflet.WidgetControl(
+            widget=close_button, position="bottomright"
+        )
+
+        try:
+
+            split_control = ipyleaflet.SplitMapControl(
+                left_layer=left_layer, right_layer=right_layer
+            )
+            self.add_control(split_control)
+
+            self.add_control(close_control)
+
+        except Exception as e:
+            raise Exception(e)
+
+    def basemap_demo(self):
+        """A demo for using geemap basemaps."""
+        dropdown = widgets.Dropdown(
+            options=list(basemaps.keys()),
+            value="HYBRID",
+            description="Basemaps",
+        )
+
+        def on_click(change):
+            basemap_name = change["new"]
+            old_basemap = self.layers[-1]
+            self.substitute_layer(old_basemap, basemaps[basemap_name])
+
+        dropdown.observe(on_click, "value")
+        basemap_control = ipyleaflet.WidgetControl(widget=dropdown, position="topright")
+        self.add_control(basemap_control)
+
+    def add_legend(
+        self,
+        title="Legend",
+        legend_dict=None,
+        labels=None,
+        colors=None,
+        position="bottomright",
+        builtin_legend=None,
+        layer_name=None,
+        **kwargs,
+    ):
+        """Adds a customized basemap to the map.
+
+        Args:
+            title (str, optional): Title of the legend. Defaults to 'Legend'.
+            legend_dict (dict, optional): A dictionary containing legend items as keys and color as values. If provided, legend_keys and legend_colors will be ignored. Defaults to None.
+            labels (list, optional): A list of legend keys. Defaults to None.
+            colors (list, optional): A list of legend colors. Defaults to None.
+            position (str, optional): Position of the legend. Defaults to 'bottomright'.
+            builtin_legend (str, optional): Name of the builtin legend to add to the map. Defaults to None.
+            layer_name (str, optional): Layer name of the legend to be associated with. Defaults to None.
+
+        """
+        import pkg_resources
+        from IPython.display import display
+
+        pkg_dir = os.path.dirname(
+            pkg_resources.resource_filename("geemap", "geemap.py")
+        )
+        legend_template = os.path.join(pkg_dir, "data/template/legend.html")
+
+        if "min_width" not in kwargs.keys():
+            min_width = None
+        if "max_width" not in kwargs.keys():
+            max_width = None
+        else:
+            max_width = kwargs["max_width"]
+        if "min_height" not in kwargs.keys():
+            min_height = None
+        else:
+            min_height = kwargs["min_height"]
+        if "max_height" not in kwargs.keys():
+            max_height = None
+        else:
+            max_height = kwargs["max_height"]
+        if "height" not in kwargs.keys():
+            height = None
+        else:
+            height = kwargs["height"]
+        if "width" not in kwargs.keys():
+            width = None
+        else:
+            width = kwargs["width"]
+
+        if width is None:
+            max_width = "300px"
+        if height is None:
+            max_height = "400px"
+
+        if not os.path.exists(legend_template):
+            print("The legend template does not exist.")
+            return
+
+        if labels is not None:
+            if not isinstance(labels, list):
+                print("The legend keys must be a list.")
+                return
+        else:
+            labels = ["One", "Two", "Three", "Four", "etc"]
+
+        if colors is not None:
+            if not isinstance(colors, list):
+                print("The legend colors must be a list.")
+                return
+            elif all(isinstance(item, tuple) for item in colors):
+                try:
+                    colors = [rgb_to_hex(x) for x in colors]
+                except Exception as e:
+                    print(e)
+            elif all((item.startswith("#") and len(item) == 7) for item in colors):
+                pass
+            elif all((len(item) == 6) for item in colors):
+                pass
+            else:
+                print("The legend colors must be a list of tuples.")
+                return
+        else:
+            colors = [
+                "#8DD3C7",
+                "#FFFFB3",
+                "#BEBADA",
+                "#FB8072",
+                "#80B1D3",
+            ]
+
+        if len(labels) != len(colors):
+            print("The legend keys and values must be the same length.")
+            return
+
+        allowed_builtin_legends = builtin_legends.keys()
+        if builtin_legend is not None:
+            if builtin_legend not in allowed_builtin_legends:
+                print(
+                    "The builtin legend must be one of the following: {}".format(
+                        ", ".join(allowed_builtin_legends)
+                    )
+                )
+                return
+            else:
+                legend_dict = builtin_legends[builtin_legend]
+                labels = list(legend_dict.keys())
+                colors = list(legend_dict.values())
+
+        if legend_dict is not None:
+            if not isinstance(legend_dict, dict):
+                print("The legend dict must be a dictionary.")
+                return
+            else:
+                labels = list(legend_dict.keys())
+                colors = list(legend_dict.values())
+                if all(isinstance(item, tuple) for item in colors):
+                    try:
+                        colors = [rgb_to_hex(x) for x in colors]
+                    except Exception as e:
+                        print(e)
+
+        allowed_positions = [
+            "topleft",
+            "topright",
+            "bottomleft",
+            "bottomright",
+        ]
+        if position not in allowed_positions:
+            print(
+                "The position must be one of the following: {}".format(
+                    ", ".join(allowed_positions)
+                )
+            )
+            return
+
+        header = []
+        content = []
+        footer = []
+
+        with open(legend_template) as f:
+            lines = f.readlines()
+            lines[3] = lines[3].replace("Legend", title)
+            header = lines[:6]
+            footer = lines[11:]
+
+        for index, key in enumerate(labels):
+            color = colors[index]
+            if not color.startswith("#"):
+                color = "#" + color
+            item = "      <li><span style='background:{};'></span>{}</li>\n".format(
+                color, key
+            )
+            content.append(item)
+
+        legend_html = header + content + footer
+        legend_text = "".join(legend_html)
+
+        try:
+
+            legend_output_widget = widgets.Output(
+                layout={
+                    # "border": "1px solid black",
+                    "max_width": max_width,
+                    "min_width": min_width,
+                    "max_height": max_height,
+                    "min_height": min_height,
+                    "height": height,
+                    "width": width,
+                    "overflow": "scroll",
+                }
+            )
+            legend_control = ipyleaflet.WidgetControl(
+                widget=legend_output_widget, position=position
+            )
+            legend_widget = widgets.HTML(value=legend_text)
+            with legend_output_widget:
+                display(legend_widget)
+
+            self.legend_widget = legend_output_widget
+            self.legend_control = legend_control
+            self.add_control(legend_control)
+
+            if not hasattr(self, "legends"):
+                setattr(self, "legends", [legend_control])
+            else:
+                self.legends.append(legend_control)
+
+            if layer_name in self.ee_layer_names:
+                self.ee_layer_dict[layer_name]["legend"] = legend_control
+
+        except Exception as e:
+            raise Exception(e)
+
+    def add_colorbar(
+        self,
+        vis_params=None,
+        cmap="gray",
+        discrete=False,
+        label=None,
+        orientation="horizontal",
+        position="bottomright",
+        transparent_bg=False,
+        layer_name=None,
+        **kwargs,
+    ):
+        """Add a matplotlib colorbar to the map
+
+        Args:
+            vis_params (dict): Visualization parameters as a dictionary. See https://developers.google.com/earth-engine/guides/image_visualization for options.
+            cmap (str, optional): Matplotlib colormap. Defaults to "gray". See https://matplotlib.org/3.3.4/tutorials/colors/colormaps.html#sphx-glr-tutorials-colors-colormaps-py for options.
+            discrete (bool, optional): Whether to create a discrete colorbar. Defaults to False.
+            label (str, optional): Label for the colorbar. Defaults to None.
+            orientation (str, optional): Orientation of the colorbar, such as "vertical" and "horizontal". Defaults to "horizontal".
+            position (str, optional): Position of the colorbar on the map. It can be one of: topleft, topright, bottomleft, and bottomright. Defaults to "bottomright".
+            transparent_bg (bool, optional): Whether to use transparent background. Defaults to False.
+            layer_name (str, optional): The layer name associated with the colorbar. Defaults to None.
+
+        Raises:
+            TypeError: If the vis_params is not a dictionary.
+            ValueError: If the orientation is not either horizontal or vertical.
+            ValueError: If the provided min value is not scalar type.
+            ValueError: If the provided max value is not scalar type.
+            ValueError: If the provided opacity value is not scalar type.
+            ValueError: If cmap or palette is not provided.
+        """
+        import matplotlib as mpl
+        import matplotlib.pyplot as plt
+        import numpy as np
+
+        if isinstance(vis_params, list):
+            vis_params = {"palette": vis_params}
+        elif isinstance(vis_params, tuple):
+            vis_params = {"palette": list(vis_params)}
+        elif vis_params is None:
+            vis_params = {}
+
+        if "colors" in kwargs and isinstance(kwargs["colors"], list):
+            vis_params["palette"] = kwargs["colors"]
+
+        if "colors" in kwargs and isinstance(kwargs["colors"], tuple):
+            vis_params["palette"] = list(kwargs["colors"])
+
+        if "vmin" in kwargs:
+            vis_params["min"] = kwargs["vmin"]
+            del kwargs["vmin"]
+
+        if "vmax" in kwargs:
+            vis_params["max"] = kwargs["vmax"]
+            del kwargs["vmax"]
+
+        if "caption" in kwargs:
+            label = kwargs["caption"]
+            del kwargs["caption"]
+
+        if not isinstance(vis_params, dict):
+            raise TypeError("The vis_params must be a dictionary.")
+
+        if orientation not in ["horizontal", "vertical"]:
+            raise ValueError("The orientation must be either horizontal or vertical.")
+
+        if orientation == "horizontal":
+            width, height = 6.0, 0.4
+        else:
+            width, height = 0.4, 4.0
+
+        if "width" in kwargs:
+            width = kwargs["width"]
+            kwargs.pop("width")
+
+        if "height" in kwargs:
+            height = kwargs["height"]
+            kwargs.pop("height")
+
+        vis_keys = list(vis_params.keys())
+
+        if "min" in vis_params:
+            vmin = vis_params["min"]
+            if type(vmin) not in (int, float):
+                raise ValueError("The provided min value must be scalar type.")
+        else:
+            vmin = 0
+
+        if "max" in vis_params:
+            vmax = vis_params["max"]
+            if type(vmax) not in (int, float):
+                raise ValueError("The provided max value must be scalar type.")
+        else:
+            vmax = 1
+
+        if "opacity" in vis_params:
+            alpha = vis_params["opacity"]
+            if type(alpha) not in (int, float):
+                raise ValueError("The provided opacity value must be type scalar.")
+        elif "alpha" in kwargs:
+            alpha = kwargs["alpha"]
+        else:
+            alpha = 1
+
+        if cmap is not None:
+
+            cmap = mpl.pyplot.get_cmap(cmap)
+            norm = mpl.colors.Normalize(vmin=vmin, vmax=vmax)
+
+        if "palette" in vis_keys:
+            hexcodes = to_hex_colors(check_cmap(vis_params["palette"]))
+            if discrete:
+                cmap = mpl.colors.ListedColormap(hexcodes)
+                vals = np.linspace(vmin, vmax, cmap.N + 1)
+                norm = mpl.colors.BoundaryNorm(vals, cmap.N)
+
+            else:
+                cmap = mpl.colors.LinearSegmentedColormap.from_list(
+                    "custom", hexcodes, N=256
+                )
+                norm = mpl.colors.Normalize(vmin=vmin, vmax=vmax)
+
+        elif cmap is not None:
+
+            cmap = mpl.pyplot.get_cmap(cmap)
+            norm = mpl.colors.Normalize(vmin=vmin, vmax=vmax)
+
+        else:
+            raise ValueError(
+                'cmap keyword or "palette" key in vis_params must be provided.'
+            )
+
+        _, ax = plt.subplots(figsize=(width, height))
+        cb = mpl.colorbar.ColorbarBase(
+            ax, norm=norm, alpha=alpha, cmap=cmap, orientation=orientation, **kwargs
+        )
+
+        if label is not None:
+            cb.set_label(label)
+        elif "bands" in vis_keys:
+            cb.set_label(vis_params["bands"])
+
+        output = widgets.Output()
+        colormap_ctrl = ipyleaflet.WidgetControl(
+            widget=output,
+            position=position,
+            transparent_bg=transparent_bg,
+        )
+        with output:
+            output.clear_output()
+            plt.show()
+
+        self.colorbar = colormap_ctrl
+        if layer_name in self.ee_layer_names:
+            if "colorbar" in self.ee_layer_dict[layer_name]:
+                self.remove_control(self.ee_layer_dict[layer_name]["colorbar"])
+            self.ee_layer_dict[layer_name]["colorbar"] = colormap_ctrl
+        if not hasattr(self, "colorbars"):
+            self.colorbars = [colormap_ctrl]
+        else:
+            self.colorbars.append(colormap_ctrl)
+
+        self.add_control(colormap_ctrl)
+
+    def add_colorbar_branca(
+        self,
+        colors,
+        vmin=0,
+        vmax=1.0,
+        index=None,
+        caption="",
+        categorical=False,
+        step=None,
+        height="45px",
+        transparent_bg=False,
+        position="bottomright",
+        layer_name=None,
+        **kwargs,
+    ):
+        """Add a branca colorbar to the map.
+
+        Args:
+            colors (list): The set of colors to be used for interpolation. Colors can be provided in the form: * tuples of RGBA ints between 0 and 255 (e.g: (255, 255, 0) or (255, 255, 0, 255)) * tuples of RGBA floats between 0. and 1. (e.g: (1.,1.,0.) or (1., 1., 0., 1.)) * HTML-like string (e.g: “#ffff00) * a color name or shortcut (e.g: “y” or “yellow”)
+            vmin (int, optional): The minimal value for the colormap. Values lower than vmin will be bound directly to colors[0].. Defaults to 0.
+            vmax (float, optional): The maximal value for the colormap. Values higher than vmax will be bound directly to colors[-1]. Defaults to 1.0.
+            index (list, optional):The values corresponding to each color. It has to be sorted, and have the same length as colors. If None, a regular grid between vmin and vmax is created.. Defaults to None.
+            caption (str, optional): The caption for the colormap. Defaults to "".
+            categorical (bool, optional): Whether or not to create a categorical colormap. Defaults to False.
+            step (int, optional): The step to split the LinearColormap into a StepColormap. Defaults to None.
+            height (str, optional): The height of the colormap widget. Defaults to "45px".
+            transparent_bg (bool, optional): Whether to use transparent background for the colormap widget. Defaults to True.
+            position (str, optional): The position for the colormap widget. Defaults to "bottomright".
+            layer_name (str, optional): Layer name of the colorbar to be associated with. Defaults to None.
+
+        """
+        from branca.colormap import LinearColormap
+
+        output = widgets.Output()
+        output.layout.height = height
+
+        if "width" in kwargs.keys():
+            output.layout.width = kwargs["width"]
+
+        if isinstance(colors, Box):
+            try:
+                colors = list(colors["default"])
+            except Exception as e:
+                print("The provided color list is invalid.")
+                raise Exception(e)
+
+        if all(len(color) == 6 for color in colors):
+            colors = ["#" + color for color in colors]
+
+        colormap = LinearColormap(
+            colors=colors, index=index, vmin=vmin, vmax=vmax, caption=caption
+        )
+
+        if categorical:
+            if step is not None:
+                colormap = colormap.to_step(step)
+            elif index is not None:
+                colormap = colormap.to_step(len(index) - 1)
+            else:
+                colormap = colormap.to_step(3)
+
+        colormap_ctrl = ipyleaflet.WidgetControl(
+            widget=output,
+            position=position,
+            transparent_bg=transparent_bg,
+            **kwargs,
+        )
+        with output:
+            output.clear_output()
+            display(colormap)
+
+        self.colorbar = colormap_ctrl
+        self.add_control(colormap_ctrl)
+
+        if not hasattr(self, "colorbars"):
+            self.colorbars = [colormap_ctrl]
+        else:
+            self.colorbars.append(colormap_ctrl)
+
+        if layer_name in self.ee_layer_names:
+            self.ee_layer_dict[layer_name]["colorbar"] = colormap_ctrl
+
+    def remove_colorbar(self):
+        """Remove colorbar from the map."""
+        if self.colorbar is not None:
+            self.remove_control(self.colorbar)
+
+    def remove_colorbars(self):
+        """Remove all colorbars from the map."""
+        if hasattr(self, "colorbars"):
+            for colorbar in self.colorbars:
+                if colorbar in self.controls:
+                    self.remove_control(colorbar)
+
+    def remove_legend(self):
+        """Remove legend from the map."""
+        if self.legend is not None:
+            if self.legend in self.controls:
+                self.remove_control(self.legend)
+
+    def remove_legends(self):
+        """Remove all legends from the map."""
+        if hasattr(self, "legends"):
+            for legend in self.legends:
+                if legend in self.controls:
+                    self.remove_control(legend)
+
+    def image_overlay(self, url, bounds, name):
+        """Overlays an image from the Internet or locally on the map.
+
+        Args:
+            url (str): http URL or local file path to the image.
+            bounds (tuple): bounding box of the image in the format of (lower_left(lat, lon), upper_right(lat, lon)), such as ((13, -130), (32, -100)).
+            name (str): name of the layer to show on the layer control.
+        """
+        from base64 import b64encode
+        from io import BytesIO
+
+        from PIL import Image, ImageSequence
+
+        try:
+            if not url.startswith("http"):
+
+                if not os.path.exists(url):
+                    print("The provided file does not exist.")
+                    return
+
+                ext = os.path.splitext(url)[1][1:]  # file extension
+                image = Image.open(url)
+
+                f = BytesIO()
+                if ext.lower() == "gif":
+                    frames = []
+                    # Loop over each frame in the animated image
+                    for frame in ImageSequence.Iterator(image):
+                        frame = frame.convert("RGBA")
+                        b = BytesIO()
+                        frame.save(b, format="gif")
+                        frame = Image.open(b)
+                        frames.append(frame)
+                    frames[0].save(
+                        f,
+                        format="GIF",
+                        save_all=True,
+                        append_images=frames[1:],
+                        loop=0,
+                    )
+                else:
+                    image.save(f, ext)
+
+                data = b64encode(f.getvalue())
+                data = data.decode("ascii")
+                url = "data:image/{};base64,".format(ext) + data
+            img = ipyleaflet.ImageOverlay(url=url, bounds=bounds, name=name)
+            self.add_layer(img)
+        except Exception as e:
+            print(e)
+
+    def video_overlay(self, url, bounds, name="Video"):
+        """Overlays a video from the Internet on the map.
+
+        Args:
+            url (str): http URL of the video, such as "https://www.mapbox.com/bites/00188/patricia_nasa.webm"
+            bounds (tuple): bounding box of the video in the format of (lower_left(lat, lon), upper_right(lat, lon)), such as ((13, -130), (32, -100)).
+            name (str): name of the layer to show on the layer control.
+        """
+        try:
+            video = ipyleaflet.VideoOverlay(url=url, bounds=bounds, name=name)
+            self.add_layer(video)
+        except Exception as e:
+            print(e)
+
+    def add_landsat_ts_gif(
+        self,
+        layer_name="Timelapse",
+        roi=None,
+        label=None,
+        start_year=1984,
+        end_year=2021,
+        start_date="06-10",
+        end_date="09-20",
+        bands=["NIR", "Red", "Green"],
+        vis_params=None,
+        dimensions=768,
+        frames_per_second=10,
+        font_size=30,
+        font_color="white",
+        add_progress_bar=True,
+        progress_bar_color="white",
+        progress_bar_height=5,
+        out_gif=None,
+        download=False,
+        apply_fmask=True,
+        nd_bands=None,
+        nd_threshold=0,
+        nd_palette=["black", "blue"],
+    ):
+        """Adds a Landsat timelapse to the map.
+
+        Args:
+            layer_name (str, optional): Layer name to show under the layer control. Defaults to 'Timelapse'.
+            roi (object, optional): Region of interest to create the timelapse. Defaults to None.
+            label (str, optional): A label to show on the GIF, such as place name. Defaults to None.
+            start_year (int, optional): Starting year for the timelapse. Defaults to 1984.
+            end_year (int, optional): Ending year for the timelapse. Defaults to 2021.
+            start_date (str, optional): Starting date (month-day) each year for filtering ImageCollection. Defaults to '06-10'.
+            end_date (str, optional): Ending date (month-day) each year for filtering ImageCollection. Defaults to '09-20'.
+            bands (list, optional): Three bands selected from ['Blue', 'Green', 'Red', 'NIR', 'SWIR1', 'SWIR2', 'pixel_qa']. Defaults to ['NIR', 'Red', 'Green'].
+            vis_params (dict, optional): Visualization parameters. Defaults to None.
+            dimensions (int, optional): a number or pair of numbers in format WIDTHxHEIGHT) Maximum dimensions of the thumbnail to render, in pixels. If only one number is passed, it is used as the maximum, and the other dimension is computed by proportional scaling. Defaults to 768.
+            frames_per_second (int, optional): Animation speed. Defaults to 10.
+            font_size (int, optional): Font size of the animated text and label. Defaults to 30.
+            font_color (str, optional): Font color of the animated text and label. Defaults to 'black'.
+            add_progress_bar (bool, optional): Whether to add a progress bar at the bottom of the GIF. Defaults to True.
+            progress_bar_color (str, optional): Color for the progress bar. Defaults to 'white'.
+            progress_bar_height (int, optional): Height of the progress bar. Defaults to 5.
+            out_gif (str, optional): File path to the output animated GIF. Defaults to None.
+            download (bool, optional): Whether to download the gif. Defaults to False.
+            apply_fmask (bool, optional): Whether to apply Fmask (Function of mask) for automated clouds, cloud shadows, snow, and water masking.
+            nd_bands (list, optional): A list of names specifying the bands to use, e.g., ['Green', 'SWIR1']. The normalized difference is computed as (first − second) / (first + second). Note that negative input values are forced to 0 so that the result is confined to the range (-1, 1).
+            nd_threshold (float, optional): The threshold for extacting pixels from the normalized difference band.
+            nd_palette (str, optional): The color palette to use for displaying the normalized difference band.
+
+        """
+        try:
+
+            if roi is None:
+                if self.draw_last_feature is not None:
+                    feature = self.draw_last_feature
+                    roi = feature.geometry()
+                else:
+                    roi = ee.Geometry.Polygon(
+                        [
+                            [
+                                [-115.471773, 35.892718],
+                                [-115.471773, 36.409454],
+                                [-114.271283, 36.409454],
+                                [-114.271283, 35.892718],
+                                [-115.471773, 35.892718],
+                            ]
+                        ],
+                        None,
+                        False,
+                    )
+            elif isinstance(roi, ee.Feature) or isinstance(roi, ee.FeatureCollection):
+                roi = roi.geometry()
+            elif isinstance(roi, ee.Geometry):
+                pass
+            else:
+                print("The provided roi is invalid. It must be an ee.Geometry")
+                return
+
+            geojson = ee_to_geojson(roi)
+            bounds = minimum_bounding_box(geojson)
+            geojson = adjust_longitude(geojson)
+            roi = ee.Geometry(geojson)
+
+            in_gif = landsat_timelapse(
+                roi=roi,
+                out_gif=out_gif,
+                start_year=start_year,
+                end_year=end_year,
+                start_date=start_date,
+                end_date=end_date,
+                bands=bands,
+                vis_params=vis_params,
+                dimensions=dimensions,
+                frames_per_second=frames_per_second,
+                apply_fmask=apply_fmask,
+                nd_bands=nd_bands,
+                nd_threshold=nd_threshold,
+                nd_palette=nd_palette,
+                font_size=font_size,
+                font_color=font_color,
+                progress_bar_color=progress_bar_color,
+                progress_bar_height=progress_bar_height,
+            )
+            in_nd_gif = in_gif.replace(".gif", "_nd.gif")
+
+            if nd_bands is not None:
+                add_text_to_gif(
+                    in_nd_gif,
+                    in_nd_gif,
+                    xy=("2%", "2%"),
+                    text_sequence=start_year,
+                    font_size=font_size,
+                    font_color=font_color,
+                    duration=int(1000 / frames_per_second),
+                    add_progress_bar=add_progress_bar,
+                    progress_bar_color=progress_bar_color,
+                    progress_bar_height=progress_bar_height,
+                )
+
+            if label is not None:
+                add_text_to_gif(
+                    in_gif,
+                    in_gif,
+                    xy=("2%", "90%"),
+                    text_sequence=label,
+                    font_size=font_size,
+                    font_color=font_color,
+                    duration=int(1000 / frames_per_second),
+                    add_progress_bar=add_progress_bar,
+                    progress_bar_color=progress_bar_color,
+                    progress_bar_height=progress_bar_height,
+                )
+                # if nd_bands is not None:
+                #     add_text_to_gif(in_nd_gif, in_nd_gif, xy=('2%', '90%'), text_sequence=label,
+                #                     font_size=font_size, font_color=font_color, duration=int(1000 / frames_per_second), add_progress_bar=add_progress_bar, progress_bar_color=progress_bar_color, progress_bar_height=progress_bar_height)
+
+            if is_tool("ffmpeg"):
+                reduce_gif_size(in_gif)
+                if nd_bands is not None:
+                    reduce_gif_size(in_nd_gif)
+
+            print("Adding GIF to the map ...")
+            self.image_overlay(url=in_gif, bounds=bounds, name=layer_name)
+            if nd_bands is not None:
+                self.image_overlay(
+                    url=in_nd_gif, bounds=bounds, name=layer_name + " ND"
+                )
+            print("The timelapse has been added to the map.")
+
+            if download:
+                link = create_download_link(
+                    in_gif,
+                    title="Click here to download the Landsat timelapse: ",
+                )
+                display(link)
+                if nd_bands is not None:
+                    link2 = create_download_link(
+                        in_nd_gif,
+                        title="Click here to download the Normalized Difference Index timelapse: ",
+                    )
+                    display(link2)
+
+        except Exception as e:
+            raise Exception(e)
+
+    def to_html(
+        self,
+        filename=None,
+        title="My Map",
+        width="100%",
+        height="880px",
+        add_layer_control=True,
+        **kwargs,
+    ):
+        """Saves the map as an HTML file.
+
+        Args:
+            filename (str, optional): The output file path to the HTML file.
+            title (str, optional): The title of the HTML file. Defaults to 'My Map'.
+            width (str, optional): The width of the map in pixels or percentage. Defaults to '100%'.
+            height (str, optional): The height of the map in pixels. Defaults to '880px'.
+            add_layer_control (bool, optional): Whether to add the LayersControl. Defaults to True.
+
+        """
+        try:
+
+            save = True
+            if filename is not None:
+                if not filename.endswith(".html"):
+                    raise ValueError("The output file extension must be html.")
+                filename = os.path.abspath(filename)
+                out_dir = os.path.dirname(filename)
+                if not os.path.exists(out_dir):
+                    os.makedirs(out_dir)
+            else:
+                filename = os.path.abspath(random_string() + ".html")
+                save = False
+
+            if add_layer_control and self.layer_control is None:
+                layer_control = ipyleaflet.LayersControl(position="topright")
+                self.layer_control = layer_control
+                self.add_control(layer_control)
+
+            before_width = self.layout.width
+            before_height = self.layout.height
+
+            if not isinstance(width, str):
+                print("width must be a string.")
+                return
+            elif width.endswith("px") or width.endswith("%"):
+                pass
+            else:
+                print("width must end with px or %")
+                return
+
+            if not isinstance(height, str):
+                print("height must be a string.")
+                return
+            elif not height.endswith("px"):
+                print("height must end with px")
+                return
+
+            self.layout.width = width
+            self.layout.height = height
+
+            self.save(filename, title=title, **kwargs)
+
+            self.layout.width = before_width
+            self.layout.height = before_height
+
+            if not save:
+                out_html = ""
+                with open(filename) as f:
+                    lines = f.readlines()
+                    out_html = "".join(lines)
+                os.remove(filename)
+                return out_html
+
+        except Exception as e:
+            raise Exception(e)
+
+    def to_image(self, filename=None, monitor=1):
+        """Saves the map as a PNG or JPG image.
+
+        Args:
+            filename (str, optional): The output file path to the image. Defaults to None.
+            monitor (int, optional): The monitor to take the screenshot. Defaults to 1.
+        """
+        if filename is None:
+            filename = os.path.join(os.getcwd(), "my_map.png")
+
+        if filename.endswith(".png") or filename.endswith(".jpg"):
+            pass
+        else:
+            print("The output file must be a PNG or JPG image.")
+            return
+
+        work_dir = os.path.dirname(filename)
+        if not os.path.exists(work_dir):
+            os.makedirs(work_dir)
+
+        screenshot = screen_capture(filename, monitor)
+        self.screenshot = screenshot
+
+    def toolbar_reset(self):
+        """Reset the toolbar so that no tool is selected."""
+        toolbar_grid = self.toolbar
+        for tool in toolbar_grid.children:
+            tool.value = False
+
+    def add_raster(
+        self,
+        source,
+        band=None,
+        palette=None,
+        vmin=None,
+        vmax=None,
+        nodata=None,
+        attribution=None,
+        layer_name=None,
+        **kwargs,
+    ):
+        """Add a local raster dataset to the map.
+
+        Args:
+            source (str): The path to the GeoTIFF file or the URL of the Cloud Optimized GeoTIFF.
+            band (int, optional): The band to use. Band indexing starts at 1. Defaults to None.
+            palette (str, optional): The name of the color palette from `palettable` to use when plotting a single band. See https://jiffyclub.github.io/palettable. Default is greyscale
+            vmin (float, optional): The minimum value to use when colormapping the palette when plotting a single band. Defaults to None.
+            vmax (float, optional): The maximum value to use when colormapping the palette when plotting a single band. Defaults to None.
+            nodata (float, optional): The value from the band to use to interpret as not valid data. Defaults to None.
+            attribution (str, optional): Attribution for the source raster. This defaults to a message about it being a local file.. Defaults to None.
+            layer_name (str, optional): The layer name to use. Defaults to None.
+        """
+
+        if in_colab_shell():
+            print("This add_raster() function is not supported in Colab.")
+            return
+
+        tile_layer, tile_client = get_local_tile_layer(
+            source,
+            band=band,
+            palette=palette,
+            vmin=vmin,
+            vmax=vmax,
+            nodata=nodata,
+            attribution=attribution,
+            layer_name=layer_name,
+            return_client=True,
+            **kwargs,
+        )
+
+        self.add_layer(tile_layer)
+
+        output = widgets.Output()
+
+        with output:
+            bounds = tile_client.bounds()  # [ymin, ymax, xmin, xmax]
+            bounds = (
+                bounds[2],
+                bounds[0],
+                bounds[3],
+                bounds[1],
+            )  # [minx, miny, maxx, maxy]
+            self.zoom_to_bounds(bounds)
+
+        if not hasattr(self, "cog_layer_dict"):
+            self.cog_layer_dict = {}
+        band_names = list(tile_client.metadata()["bands"].keys())
+        params = {
+            "tile_layer": tile_layer,
+            "tile_client": tile_client,
+            "band": band,
+            "band_names": band_names,
+            "bounds": bounds,
+            "type": "LOCAL",
+        }
+        self.cog_layer_dict[layer_name] = params
+
+    add_local_tile = add_raster
+
+    def add_remote_tile(
+        self,
+        source,
+        band=None,
+        palette=None,
+        vmin=None,
+        vmax=None,
+        nodata=None,
+        attribution=None,
+        layer_name=None,
+        **kwargs,
+    ):
+        """Add a remote Cloud Optimized GeoTIFF (COG) to the map.
+
+        Args:
+            source (str): The path to the remote Cloud Optimized GeoTIFF.
+            band (int, optional): The band to use. Band indexing starts at 1. Defaults to None.
+            palette (str, optional): The name of the color palette from `palettable` to use when plotting a single band. See https://jiffyclub.github.io/palettable. Default is greyscale
+            vmin (float, optional): The minimum value to use when colormapping the palette when plotting a single band. Defaults to None.
+            vmax (float, optional): The maximum value to use when colormapping the palette when plotting a single band. Defaults to None.
+            nodata (float, optional): The value from the band to use to interpret as not valid data. Defaults to None.
+            attribution (str, optional): Attribution for the source raster. This defaults to a message about it being a local file.. Defaults to None.
+            layer_name (str, optional): The layer name to use. Defaults to None.
+        """
+        if isinstance(source, str) and source.startswith("http"):
+            self.add_raster(
+                source,
+                band=band,
+                palette=palette,
+                vmin=vmin,
+                vmax=vmax,
+                nodata=nodata,
+                attribution=attribution,
+                layer_name=layer_name,
+                **kwargs,
+            )
+        else:
+            raise Exception("The source must be a URL.")
+
+    def add_raster_legacy(
+        self,
+        image,
+        bands=None,
+        layer_name=None,
+        colormap=None,
+        x_dim="x",
+        y_dim="y",
+    ):
+        """Adds a local raster dataset to the map.
+
+        Args:
+            image (str): The image file path.
+            bands (int or list, optional): The image bands to use. It can be either a number (e.g., 1) or a list (e.g., [3, 2, 1]). Defaults to None.
+            layer_name (str, optional): The layer name to use for the raster. Defaults to None.
+            colormap (str, optional): The name of the colormap to use for the raster, such as 'gray' and 'terrain'. More can be found at https://matplotlib.org/3.1.0/tutorials/colors/colormaps.html. Defaults to None.
+            x_dim (str, optional): The x dimension. Defaults to 'x'.
+            y_dim (str, optional): The y dimension. Defaults to 'y'.
+        """
+        try:
+            import xarray_leaflet
+
+        except Exception:
+            # import platform
+            # if platform.system() != "Windows":
+            #     # install_from_github(
+            #     #     url='https://github.com/davidbrochart/xarray_leaflet')
+            #     check_install('xarray_leaflet')
+            #     import xarray_leaflet
+            # else:
+            raise ImportError(
+                "You need to install xarray_leaflet first. See https://github.com/davidbrochart/xarray_leaflet"
+            )
+
+        import warnings
+
+        # import xarray as xr
+        import matplotlib.pyplot as plt
+        import numpy as np
+        import rioxarray
+
+        warnings.simplefilter("ignore")
+
+        if not os.path.exists(image):
+            print("The image file does not exist.")
+            return
+
+        if colormap is None:
+            colormap = plt.cm.inferno
+
+        if layer_name is None:
+            layer_name = "Layer_" + random_string()
+
+        if isinstance(colormap, str):
+            colormap = plt.cm.get_cmap(name=colormap)
+
+        da = rioxarray.open_rasterio(image, masked=True)
+
+        # print(da.rio.nodata)
+
+        multi_band = False
+        if len(da.band) > 1:
+            multi_band = True
+            if bands is None:
+                bands = [3, 2, 1]
+        else:
+            bands = 1
+
+        if multi_band:
+            da = da.rio.write_nodata(0)
+        else:
+            da = da.rio.write_nodata(np.nan)
+        da = da.sel(band=bands)
+
+        # crs = da.rio.crs
+        # nan = da.attrs['nodatavals'][0]
+        # da = da / da.max()
+        # # if multi_band:
+        # da = xr.where(da == nan, np.nan, da)
+        # da = da.rio.write_nodata(0)
+        # da = da.rio.write_crs(crs)
+
+        if multi_band and type(bands) == list:
+            layer = da.leaflet.plot(self, x_dim=x_dim, y_dim=y_dim, rgb_dim="band")
+        else:
+            layer = da.leaflet.plot(self, x_dim=x_dim, y_dim=y_dim, colormap=colormap)
+
+        layer.name = layer_name
+
+    def remove_drawn_features(self):
+        """Removes user-drawn geometries from the map"""
+        if self.draw_layer is not None:
+            self.remove_layer(self.draw_layer)
+            self.draw_count = 0
+            self.draw_features = []
+            self.draw_last_feature = None
+            self.draw_layer = None
+            self.draw_last_json = None
+            self.draw_last_bounds = None
+            self.user_roi = None
+            self.user_rois = None
+            self.chart_values = []
+            self.chart_points = []
+            self.chart_labels = None
+        if self.draw_control is not None:
+            self.draw_control.clear()
+
+    def remove_last_drawn(self):
+        """Removes user-drawn geometries from the map"""
+        if self.draw_layer is not None:
+            collection = ee.FeatureCollection(self.draw_features[:-1])
+            ee_draw_layer = ee_tile_layer(
+                collection, {"color": "blue"}, "Drawn Features", True, 0.5
+            )
+            if self.draw_count == 1:
+                self.remove_drawn_features()
+            else:
+                self.substitute_layer(self.draw_layer, ee_draw_layer)
+                self.draw_layer = ee_draw_layer
+                self.draw_count -= 1
+                self.draw_features = self.draw_features[:-1]
+                self.draw_last_feature = self.draw_features[-1]
+                self.draw_layer = ee_draw_layer
+                self.draw_last_json = None
+                self.draw_last_bounds = None
+                self.user_roi = ee.Feature(
+                    collection.toList(collection.size()).get(
+                        collection.size().subtract(1)
+                    )
+                ).geometry()
+                self.user_rois = collection
+                self.chart_values = self.chart_values[:-1]
+                self.chart_points = self.chart_points[:-1]
+                # self.chart_labels = None
+
+    def extract_values_to_points(self, filename):
+        """Exports pixel values to a csv file based on user-drawn geometries.
+
+        Args:
+            filename (str): The output file path to the csv file or shapefile.
+        """
+        import csv
+
+        filename = os.path.abspath(filename)
+        allowed_formats = ["csv", "shp"]
+        ext = filename[-3:]
+
+        if ext not in allowed_formats:
+            print(
+                "The output file must be one of the following: {}".format(
+                    ", ".join(allowed_formats)
+                )
+            )
+            return
+
+        out_dir = os.path.dirname(filename)
+        out_csv = filename[:-3] + "csv"
+        out_shp = filename[:-3] + "shp"
+        if not os.path.exists(out_dir):
+            os.makedirs(out_dir)
+
+        count = len(self.chart_points)
+        out_list = []
+        if count > 0:
+            header = ["id", "longitude", "latitude"] + self.chart_labels
+            out_list.append(header)
+
+            for i in range(0, count):
+                id = i + 1
+                line = [id] + self.chart_points[i] + self.chart_values[i]
+                out_list.append(line)
+
+            with open(out_csv, "w", newline="") as f:
+                writer = csv.writer(f)
+                writer.writerows(out_list)
+
+            if ext == "csv":
+                print(f"The csv file has been saved to: {out_csv}")
+            else:
+                csv_to_shp(out_csv, out_shp)
+                print(f"The shapefile has been saved to: {out_shp}")
+
+    def create_vis_widget(self, layer_dict):
+        """Create a GUI for changing layer visualization parameters interactively.
+
+        Args:
+            layer_dict (dict): A dict containning information about the layer. It is an element from Map.ee_layer_dict.
+
+        Returns:
+            object: An ipywidget.
+        """
+
+        import matplotlib as mpl
+        import matplotlib.pyplot as plt
+
+        ee_object = layer_dict["ee_object"]
+        ee_layer = layer_dict["ee_layer"]
+        vis_params = layer_dict["vis_params"]
+
+        layer_name = ee_layer.name
+        layer_opacity = ee_layer.opacity
+
+        band_names = None
+        min_value = 0
+        max_value = 100
+        sel_bands = None
+        layer_palette = []
+        layer_gamma = 1
+        left_value = 0
+        right_value = 10000
+
+        self.colorbar_widget = widgets.Output(layout=widgets.Layout(height="60px"))
+        self.colorbar_ctrl = ipyleaflet.WidgetControl(
+            widget=self.colorbar_widget, position="bottomright"
+        )
+        self.add_control(self.colorbar_ctrl)
+
+        # def vdir(obj):  # Get branca colormap list
+        #     return [x for x in dir(obj) if not x.startswith("_")]
+
+        if isinstance(ee_object, ee.Image):
+            band_names = ee_object.bandNames().getInfo()
+            band_count = len(band_names)
+
+            if "min" in vis_params.keys():
+                min_value = vis_params["min"]
+                if min_value < left_value:
+                    left_value = min_value - max_value
+            if "max" in vis_params.keys():
+                max_value = vis_params["max"]
+                right_value = 2 * max_value
+            if "gamma" in vis_params.keys():
+                layer_gamma = vis_params["gamma"]
+            if "bands" in vis_params.keys():
+                sel_bands = vis_params["bands"]
+            if "palette" in vis_params.keys():
+                layer_palette = [
+                    color.replace("#", "") for color in list(vis_params["palette"])
+                ]
+
+            vis_widget = widgets.VBox(
+                layout=widgets.Layout(padding="5px 5px 5px 8px", width="330px")
+            )
+            label = widgets.Label(value=f"{layer_name} visualization parameters")
+
+            radio1 = widgets.RadioButtons(
+                options=["1 band (Grayscale)"], layout={"width": "max-content"}
+            )
+            radio2 = widgets.RadioButtons(
+                options=["3 bands (RGB)"], layout={"width": "max-content"}
+            )
+            radio1.index = None
+            radio2.index = None
+
+            dropdown_width = "98px"
+            band1_dropdown = widgets.Dropdown(
+                options=band_names,
+                value=band_names[0],
+                layout=widgets.Layout(width=dropdown_width),
+            )
+            band2_dropdown = widgets.Dropdown(
+                options=band_names,
+                value=band_names[0],
+                layout=widgets.Layout(width=dropdown_width),
+            )
+            band3_dropdown = widgets.Dropdown(
+                options=band_names,
+                value=band_names[0],
+                layout=widgets.Layout(width=dropdown_width),
+            )
+
+            bands_hbox = widgets.HBox()
+
+            legend_chk = widgets.Checkbox(
+                value=False,
+                description="Legend",
+                indent=False,
+                layout=widgets.Layout(width="70px"),
+            )
+
+            color_picker = widgets.ColorPicker(
+                concise=False,
+                value="#000000",
+                layout=widgets.Layout(width="116px"),
+                style={"description_width": "initial"},
+            )
+
+            add_color = widgets.Button(
+                icon="plus",
+                tooltip="Add a hex color string to the palette",
+                layout=widgets.Layout(width="32px"),
+            )
+
+            del_color = widgets.Button(
+                icon="minus",
+                tooltip="Remove a hex color string from the palette",
+                layout=widgets.Layout(width="32px"),
+            )
+
+            reset_color = widgets.Button(
+                icon="eraser",
+                tooltip="Remove all color strings from the palette",
+                layout=widgets.Layout(width="34px"),
+            )
+
+            classes = widgets.Dropdown(
+                options=["Any"] + [str(i) for i in range(3, 13)],
+                description="Classes:",
+                layout=widgets.Layout(width="115px"),
+                style={"description_width": "initial"},
+            )
+
+            colormap_options = plt.colormaps()
+            colormap_options.sort()
+            colormap = widgets.Dropdown(
+                options=colormap_options,
+                value=None,
+                description="Colormap:",
+                layout=widgets.Layout(width="181px"),
+                style={"description_width": "initial"},
+            )
+
+            def classes_changed(change):
+                if change["new"]:
+                    selected = change["owner"].value
+                    if colormap.value is not None:
+
+                        n_class = None
+                        if selected != "Any":
+                            n_class = int(classes.value)
+
+                        colors = plt.cm.get_cmap(colormap.value, n_class)
+                        cmap_colors = [
+                            mpl.colors.rgb2hex(colors(i))[1:] for i in range(colors.N)
+                        ]
+
+                        _, ax = plt.subplots(figsize=(6, 0.4))
+                        cmap = mpl.colors.LinearSegmentedColormap.from_list(
+                            "custom", to_hex_colors(cmap_colors), N=256
+                        )
+                        norm = mpl.colors.Normalize(
+                            vmin=value_range.value[0], vmax=value_range.value[1]
+                        )
+                        mpl.colorbar.ColorbarBase(
+                            ax, norm=norm, cmap=cmap, orientation="horizontal"
+                        )
+
+                        palette.value = ", ".join([color for color in cmap_colors])
+
+                        if self.colorbar_widget is None:
+                            self.colorbar_widget = widgets.Output(
+                                layout=widgets.Layout(height="60px")
+                            )
+
+                        if self.colorbar_ctrl is None:
+                            self.colorbar_ctrl = ipyleaflet.WidgetControl(
+                                widget=self.colorbar_widget, position="bottomright"
+                            )
+                            self.add_control(self.colorbar_ctrl)
+
+                        colorbar_output = self.colorbar_widget
+                        with colorbar_output:
+                            colorbar_output.clear_output()
+                            plt.show()
+
+                        if len(palette.value) > 0 and "," in palette.value:
+                            labels = [
+                                f"Class {i+1}"
+                                for i in range(len(palette.value.split(",")))
+                            ]
+                            legend_labels.value = ", ".join(labels)
+
+            classes.observe(classes_changed, "value")
+
+            palette = widgets.Text(
+                value=", ".join(layer_palette),
+                placeholder="List of hex color code (RRGGBB)",
+                description="Palette:",
+                tooltip="Enter a list of hex color code (RRGGBB)",
+                layout=widgets.Layout(width="300px"),
+                style={"description_width": "initial"},
+            )
+
+            def add_color_clicked(b):
+                if color_picker.value is not None:
+                    if len(palette.value) == 0:
+                        palette.value = color_picker.value[1:]
+                    else:
+                        palette.value += ", " + color_picker.value[1:]
+
+            def del_color_clicked(b):
+                if "," in palette.value:
+                    items = [item.strip() for item in palette.value.split(",")]
+                    palette.value = ", ".join(items[:-1])
+                else:
+                    palette.value = ""
+
+            def reset_color_clicked(b):
+                palette.value = ""
+
+            add_color.on_click(add_color_clicked)
+            del_color.on_click(del_color_clicked)
+            reset_color.on_click(reset_color_clicked)
+
+            spacer = widgets.Label(layout=widgets.Layout(width="5px"))
+            v_spacer = widgets.Label(layout=widgets.Layout(height="5px"))
+            radio_btn = widgets.HBox([radio1, spacer, spacer, spacer, radio2])
+
+            value_range = widgets.FloatRangeSlider(
+                value=[min_value, max_value],
+                min=left_value,
+                max=right_value,
+                step=0.1,
+                description="Range:",
+                disabled=False,
+                continuous_update=False,
+                readout=True,
+                readout_format=".1f",
+                layout=widgets.Layout(width="300px"),
+                style={"description_width": "45px"},
+            )
+
+            range_hbox = widgets.HBox([value_range, spacer])
+
+            opacity = widgets.FloatSlider(
+                value=layer_opacity,
+                min=0,
+                max=1,
+                step=0.01,
+                description="Opacity:",
+                continuous_update=False,
+                readout=True,
+                readout_format=".2f",
+                layout=widgets.Layout(width="320px"),
+                style={"description_width": "50px"},
+            )
+
+            gamma = widgets.FloatSlider(
+                value=layer_gamma,
+                min=0.1,
+                max=10,
+                step=0.01,
+                description="Gamma:",
+                continuous_update=False,
+                readout=True,
+                readout_format=".2f",
+                layout=widgets.Layout(width="320px"),
+                style={"description_width": "50px"},
+            )
+
+            legend_chk = widgets.Checkbox(
+                value=False,
+                description="Legend",
+                indent=False,
+                layout=widgets.Layout(width="70px"),
+            )
+
+            linear_chk = widgets.Checkbox(
+                value=True,
+                description="Linear colormap",
+                indent=False,
+                layout=widgets.Layout(width="150px"),
+            )
+
+            step_chk = widgets.Checkbox(
+                value=False,
+                description="Step colormap",
+                indent=False,
+                layout=widgets.Layout(width="140px"),
+            )
+
+            legend_title = widgets.Text(
+                value="Legend",
+                description="Legend title:",
+                tooltip="Enter a title for the legend",
+                layout=widgets.Layout(width="300px"),
+                style={"description_width": "initial"},
+            )
+
+            legend_labels = widgets.Text(
+                value="Class 1, Class 2, Class 3",
+                description="Legend labels:",
+                tooltip="Enter a a list of labels for the legend",
+                layout=widgets.Layout(width="300px"),
+                style={"description_width": "initial"},
+            )
+
+            colormap_hbox = widgets.HBox([linear_chk, step_chk])
+            legend_vbox = widgets.VBox()
+
+            def linear_chk_changed(change):
+
+                if change["new"]:
+                    step_chk.value = False
+                    legend_vbox.children = [colormap_hbox]
+                else:
+                    step_chk.value = True
+
+            def step_chk_changed(change):
+
+                if change["new"]:
+                    linear_chk.value = False
+                    if len(layer_palette) > 0:
+                        legend_labels.value = ",".join(
+                            [
+                                "Class " + str(i)
+                                for i in range(1, len(layer_palette) + 1)
+                            ]
+                        )
+                    legend_vbox.children = [
+                        colormap_hbox,
+                        legend_title,
+                        legend_labels,
+                    ]
+                else:
+                    linear_chk.value = True
+
+            linear_chk.observe(linear_chk_changed, "value")
+            step_chk.observe(step_chk_changed, "value")
+
+            def colormap_changed(change):
+                if change["new"]:
+
+                    n_class = None
+                    if classes.value != "Any":
+                        n_class = int(classes.value)
+
+                    colors = plt.cm.get_cmap(colormap.value, n_class)
+                    cmap_colors = [
+                        mpl.colors.rgb2hex(colors(i))[1:] for i in range(colors.N)
+                    ]
+
+                    _, ax = plt.subplots(figsize=(6, 0.4))
+                    cmap = mpl.colors.LinearSegmentedColormap.from_list(
+                        "custom", to_hex_colors(cmap_colors), N=256
+                    )
+                    norm = mpl.colors.Normalize(
+                        vmin=value_range.value[0], vmax=value_range.value[1]
+                    )
+                    mpl.colorbar.ColorbarBase(
+                        ax, norm=norm, cmap=cmap, orientation="horizontal"
+                    )
+
+                    palette.value = ", ".join(cmap_colors)
+
+                    if self.colorbar_widget is None:
+                        self.colorbar_widget = widgets.Output(
+                            layout=widgets.Layout(height="60px")
+                        )
+
+                    if self.colorbar_ctrl is None:
+                        self.colorbar_ctrl = ipyleaflet.WidgetControl(
+                            widget=self.colorbar_widget, position="bottomright"
+                        )
+                        self.add_control(self.colorbar_ctrl)
+
+                    colorbar_output = self.colorbar_widget
+                    with colorbar_output:
+                        colorbar_output.clear_output()
+                        plt.show()
+                        # display(colorbar)
+
+                    if len(palette.value) > 0 and "," in palette.value:
+                        labels = [
+                            f"Class {i+1}" for i in range(len(palette.value.split(",")))
+                        ]
+                        legend_labels.value = ", ".join(labels)
+
+            colormap.observe(colormap_changed, "value")
+
+            btn_width = "97.5px"
+            import_btn = widgets.Button(
+                description="Import",
+                button_style="primary",
+                tooltip="Import vis params to notebook",
+                layout=widgets.Layout(width=btn_width),
+            )
+
+            apply_btn = widgets.Button(
+                description="Apply",
+                tooltip="Apply vis params to the layer",
+                layout=widgets.Layout(width=btn_width),
+            )
+
+            close_btn = widgets.Button(
+                description="Close",
+                tooltip="Close vis params diaglog",
+                layout=widgets.Layout(width=btn_width),
+            )
+
+            def import_btn_clicked(b):
+
+                vis = {}
+                if radio1.index == 0:
+                    vis["bands"] = [band1_dropdown.value]
+                    if len(palette.value) > 0:
+                        vis["palette"] = palette.value.split(",")
+                else:
+                    vis["bands"] = [
+                        band1_dropdown.value,
+                        band2_dropdown.value,
+                        band3_dropdown.value,
+                    ]
+
+                vis["min"] = value_range.value[0]
+                vis["max"] = value_range.value[1]
+                vis["opacity"] = opacity.value
+                vis["gamma"] = gamma.value
+
+                create_code_cell(f"vis_params = {str(vis)}")
+
+            def apply_btn_clicked(b):
+
+                vis = {}
+                if radio1.index == 0:
+                    vis["bands"] = [band1_dropdown.value]
+                    if len(palette.value) > 0:
+                        vis["palette"] = [c.strip() for c in palette.value.split(",")]
+                else:
+                    vis["bands"] = [
+                        band1_dropdown.value,
+                        band2_dropdown.value,
+                        band3_dropdown.value,
+                    ]
+                    vis["gamma"] = gamma.value
+
+                vis["min"] = value_range.value[0]
+                vis["max"] = value_range.value[1]
+
+                self.addLayer(ee_object, vis, layer_name, True, opacity.value)
+                ee_layer.visible = False
+
+                if legend_chk.value:
+                    if (
+                        self.colorbar_ctrl is not None
+                        and self.colorbar_ctrl in self.controls
+                    ):
+                        self.remove_control(self.colorbar_ctrl)
+                        self.colorbar_ctrl.close()
+                        self.colorbar_widget.close()
+
+                    if (
+                        "colorbar" in layer_dict.keys()
+                        and layer_dict["colorbar"] in self.controls
+                    ):
+                        self.remove_control(layer_dict["colorbar"])
+                        layer_dict["colorbar"] = None
+
+                    if linear_chk.value:
+                        if (
+                            "legend" in layer_dict.keys()
+                            and layer_dict["legend"] in self.controls
+                        ):
+                            self.remove_control(layer_dict["legend"])
+                            layer_dict["legend"] = None
+
+                        if len(palette.value) > 0 and "," in palette.value:
+                            colors = to_hex_colors(
+                                [color.strip() for color in palette.value.split(",")]
+                            )
+
+                            self.add_colorbar(
+                                vis_params={
+                                    "palette": colors,
+                                    "min": value_range.value[0],
+                                    "max": value_range.value[1],
+                                },
+                                layer_name=layer_name,
+                            )
+                    elif step_chk.value:
+
+                        if len(palette.value) > 0 and "," in palette.value:
+                            colors = to_hex_colors(
+                                [color.strip() for color in palette.value.split(",")]
+                            )
+                            labels = [
+                                label.strip()
+                                for label in legend_labels.value.split(",")
+                            ]
+
+                            self.add_legend(
+                                title=legend_title.value,
+                                legend_keys=labels,
+                                legend_colors=colors,
+                                layer_name=layer_name,
+                            )
+                else:
+                    if radio1.index == 0 and "palette" in vis:
+                        self.colorbar_widget.clear_output()
+                        with self.colorbar_widget:
+                            _, ax = plt.subplots(figsize=(6, 0.4))
+                            colors = to_hex_colors(vis["palette"])
+                            cmap = mpl.colors.LinearSegmentedColormap.from_list(
+                                "custom", colors, N=256
+                            )
+                            norm = mpl.colors.Normalize(
+                                vmin=vis["min"], vmax=vis["max"]
+                            )
+                            mpl.colorbar.ColorbarBase(
+                                ax, norm=norm, cmap=cmap, orientation="horizontal"
+                            )
+                            plt.show()
+
+                        if (
+                            "colorbar" in layer_dict.keys()
+                            and layer_dict["colorbar"] in self.controls
+                        ):
+                            self.remove_control(layer_dict["colorbar"])
+                            layer_dict["colorbar"] = None
+                        if (
+                            "legend" in layer_dict.keys()
+                            and layer_dict["legend"] in self.controls
+                        ):
+                            self.remove_control(layer_dict["legend"])
+                            layer_dict["legend"] = None
+
+            def close_btn_clicked(b):
+                if self.vis_control in self.controls:
+                    self.remove_control(self.vis_control)
+                    self.vis_control = None
+                    self.vis_widget.close()
+
+                if (
+                    self.colorbar_ctrl is not None
+                    and self.colorbar_ctrl in self.controls
+                ):
+                    self.remove_control(self.colorbar_ctrl)
+                    self.colorbar_ctrl = None
+                    self.colorbar_widget.close()
+
+            import_btn.on_click(import_btn_clicked)
+            apply_btn.on_click(apply_btn_clicked)
+            close_btn.on_click(close_btn_clicked)
+
+            color_hbox = widgets.HBox(
+                [legend_chk, color_picker, add_color, del_color, reset_color]
+            )
+            btn_hbox = widgets.HBox([import_btn, apply_btn, close_btn])
+
+            gray_box = [
+                label,
+                radio_btn,
+                bands_hbox,
+                v_spacer,
+                range_hbox,
+                opacity,
+                gamma,
+                widgets.HBox([classes, colormap]),
+                palette,
+                color_hbox,
+                legend_vbox,
+                btn_hbox,
+            ]
+
+            rgb_box = [
+                label,
+                radio_btn,
+                bands_hbox,
+                v_spacer,
+                range_hbox,
+                opacity,
+                gamma,
+                btn_hbox,
+            ]
+
+            def legend_chk_changed(change):
+
+                if change["new"]:
+                    linear_chk.value = True
+                    legend_vbox.children = [
+                        widgets.HBox([linear_chk, step_chk]),
+                        # legend_title,
+                        # legend_labels,
+                    ]
+                else:
+                    legend_vbox.children = []
+
+            legend_chk.observe(legend_chk_changed, "value")
+
+            if band_count < 3:
+                radio1.index = 0
+                band1_dropdown.layout.width = "300px"
+                bands_hbox.children = [band1_dropdown]
+                vis_widget.children = gray_box
+                legend_chk.value = False
+
+                if len(palette.value) > 0 and "," in palette.value:
+                    import matplotlib as mpl
+                    import matplotlib.pyplot as plt
+
+                    colors = to_hex_colors(
+                        [color.strip() for color in palette.value.split(",")]
+                    )
+
+                    self.colorbar_widget.clear_output()
+                    with self.colorbar_widget:
+                        _, ax = plt.subplots(figsize=(6, 0.4))
+                        cmap = mpl.colors.LinearSegmentedColormap.from_list(
+                            "custom", colors, N=256
+                        )
+                        norm = mpl.colors.Normalize(
+                            vmin=value_range.value[0], vmax=value_range.value[1]
+                        )
+                        mpl.colorbar.ColorbarBase(
+                            ax, norm=norm, cmap=cmap, orientation="horizontal"
+                        )
+                        plt.show()
+
+            else:
+                radio2.index = 0
+                if (sel_bands is None) or (len(sel_bands) < 2):
+                    sel_bands = band_names[0:3]
+                band1_dropdown.value = sel_bands[0]
+                band2_dropdown.value = sel_bands[1]
+                band3_dropdown.value = sel_bands[2]
+                bands_hbox.children = [
+                    band1_dropdown,
+                    band2_dropdown,
+                    band3_dropdown,
+                ]
+                vis_widget.children = rgb_box
+
+            def radio1_observer(sender):
+                radio2.unobserve(radio2_observer, names=["value"])
+                radio2.index = None
+                radio2.observe(radio2_observer, names=["value"])
+                band1_dropdown.layout.width = "300px"
+                bands_hbox.children = [band1_dropdown]
+                palette.value = ", ".join(layer_palette)
+                palette.disabled = False
+                color_picker.disabled = False
+                add_color.disabled = False
+                del_color.disabled = False
+                reset_color.disabled = False
+                vis_widget.children = gray_box
+
+                if len(palette.value) > 0 and "," in palette.value:
+                    colors = [color.strip() for color in palette.value.split(",")]
+
+                    _, ax = plt.subplots(figsize=(6, 0.4))
+                    cmap = mpl.colors.LinearSegmentedColormap.from_list(
+                        "custom", to_hex_colors(colors), N=256
+                    )
+                    norm = mpl.colors.Normalize(vmin=0, vmax=1)
+                    mpl.colorbar.ColorbarBase(
+                        ax, norm=norm, cmap=cmap, orientation="horizontal"
+                    )
+
+                    self.colorbar_widget = widgets.Output(
+                        layout=widgets.Layout(height="60px")
+                    )
+                    self.colorbar_ctrl = ipyleaflet.WidgetControl(
+                        widget=self.colorbar_widget, position="bottomright"
+                    )
+
+                    if self.colorbar_ctrl not in self.controls:
+                        self.add_control(self.colorbar_ctrl)
+
+                    self.colorbar_widget.clear_output()
+                    with self.colorbar_widget:
+                        plt.show()
+
+            def radio2_observer(sender):
+                radio1.unobserve(radio1_observer, names=["value"])
+                radio1.index = None
+                radio1.observe(radio1_observer, names=["value"])
+                band1_dropdown.layout.width = dropdown_width
+                bands_hbox.children = [
+                    band1_dropdown,
+                    band2_dropdown,
+                    band3_dropdown,
+                ]
+                palette.value = ""
+                palette.disabled = True
+                color_picker.disabled = True
+                add_color.disabled = True
+                del_color.disabled = True
+                reset_color.disabled = True
+                vis_widget.children = rgb_box
+
+                if (
+                    self.colorbar_ctrl is not None
+                    and self.colorbar_ctrl in self.controls
+                ):
+                    self.remove_control(self.colorbar_ctrl)
+                    self.colorbar_ctrl.close()
+                    self.colorbar_widget.close()
+
+            radio1.observe(radio1_observer, names=["value"])
+            radio2.observe(radio2_observer, names=["value"])
+
+            return vis_widget
+
+        elif isinstance(ee_object, ee.FeatureCollection):
+
+            vis_widget = widgets.VBox(
+                layout=widgets.Layout(padding="5px 5px 5px 8px", width="330px")
+            )
+            label = widgets.Label(value=f"{layer_name} visualization parameters")
+
+            new_layer_name = widgets.Text(
+                value=f"{layer_name} style",
+                description="New layer name:",
+                style={"description_width": "initial"},
+            )
+
+            color = widgets.ColorPicker(
+                concise=False,
+                value="#000000",
+                description="Color:",
+                layout=widgets.Layout(width="140px"),
+                style={"description_width": "initial"},
+            )
+
+            color_opacity = widgets.FloatSlider(
+                value=layer_opacity,
+                min=0,
+                max=1,
+                step=0.01,
+                description="Opacity:",
+                continuous_update=True,
+                readout=False,
+                #             readout_format=".2f",
+                layout=widgets.Layout(width="130px"),
+                style={"description_width": "50px"},
+            )
+
+            color_opacity_label = widgets.Label(
+                style={"description_width": "initial"},
+                layout=widgets.Layout(padding="0px"),
+            )
+            widgets.jslink((color_opacity, "value"), (color_opacity_label, "value"))
+
+            point_size = widgets.IntText(
+                value=3,
+                description="Point size:",
+                layout=widgets.Layout(width="110px"),
+                style={"description_width": "initial"},
+            )
+
+            point_shape_options = [
+                "circle",
+                "square",
+                "diamond",
+                "cross",
+                "plus",
+                "pentagram",
+                "hexagram",
+                "triangle",
+                "triangle_up",
+                "triangle_down",
+                "triangle_left",
+                "triangle_right",
+                "pentagon",
+                "hexagon",
+                "star5",
+                "star6",
+            ]
+            point_shape = widgets.Dropdown(
+                options=point_shape_options,
+                value="circle",
+                description="Point shape:",
+                layout=widgets.Layout(width="185px"),
+                style={"description_width": "initial"},
+            )
+
+            line_width = widgets.IntText(
+                value=2,
+                description="Line width:",
+                layout=widgets.Layout(width="110px"),
+                style={"description_width": "initial"},
+            )
+
+            line_type = widgets.Dropdown(
+                options=["solid", "dotted", "dashed"],
+                value="solid",
+                description="Line type:",
+                layout=widgets.Layout(width="185px"),
+                style={"description_width": "initial"},
+            )
+
+            fill_color = widgets.ColorPicker(
+                concise=False,
+                value="#000000",
+                description="Fill Color:",
+                layout=widgets.Layout(width="160px"),
+                style={"description_width": "initial"},
+            )
+
+            fill_color_opacity = widgets.FloatSlider(
+                value=0.66,
+                min=0,
+                max=1,
+                step=0.01,
+                description="Opacity:",
+                continuous_update=True,
+                readout=False,
+                #             readout_format=".2f",
+                layout=widgets.Layout(width="110px"),
+                style={"description_width": "50px"},
+            )
+
+            fill_color_opacity_label = widgets.Label(
+                style={"description_width": "initial"},
+                layout=widgets.Layout(padding="0px"),
+            )
+            widgets.jslink(
+                (fill_color_opacity, "value"),
+                (fill_color_opacity_label, "value"),
+            )
+
+            color_picker = widgets.ColorPicker(
+                concise=False,
+                value="#000000",
+                layout=widgets.Layout(width="116px"),
+                style={"description_width": "initial"},
+            )
+            add_color = widgets.Button(
+                icon="plus",
+                tooltip="Add a hex color string to the palette",
+                layout=widgets.Layout(width="32px"),
+            )
+            del_color = widgets.Button(
+                icon="minus",
+                tooltip="Remove a hex color string from the palette",
+                layout=widgets.Layout(width="32px"),
+            )
+            reset_color = widgets.Button(
+                icon="eraser",
+                tooltip="Remove all color strings from the palette",
+                layout=widgets.Layout(width="34px"),
+            )
+
+            palette = widgets.Text(
+                value="",
+                placeholder="List of hex code (RRGGBB) separated by comma",
+                description="Palette:",
+                tooltip="Enter a list of hex code (RRGGBB) separated by comma",
+                layout=widgets.Layout(width="300px"),
+                style={"description_width": "initial"},
+            )
+
+            legend_title = widgets.Text(
+                value="Legend",
+                description="Legend title:",
+                tooltip="Enter a title for the legend",
+                layout=widgets.Layout(width="300px"),
+                style={"description_width": "initial"},
+            )
+
+            legend_labels = widgets.Text(
+                value="Labels",
+                description="Legend labels:",
+                tooltip="Enter a a list of labels for the legend",
+                layout=widgets.Layout(width="300px"),
+                style={"description_width": "initial"},
+            )
+
+            def add_color_clicked(b):
+                if color_picker.value is not None:
+                    if len(palette.value) == 0:
+                        palette.value = color_picker.value[1:]
+                    else:
+                        palette.value += ", " + color_picker.value[1:]
+
+            def del_color_clicked(b):
+                if "," in palette.value:
+                    items = [item.strip() for item in palette.value.split(",")]
+                    palette.value = ", ".join(items[:-1])
+                else:
+                    palette.value = ""
+
+            def reset_color_clicked(b):
+                palette.value = ""
+
+            add_color.on_click(add_color_clicked)
+            del_color.on_click(del_color_clicked)
+            reset_color.on_click(reset_color_clicked)
+
+            field = widgets.Dropdown(
+                options=[],
+                value=None,
+                description="Field:",
+                layout=widgets.Layout(width="140px"),
+                style={"description_width": "initial"},
+            )
+
+            field_values = widgets.Dropdown(
+                options=[],
+                value=None,
+                description="Values:",
+                layout=widgets.Layout(width="156px"),
+                style={"description_width": "initial"},
+            )
+
+            classes = widgets.Dropdown(
+                options=["Any"] + [str(i) for i in range(3, 13)],
+                description="Classes:",
+                layout=widgets.Layout(width="115px"),
+                style={"description_width": "initial"},
+            )
+
+            colormap = widgets.Dropdown(
+                options=["viridis"],
+                value="viridis",
+                description="Colormap:",
+                layout=widgets.Layout(width="181px"),
+                style={"description_width": "initial"},
+            )
+
+            def classes_changed(change):
+                if change["new"]:
+                    selected = change["owner"].value
+                    if colormap.value is not None:
+
+                        n_class = None
+                        if selected != "Any":
+                            n_class = int(classes.value)
+
+                        colors = plt.cm.get_cmap(colormap.value, n_class)
+                        cmap_colors = [
+                            mpl.colors.rgb2hex(colors(i))[1:] for i in range(colors.N)
+                        ]
+
+                        _, ax = plt.subplots(figsize=(6, 0.4))
+                        cmap = mpl.colors.LinearSegmentedColormap.from_list(
+                            "custom", to_hex_colors(cmap_colors), N=256
+                        )
+                        norm = mpl.colors.Normalize(vmin=0, vmax=1)
+                        mpl.colorbar.ColorbarBase(
+                            ax, norm=norm, cmap=cmap, orientation="horizontal"
+                        )
+
+                        palette.value = ", ".join([color for color in cmap_colors])
+
+                        if self.colorbar_widget is None:
+                            self.colorbar_widget = widgets.Output(
+                                layout=widgets.Layout(height="60px")
+                            )
+
+                        if self.colorbar_ctrl is None:
+                            self.colorbar_ctrl = ipyleaflet.WidgetControl(
+                                widget=self.colorbar_widget, position="bottomright"
+                            )
+                            self.add_control(self.colorbar_ctrl)
+
+                        colorbar_output = self.colorbar_widget
+                        with colorbar_output:
+                            colorbar_output.clear_output()
+                            plt.show()
+
+                        if len(palette.value) > 0 and "," in palette.value:
+                            labels = [
+                                f"Class {i+1}"
+                                for i in range(len(palette.value.split(",")))
+                            ]
+                            legend_labels.value = ", ".join(labels)
+
+            classes.observe(classes_changed, "value")
+
+            def colormap_changed(change):
+                if change["new"]:
+
+                    n_class = None
+                    if classes.value != "Any":
+                        n_class = int(classes.value)
+
+                    colors = plt.cm.get_cmap(colormap.value, n_class)
+                    cmap_colors = [
+                        mpl.colors.rgb2hex(colors(i))[1:] for i in range(colors.N)
+                    ]
+
+                    _, ax = plt.subplots(figsize=(6, 0.4))
+                    cmap = mpl.colors.LinearSegmentedColormap.from_list(
+                        "custom", to_hex_colors(cmap_colors), N=256
+                    )
+                    norm = mpl.colors.Normalize(vmin=0, vmax=1)
+                    mpl.colorbar.ColorbarBase(
+                        ax, norm=norm, cmap=cmap, orientation="horizontal"
+                    )
+
+                    palette.value = ", ".join(cmap_colors)
+
+                    if self.colorbar_widget is None:
+                        self.colorbar_widget = widgets.Output(
+                            layout=widgets.Layout(height="60px")
+                        )
+
+                    if self.colorbar_ctrl is None:
+                        self.colorbar_ctrl = ipyleaflet.WidgetControl(
+                            widget=self.colorbar_widget, position="bottomright"
+                        )
+                        self.add_control(self.colorbar_ctrl)
+
+                    colorbar_output = self.colorbar_widget
+                    with colorbar_output:
+                        colorbar_output.clear_output()
+                        plt.show()
+                        # display(colorbar)
+
+                    if len(palette.value) > 0 and "," in palette.value:
+                        labels = [
+                            f"Class {i+1}" for i in range(len(palette.value.split(",")))
+                        ]
+                        legend_labels.value = ", ".join(labels)
+
+            colormap.observe(colormap_changed, "value")
+
+            btn_width = "97.5px"
+            import_btn = widgets.Button(
+                description="Import",
+                button_style="primary",
+                tooltip="Import vis params to notebook",
+                layout=widgets.Layout(width=btn_width),
+            )
+
+            apply_btn = widgets.Button(
+                description="Apply",
+                tooltip="Apply vis params to the layer",
+                layout=widgets.Layout(width=btn_width),
+            )
+
+            close_btn = widgets.Button(
+                description="Close",
+                tooltip="Close vis params diaglog",
+                layout=widgets.Layout(width=btn_width),
+            )
+
+            style_chk = widgets.Checkbox(
+                value=False,
+                description="Style by attribute",
+                indent=False,
+                layout=widgets.Layout(width="140px"),
+            )
+
+            legend_chk = widgets.Checkbox(
+                value=False,
+                description="Legend",
+                indent=False,
+                layout=widgets.Layout(width="70px"),
+            )
+            compute_label = widgets.Label(value="")
+
+            style_vbox = widgets.VBox([widgets.HBox([style_chk, compute_label])])
+
+            def style_chk_changed(change):
+
+                if change["new"]:
+
+                    if (
+                        self.colorbar_ctrl is not None
+                        and self.colorbar_ctrl in self.controls
+                    ):
+                        self.remove_control(self.colorbar_ctrl)
+                        self.colorbar_ctrl.close()
+                        self.colorbar_widget.close()
+
+                    self.colorbar_widget = widgets.Output(
+                        layout=widgets.Layout(height="60px")
+                    )
+                    self.colorbar_ctrl = ipyleaflet.WidgetControl(
+                        widget=self.colorbar_widget, position="bottomright"
+                    )
+                    self.add_control(self.colorbar_ctrl)
+                    fill_color.disabled = True
+                    colormap_options = plt.colormaps()
+                    colormap_options.sort()
+                    colormap.options = colormap_options
+                    colormap.value = "viridis"
+                    style_vbox.children = [
+                        widgets.HBox([style_chk, compute_label]),
+                        widgets.HBox([field, field_values]),
+                        widgets.HBox([classes, colormap]),
+                        palette,
+                        widgets.HBox(
+                            [
+                                legend_chk,
+                                color_picker,
+                                add_color,
+                                del_color,
+                                reset_color,
+                            ]
+                        ),
+                    ]
+                    compute_label.value = "Computing ..."
+
+                    field.options = (
+                        ee.Feature(ee_object.first()).propertyNames().getInfo()
+                    )
+                    compute_label.value = ""
+                    classes.value = "Any"
+                    legend_chk.value = False
+
+                else:
+                    fill_color.disabled = False
+                    style_vbox.children = [widgets.HBox([style_chk, compute_label])]
+                    compute_label.value = ""
+                    if (
+                        self.colorbar_ctrl is not None
+                        and self.colorbar_ctrl in self.controls
+                    ):
+                        self.remove_control(self.colorbar_ctrl)
+                        self.colorbar_ctrl = None
+                        self.colorbar_widget = None
+                    # legend_chk.value = False
+
+            style_chk.observe(style_chk_changed, "value")
+
+            def legend_chk_changed(change):
+                if change["new"]:
+                    style_vbox.children = list(style_vbox.children) + [
+                        widgets.VBox([legend_title, legend_labels])
+                    ]
+
+                    if len(palette.value) > 0 and "," in palette.value:
+                        labels = [
+                            f"Class {i+1}" for i in range(len(palette.value.split(",")))
+                        ]
+                        legend_labels.value = ", ".join(labels)
+
+                else:
+                    style_vbox.children = [
+                        widgets.HBox([style_chk, compute_label]),
+                        widgets.HBox([field, field_values]),
+                        widgets.HBox([classes, colormap]),
+                        palette,
+                        widgets.HBox(
+                            [
+                                legend_chk,
+                                color_picker,
+                                add_color,
+                                del_color,
+                                reset_color,
+                            ]
+                        ),
+                    ]
+
+            legend_chk.observe(legend_chk_changed, "value")
+
+            def field_changed(change):
+
+                if change["new"]:
+                    compute_label.value = "Computing ..."
+                    options = ee_object.aggregate_array(field.value).getInfo()
+                    if options is not None:
+                        options = list(set(options))
+                        options.sort()
+
+                    field_values.options = options
+                    compute_label.value = ""
+
+            field.observe(field_changed, "value")
+
+            def get_vis_params():
+
+                vis = {}
+                vis["color"] = color.value[1:] + str(
+                    hex(int(color_opacity.value * 255))
+                )[2:].zfill(2)
+                if geometry_type(ee_object) in ["Point", "MultiPoint"]:
+                    vis["pointSize"] = point_size.value
+                    vis["pointShape"] = point_shape.value
+                vis["width"] = line_width.value
+                vis["lineType"] = line_type.value
+                vis["fillColor"] = fill_color.value[1:] + str(
+                    hex(int(fill_color_opacity.value * 255))
+                )[2:].zfill(2)
+
+                return vis
+
+            def import_btn_clicked(b):
+
+                vis = get_vis_params()
+                create_code_cell(f"vis_params = {str(vis)}")
+
+            def apply_btn_clicked(b):
+
+                compute_label.value = "Computing ..."
+
+                if new_layer_name.value in self.ee_layer_names:
+                    old_layer = new_layer_name.value
+
+                    if "legend" in self.ee_layer_dict[old_layer].keys():
+                        legend = self.ee_layer_dict[old_layer]["legend"]
+                        if legend in self.controls:
+                            self.remove_control(legend)
+                        legend.close()
+                    if "colorbar" in self.ee_layer_dict[old_layer].keys():
+                        colorbar = self.ee_layer_dict[old_layer]["colorbar"]
+                        if colorbar in self.controls:
+                            self.remove_control(colorbar)
+                        colorbar.close()
+
+                if not style_chk.value:
+                    vis = get_vis_params()
+                    self.addLayer(ee_object.style(**vis), {}, new_layer_name.value)
+                    ee_layer.visible = False
+
+                elif (
+                    style_chk.value and len(palette.value) > 0 and "," in palette.value
+                ):
+                    colors = ee.List(
+                        [
+                            color.strip()
+                            + str(hex(int(fill_color_opacity.value * 255)))[2:].zfill(2)
+                            for color in palette.value.split(",")
+                        ]
+                    )
+                    arr = ee_object.aggregate_array(field.value).distinct().sort()
+                    fc = ee_object.map(
+                        lambda f: f.set({"styleIndex": arr.indexOf(f.get(field.value))})
+                    )
+                    step = arr.size().divide(colors.size()).ceil()
+                    fc = fc.map(
+                        lambda f: f.set(
+                            {
+                                "style": {
+                                    "color": color.value[1:]
+                                    + str(hex(int(color_opacity.value * 255)))[
+                                        2:
+                                    ].zfill(2),
+                                    "pointSize": point_size.value,
+                                    "pointShape": point_shape.value,
+                                    "width": line_width.value,
+                                    "lineType": line_type.value,
+                                    "fillColor": colors.get(
+                                        ee.Number(
+                                            ee.Number(f.get("styleIndex")).divide(step)
+                                        ).floor()
+                                    ),
+                                }
+                            }
+                        )
+                    )
+
+                    self.addLayer(
+                        fc.style(**{"styleProperty": "style"}),
+                        {},
+                        f"{new_layer_name.value}",
+                    )
+
+                    if (
+                        len(palette.value)
+                        and legend_chk.value
+                        and len(legend_labels.value) > 0
+                    ):
+                        legend_colors = [
+                            color.strip() for color in palette.value.split(",")
+                        ]
+                        legend_keys = [
+                            label.strip() for label in legend_labels.value.split(",")
+                        ]
+                        self.add_legend(
+                            title=legend_title.value,
+                            legend_keys=legend_keys,
+                            legend_colors=legend_colors,
+                            layer_name=new_layer_name.value,
+                        )
+                ee_layer.visible = False
+                compute_label.value = ""
+
+            def close_btn_clicked(b):
+                self.remove_control(self.vis_control)
+                self.vis_control.close()
+                self.vis_widget.close()
+
+                if (
+                    self.colorbar_ctrl is not None
+                    and self.colorbar_ctrl in self.controls
+                ):
+                    self.remove_control(self.colorbar_ctrl)
+                    self.colorbar_ctrl.close()
+                    self.colorbar_widget.close()
+
+            import_btn.on_click(import_btn_clicked)
+            apply_btn.on_click(apply_btn_clicked)
+            close_btn.on_click(close_btn_clicked)
+
+            vis_widget.children = [
+                label,
+                new_layer_name,
+                widgets.HBox([color, color_opacity, color_opacity_label]),
+                widgets.HBox([point_size, point_shape]),
+                widgets.HBox([line_width, line_type]),
+                widgets.HBox(
+                    [fill_color, fill_color_opacity, fill_color_opacity_label]
+                ),
+                style_vbox,
+                widgets.HBox([import_btn, apply_btn, close_btn]),
+            ]
+
+            if geometry_type(ee_object) in ["Point", "MultiPoint"]:
+                point_size.disabled = False
+                point_shape.disabled = False
+            else:
+                point_size.disabled = True
+                point_shape.disabled = True
+
+            return vis_widget
+
+    def add_styled_vector(
+        self, ee_object, column, palette, layer_name="Untitled", **kwargs
+    ):
+        """Adds a styled vector to the map.
+
+        Args:
+            ee_object (object): An ee.FeatureCollection.
+            column (str): The column name to use for styling.
+            palette (list | dict): The palette (e.g., list of colors or a dict containing label and color pairs) to use for styling.
+            layer_name (str, optional): The name to be used for the new layer. Defaults to "Untitled".
+        """
+        styled_vector = vector_styling(ee_object, column, palette, **kwargs)
+        self.addLayer(styled_vector.style(**{"styleProperty": "style"}), {}, layer_name)
+
+    def add_shp(
+        self,
+        in_shp,
+        layer_name="Untitled",
+        style={},
+        hover_style={},
+        style_callback=None,
+        fill_colors=["black"],
+        info_mode="on_hover",
+        encoding="utf-8",
+    ):
+        """Adds a shapefile to the map.
+
+        Args:
+            in_shp (str): The input file path to the shapefile.
+            layer_name (str, optional): The layer name to be used.. Defaults to "Untitled".
+            style (dict, optional): A dictionary specifying the style to be used. Defaults to {}.
+            hover_style (dict, optional): Hover style dictionary. Defaults to {}.
+            style_callback (function, optional): Styling function that is called for each feature, and should return the feature style. This styling function takes the feature as argument. Defaults to None.
+            fill_colors (list, optional): The random colors to use for filling polygons. Defaults to ["black"].
+            info_mode (str, optional): Displays the attributes by either on_hover or on_click. Any value other than "on_hover" or "on_click" will be treated as None. Defaults to "on_hover".
+            encoding (str, optional): The encoding of the shapefile. Defaults to "utf-8".
+
+        Raises:
+            FileNotFoundError: The provided shapefile could not be found.
+        """
+        in_shp = os.path.abspath(in_shp)
+        if not os.path.exists(in_shp):
+            raise FileNotFoundError("The provided shapefile could not be found.")
+
+        geojson = shp_to_geojson(in_shp)
+        self.add_geojson(
+            geojson,
+            layer_name,
+            style,
+            hover_style,
+            style_callback,
+            fill_colors,
+            info_mode,
+            encoding,
+        )
+
+    add_shapefile = add_shp
+
+    def add_geojson(
+        self,
+        in_geojson,
+        layer_name="Untitled",
+        style={},
+        hover_style={},
+        style_callback=None,
+        fill_colors=["black"],
+        info_mode="on_hover",
+        encoding="utf-8",
+    ):
+        """Adds a GeoJSON file to the map.
+
+        Args:
+            in_geojson (str | dict): The file path or http URL to the input GeoJSON or a dictionary containing the geojson.
+            layer_name (str, optional): The layer name to be used.. Defaults to "Untitled".
+            style (dict, optional): A dictionary specifying the style to be used. Defaults to {}.
+            hover_style (dict, optional): Hover style dictionary. Defaults to {}.
+            style_callback (function, optional): Styling function that is called for each feature, and should return the feature style. This styling function takes the feature as argument. Defaults to None.
+            fill_colors (list, optional): The random colors to use for filling polygons. Defaults to ["black"].
+            info_mode (str, optional): Displays the attributes by either on_hover or on_click. Any value other than "on_hover" or "on_click" will be treated as None. Defaults to "on_hover".
+            encoding (str, optional): The encoding of the GeoJSON file. Defaults to "utf-8".
+
+        Raises:
+            FileNotFoundError: The provided GeoJSON file could not be found.
+        """
+        import json
+        import random
+        import requests
+        import warnings
+
+        warnings.filterwarnings("ignore")
+
+        style_callback_only = False
+
+        if len(style) == 0 and style_callback is not None:
+            style_callback_only = True
+
+        try:
+
+            if isinstance(in_geojson, str):
+
+                if in_geojson.startswith("http"):
+                    in_geojson = github_raw_url(in_geojson)
+                    data = requests.get(in_geojson).json()
+                else:
+                    in_geojson = os.path.abspath(in_geojson)
+                    if not os.path.exists(in_geojson):
+                        raise FileNotFoundError(
+                            "The provided GeoJSON file could not be found."
+                        )
+
+                    with open(in_geojson, encoding=encoding) as f:
+                        data = json.load(f)
+            elif isinstance(in_geojson, dict):
+                data = in_geojson
+            else:
+                raise TypeError("The input geojson must be a type of str or dict.")
+        except Exception as e:
+            raise Exception(e)
+
+        if not style:
+            style = {
+                # "stroke": True,
+                "color": "#000000",
+                "weight": 1,
+                "opacity": 1,
+                # "fill": True,
+                # "fillColor": "#ffffff",
+                "fillOpacity": 0.1,
+                # "dashArray": "9"
+                # "clickable": True,
+            }
+        elif "weight" not in style:
+            style["weight"] = 1
+
+        if not hover_style:
+            hover_style = {"weight": style["weight"] + 1, "fillOpacity": 0.5}
+
+        def random_color(feature):
+            return {
+                "color": "black",
+                "fillColor": random.choice(fill_colors),
+            }
+
+        toolbar_button = widgets.ToggleButton(
+            value=True,
+            tooltip="Toolbar",
+            icon="info",
+            layout=widgets.Layout(
+                width="28px", height="28px", padding="0px 0px 0px 4px"
+            ),
+        )
+
+        close_button = widgets.ToggleButton(
+            value=False,
+            tooltip="Close the tool",
+            icon="times",
+            # button_style="primary",
+            layout=widgets.Layout(
+                height="28px", width="28px", padding="0px 0px 0px 4px"
+            ),
+        )
+
+        html = widgets.HTML()
+        html.layout.margin = "0px 10px 0px 10px"
+        html.layout.max_height = "250px"
+        html.layout.max_width = "250px"
+
+        output_widget = widgets.VBox(
+            [widgets.HBox([toolbar_button, close_button]), html]
+        )
+        info_control = ipyleaflet.WidgetControl(
+            widget=output_widget, position="bottomright"
+        )
+
+        if info_mode in ["on_hover", "on_click"]:
+            self.add_control(info_control)
+
+        def toolbar_btn_click(change):
+            if change["new"]:
+                close_button.value = False
+                output_widget.children = [
+                    widgets.VBox([widgets.HBox([toolbar_button, close_button]), html])
+                ]
+            else:
+                output_widget.children = [widgets.HBox([toolbar_button, close_button])]
+
+        toolbar_button.observe(toolbar_btn_click, "value")
+
+        def close_btn_click(change):
+            if change["new"]:
+                toolbar_button.value = False
+                if info_control in self.controls:
+                    self.remove_control(info_control)
+                output_widget.close()
+
+        close_button.observe(close_btn_click, "value")
+
+        def update_html(feature, **kwargs):
+
+            value = [
+                "<b>{}: </b>{}<br>".format(prop, feature["properties"][prop])
+                for prop in feature["properties"].keys()
+            ][:-1]
+
+            value = """{}""".format("".join(value))
+            html.value = value
+
+        if style_callback is None:
+            style_callback = random_color
+
+        if style_callback_only:
+            geojson = ipyleaflet.GeoJSON(
+                data=data,
+                hover_style=hover_style,
+                style_callback=style_callback,
+                name=layer_name,
+            )
+        else:
+            geojson = ipyleaflet.GeoJSON(
+                data=data,
+                style=style,
+                hover_style=hover_style,
+                style_callback=style_callback,
+                name=layer_name,
+            )
+
+        if info_mode == "on_hover":
+            geojson.on_hover(update_html)
+        elif info_mode == "on_click":
+            geojson.on_click(update_html)
+
+        self.add_layer(geojson)
+        self.geojson_layers.append(geojson)
+
+        if not hasattr(self, "json_layer_dict"):
+            self.json_layer_dict = {}
+
+        params = {
+            "data": geojson,
+            "style": style,
+            "hover_style": hover_style,
+            "style_callback": style_callback,
+        }
+        self.json_layer_dict[layer_name] = params
+
+    def add_kml(
+        self,
+        in_kml,
+        layer_name="Untitled",
+        style={},
+        hover_style={},
+        style_callback=None,
+        fill_colors=["black"],
+        info_mode="on_hover",
+    ):
+        """Adds a GeoJSON file to the map.
+
+        Args:
+            in_kml (str): The input file path to the KML.
+            layer_name (str, optional): The layer name to be used.. Defaults to "Untitled".
+            style (dict, optional): A dictionary specifying the style to be used. Defaults to {}.
+            hover_style (dict, optional): Hover style dictionary. Defaults to {}.
+            style_callback (function, optional): Styling function that is called for each feature, and should return the feature style. This styling function takes the feature as argument. Defaults to None.
+            fill_colors (list, optional): The random colors to use for filling polygons. Defaults to ["black"].
+            info_mode (str, optional): Displays the attributes by either on_hover or on_click. Any value other than "on_hover" or "on_click" will be treated as None. Defaults to "on_hover".
+
+        Raises:
+            FileNotFoundError: The provided KML file could not be found.
+        """
+
+        if isinstance(in_kml, str) and in_kml.startswith("http"):
+            in_kml = github_raw_url(in_kml)
+            in_kml = download_file(in_kml)
+
+        in_kml = os.path.abspath(in_kml)
+        if not os.path.exists(in_kml):
+            raise FileNotFoundError("The provided KML file could not be found.")
+        self.add_vector(
+            in_kml,
+            layer_name,
+            style=style,
+            hover_style=hover_style,
+            style_callback=style_callback,
+            fill_colors=fill_colors,
+            info_mode=info_mode,
+        )
+
+    def add_vector(
+        self,
+        filename,
+        layer_name="Untitled",
+        to_ee=False,
+        bbox=None,
+        mask=None,
+        rows=None,
+        style={},
+        hover_style={},
+        style_callback=None,
+        fill_colors=["black"],
+        info_mode="on_hover",
+        encoding="utf-8",
+        **kwargs,
+    ):
+        """Adds any geopandas-supported vector dataset to the map.
+
+        Args:
+            filename (str): Either the absolute or relative path to the file or URL to be opened, or any object with a read() method (such as an open file or StringIO).
+            layer_name (str, optional): The layer name to use. Defaults to "Untitled".
+            to_ee (bool, optional): Whether to convert the GeoJSON to ee.FeatureCollection. Defaults to False.
+            bbox (tuple | GeoDataFrame or GeoSeries | shapely Geometry, optional): Filter features by given bounding box, GeoSeries, GeoDataFrame or a shapely geometry. CRS mis-matches are resolved if given a GeoSeries or GeoDataFrame. Cannot be used with mask. Defaults to None.
+            mask (dict | GeoDataFrame or GeoSeries | shapely Geometry, optional): Filter for features that intersect with the given dict-like geojson geometry, GeoSeries, GeoDataFrame or shapely geometry. CRS mis-matches are resolved if given a GeoSeries or GeoDataFrame. Cannot be used with bbox. Defaults to None.
+            rows (int or slice, optional): Load in specific rows by passing an integer (first n rows) or a slice() object.. Defaults to None.
+            style (dict, optional): A dictionary specifying the style to be used. Defaults to {}.
+            hover_style (dict, optional): Hover style dictionary. Defaults to {}.
+            style_callback (function, optional): Styling function that is called for each feature, and should return the feature style. This styling function takes the feature as argument. Defaults to None.
+            fill_colors (list, optional): The random colors to use for filling polygons. Defaults to ["black"].
+            info_mode (str, optional): Displays the attributes by either on_hover or on_click. Any value other than "on_hover" or "on_click" will be treated as None. Defaults to "on_hover".
+            encoding (str, optional): The encoding to use to read the file. Defaults to "utf-8".
+
+        """
+        if not filename.startswith("http"):
+            filename = os.path.abspath(filename)
+        else:
+            filename = github_raw_url(filename)
+        if to_ee:
+
+            fc = vector_to_ee(
+                filename,
+                bbox=bbox,
+                mask=mask,
+                rows=rows,
+                geodesic=True,
+                **kwargs,
+            )
+
+            self.addLayer(fc, {}, layer_name)
+        else:
+
+            ext = os.path.splitext(filename)[1].lower()
+            if ext == ".shp":
+                self.add_shapefile(
+                    filename,
+                    layer_name,
+                    style,
+                    hover_style,
+                    style_callback,
+                    fill_colors,
+                    info_mode,
+                    encoding,
+                )
+            elif ext in [".json", ".geojson"]:
+                self.add_geojson(
+                    filename,
+                    layer_name,
+                    style,
+                    hover_style,
+                    style_callback,
+                    fill_colors,
+                    info_mode,
+                    encoding,
+                )
+            else:
+                geojson = vector_to_geojson(
+                    filename,
+                    bbox=bbox,
+                    mask=mask,
+                    rows=rows,
+                    epsg="4326",
+                    **kwargs,
+                )
+
+                self.add_geojson(
+                    geojson,
+                    layer_name,
+                    style,
+                    hover_style,
+                    style_callback,
+                    fill_colors,
+                    info_mode,
+                    encoding,
+                )
+
+    def add_osm(
+        self,
+        query,
+        layer_name="Untitled",
+        style={},
+        hover_style={},
+        style_callback=None,
+        fill_colors=["black"],
+        info_mode="on_hover",
+        which_result=None,
+        by_osmid=False,
+        buffer_dist=None,
+        to_ee=False,
+        geodesic=True,
+    ):
+        """Adds OSM data to the map.
+
+        Args:
+            query (str | dict | list): Query string(s) or structured dict(s) to geocode.
+            layer_name (str, optional): The layer name to be used.. Defaults to "Untitled".
+            style (dict, optional): A dictionary specifying the style to be used. Defaults to {}.
+            hover_style (dict, optional): Hover style dictionary. Defaults to {}.
+            style_callback (function, optional): Styling function that is called for each feature, and should return the feature style. This styling function takes the feature as argument. Defaults to None.
+            fill_colors (list, optional): The random colors to use for filling polygons. Defaults to ["black"].
+            info_mode (str, optional): Displays the attributes by either on_hover or on_click. Any value other than "on_hover" or "on_click" will be treated as None. Defaults to "on_hover".
+            which_result (INT, optional): Which geocoding result to use. if None, auto-select the first (Multi)Polygon or raise an error if OSM doesn't return one. to get the top match regardless of geometry type, set which_result=1. Defaults to None.
+            by_osmid (bool, optional): If True, handle query as an OSM ID for lookup rather than text search. Defaults to False.
+            buffer_dist (float, optional): Distance to buffer around the place geometry, in meters. Defaults to None.
+            to_ee (bool, optional): Whether to convert the csv to an ee.FeatureCollection.
+            geodesic (bool, optional): Whether line segments should be interpreted as spherical geodesics. If false, indicates that line segments should be interpreted as planar lines in the specified CRS. If absent, defaults to true if the CRS is geographic (including the default EPSG:4326), or to false if the CRS is projected.
+
+        """
+
+        gdf = osm_to_gdf(
+            query, which_result=which_result, by_osmid=by_osmid, buffer_dist=buffer_dist
+        )
+        geojson = gdf.__geo_interface__
+
+        if to_ee:
+            fc = geojson_to_ee(geojson, geodesic=geodesic)
+            self.addLayer(fc, {}, layer_name)
+            self.zoomToObject(fc)
+        else:
+            self.add_geojson(
+                geojson,
+                layer_name=layer_name,
+                style=style,
+                hover_style=hover_style,
+                style_callback=style_callback,
+                fill_colors=fill_colors,
+                info_mode=info_mode,
+            )
+            bounds = gdf.bounds.iloc[0]
+            self.fit_bounds([[bounds[1], bounds[0]], [bounds[3], bounds[2]]])
+
+    def add_osm_from_geocode(
+        self,
+        query,
+        which_result=None,
+        by_osmid=False,
+        buffer_dist=None,
+        layer_name="Untitled",
+        style={},
+        hover_style={},
+        style_callback=None,
+        fill_colors=["black"],
+        info_mode="on_hover",
+    ):
+        """Adds OSM data of place(s) by name or ID to the map.
+
+        Args:
+            query (str | dict | list): Query string(s) or structured dict(s) to geocode.
+            which_result (int, optional): Which geocoding result to use. if None, auto-select the first (Multi)Polygon or raise an error if OSM doesn't return one. to get the top match regardless of geometry type, set which_result=1. Defaults to None.
+            by_osmid (bool, optional): If True, handle query as an OSM ID for lookup rather than text search. Defaults to False.
+            buffer_dist (float, optional): Distance to buffer around the place geometry, in meters. Defaults to None.
+            layer_name (str, optional): The layer name to be used.. Defaults to "Untitled".
+            style (dict, optional): A dictionary specifying the style to be used. Defaults to {}.
+            hover_style (dict, optional): Hover style dictionary. Defaults to {}.
+            style_callback (function, optional): Styling function that is called for each feature, and should return the feature style. This styling function takes the feature as argument. Defaults to None.
+            fill_colors (list, optional): The random colors to use for filling polygons. Defaults to ["black"].
+            info_mode (str, optional): Displays the attributes by either on_hover or on_click. Any value other than "on_hover" or "on_click" will be treated as None. Defaults to "on_hover".
+
+        """
+
+        gdf = osm_gdf_from_geocode(
+            query, which_result=which_result, by_osmid=by_osmid, buffer_dist=buffer_dist
+        )
+        geojson = gdf.__geo_interface__
+
+        self.add_geojson(
+            geojson,
+            layer_name=layer_name,
+            style=style,
+            hover_style=hover_style,
+            style_callback=style_callback,
+            fill_colors=fill_colors,
+            info_mode=info_mode,
+        )
+        self.zoom_to_gdf(gdf)
+
+    def add_osm_from_address(
+        self,
+        address,
+        tags,
+        dist=1000,
+        layer_name="Untitled",
+        style={},
+        hover_style={},
+        style_callback=None,
+        fill_colors=["black"],
+        info_mode="on_hover",
+    ):
+        """Adds OSM entities within some distance N, S, E, W of address to the map.
+
+        Args:
+            address (str): The address to geocode and use as the central point around which to get the geometries.
+            tags (dict): Dict of tags used for finding objects in the selected area. Results returned are the union, not intersection of each individual tag. Each result matches at least one given tag. The dict keys should be OSM tags, (e.g., building, landuse, highway, etc) and the dict values should be either True to retrieve all items with the given tag, or a string to get a single tag-value combination, or a list of strings to get multiple values for the given tag. For example, tags = {‘building’: True} would return all building footprints in the area. tags = {‘amenity’:True, ‘landuse’:[‘retail’,’commercial’], ‘highway’:’bus_stop’} would return all amenities, landuse=retail, landuse=commercial, and highway=bus_stop.
+            dist (int, optional): Distance in meters. Defaults to 1000.
+            layer_name (str, optional): The layer name to be used.. Defaults to "Untitled".
+            style (dict, optional): A dictionary specifying the style to be used. Defaults to {}.
+            hover_style (dict, optional): Hover style dictionary. Defaults to {}.
+            style_callback (function, optional): Styling function that is called for each feature, and should return the feature style. This styling function takes the feature as argument. Defaults to None.
+            fill_colors (list, optional): The random colors to use for filling polygons. Defaults to ["black"].
+            info_mode (str, optional): Displays the attributes by either on_hover or on_click. Any value other than "on_hover" or "on_click" will be treated as None. Defaults to "on_hover".
+
+        """
+        gdf = osm_gdf_from_address(address, tags, dist)
+        geojson = gdf.__geo_interface__
+
+        self.add_geojson(
+            geojson,
+            layer_name=layer_name,
+            style=style,
+            hover_style=hover_style,
+            style_callback=style_callback,
+            fill_colors=fill_colors,
+            info_mode=info_mode,
+        )
+        self.zoom_to_gdf(gdf)
+
+    def add_osm_from_place(
+        self,
+        query,
+        tags,
+        which_result=None,
+        buffer_dist=None,
+        layer_name="Untitled",
+        style={},
+        hover_style={},
+        style_callback=None,
+        fill_colors=["black"],
+        info_mode="on_hover",
+    ):
+        """Adds OSM entities within boundaries of geocodable place(s) to the map.
+
+        Args:
+            query (str | dict | list): Query string(s) or structured dict(s) to geocode.
+            tags (dict): Dict of tags used for finding objects in the selected area. Results returned are the union, not intersection of each individual tag. Each result matches at least one given tag. The dict keys should be OSM tags, (e.g., building, landuse, highway, etc) and the dict values should be either True to retrieve all items with the given tag, or a string to get a single tag-value combination, or a list of strings to get multiple values for the given tag. For example, tags = {‘building’: True} would return all building footprints in the area. tags = {‘amenity’:True, ‘landuse’:[‘retail’,’commercial’], ‘highway’:’bus_stop’} would return all amenities, landuse=retail, landuse=commercial, and highway=bus_stop.
+            which_result (int, optional): Which geocoding result to use. if None, auto-select the first (Multi)Polygon or raise an error if OSM doesn't return one. to get the top match regardless of geometry type, set which_result=1. Defaults to None.
+            buffer_dist (float, optional): Distance to buffer around the place geometry, in meters. Defaults to None.
+            layer_name (str, optional): The layer name to be used.. Defaults to "Untitled".
+            style (dict, optional): A dictionary specifying the style to be used. Defaults to {}.
+            hover_style (dict, optional): Hover style dictionary. Defaults to {}.
+            style_callback (function, optional): Styling function that is called for each feature, and should return the feature style. This styling function takes the feature as argument. Defaults to None.
+            fill_colors (list, optional): The random colors to use for filling polygons. Defaults to ["black"].
+            info_mode (str, optional): Displays the attributes by either on_hover or on_click. Any value other than "on_hover" or "on_click" will be treated as None. Defaults to "on_hover".
+
+        """
+        gdf = osm_gdf_from_place(query, tags, which_result, buffer_dist)
+        geojson = gdf.__geo_interface__
+
+        self.add_geojson(
+            geojson,
+            layer_name=layer_name,
+            style=style,
+            hover_style=hover_style,
+            style_callback=style_callback,
+            fill_colors=fill_colors,
+            info_mode=info_mode,
+        )
+        self.zoom_to_gdf(gdf)
+
+    def add_osm_from_point(
+        self,
+        center_point,
+        tags,
+        dist=1000,
+        layer_name="Untitled",
+        style={},
+        hover_style={},
+        style_callback=None,
+        fill_colors=["black"],
+        info_mode="on_hover",
+    ):
+        """Adds OSM entities within some distance N, S, E, W of a point to the map.
+
+        Args:
+            center_point (tuple): The (lat, lng) center point around which to get the geometries.
+            tags (dict): Dict of tags used for finding objects in the selected area. Results returned are the union, not intersection of each individual tag. Each result matches at least one given tag. The dict keys should be OSM tags, (e.g., building, landuse, highway, etc) and the dict values should be either True to retrieve all items with the given tag, or a string to get a single tag-value combination, or a list of strings to get multiple values for the given tag. For example, tags = {‘building’: True} would return all building footprints in the area. tags = {‘amenity’:True, ‘landuse’:[‘retail’,’commercial’], ‘highway’:’bus_stop’} would return all amenities, landuse=retail, landuse=commercial, and highway=bus_stop.
+            dist (int, optional): Distance in meters. Defaults to 1000.
+            layer_name (str, optional): The layer name to be used.. Defaults to "Untitled".
+            style (dict, optional): A dictionary specifying the style to be used. Defaults to {}.
+            hover_style (dict, optional): Hover style dictionary. Defaults to {}.
+            style_callback (function, optional): Styling function that is called for each feature, and should return the feature style. This styling function takes the feature as argument. Defaults to None.
+            fill_colors (list, optional): The random colors to use for filling polygons. Defaults to ["black"].
+            info_mode (str, optional): Displays the attributes by either on_hover or on_click. Any value other than "on_hover" or "on_click" will be treated as None. Defaults to "on_hover".
+
+        """
+        gdf = osm_gdf_from_point(center_point, tags, dist)
+        geojson = gdf.__geo_interface__
+
+        self.add_geojson(
+            geojson,
+            layer_name=layer_name,
+            style=style,
+            hover_style=hover_style,
+            style_callback=style_callback,
+            fill_colors=fill_colors,
+            info_mode=info_mode,
+        )
+        self.zoom_to_gdf(gdf)
+
+    def add_osm_from_polygon(
+        self,
+        polygon,
+        tags,
+        layer_name="Untitled",
+        style={},
+        hover_style={},
+        style_callback=None,
+        fill_colors=["black"],
+        info_mode="on_hover",
+    ):
+        """Adds OSM entities within boundaries of a (multi)polygon to the map.
+
+        Args:
+            polygon (shapely.geometry.Polygon | shapely.geometry.MultiPolygon): Geographic boundaries to fetch geometries within
+            tags (dict): Dict of tags used for finding objects in the selected area. Results returned are the union, not intersection of each individual tag. Each result matches at least one given tag. The dict keys should be OSM tags, (e.g., building, landuse, highway, etc) and the dict values should be either True to retrieve all items with the given tag, or a string to get a single tag-value combination, or a list of strings to get multiple values for the given tag. For example, tags = {‘building’: True} would return all building footprints in the area. tags = {‘amenity’:True, ‘landuse’:[‘retail’,’commercial’], ‘highway’:’bus_stop’} would return all amenities, landuse=retail, landuse=commercial, and highway=bus_stop.
+            layer_name (str, optional): The layer name to be used.. Defaults to "Untitled".
+            style (dict, optional): A dictionary specifying the style to be used. Defaults to {}.
+            hover_style (dict, optional): Hover style dictionary. Defaults to {}.
+            style_callback (function, optional): Styling function that is called for each feature, and should return the feature style. This styling function takes the feature as argument. Defaults to None.
+            fill_colors (list, optional): The random colors to use for filling polygons. Defaults to ["black"].
+            info_mode (str, optional): Displays the attributes by either on_hover or on_click. Any value other than "on_hover" or "on_click" will be treated as None. Defaults to "on_hover".
+
+        """
+        gdf = osm_gdf_from_polygon(polygon, tags)
+        geojson = gdf.__geo_interface__
+
+        self.add_geojson(
+            geojson,
+            layer_name=layer_name,
+            style=style,
+            hover_style=hover_style,
+            style_callback=style_callback,
+            fill_colors=fill_colors,
+            info_mode=info_mode,
+        )
+        self.zoom_to_gdf(gdf)
+
+    def add_osm_from_bbox(
+        self,
+        north,
+        south,
+        east,
+        west,
+        tags,
+        layer_name="Untitled",
+        style={},
+        hover_style={},
+        style_callback=None,
+        fill_colors=["black"],
+        info_mode="on_hover",
+    ):
+        """Adds OSM entities within a N, S, E, W bounding box to the map.
+
+
+        Args:
+            north (float): Northern latitude of bounding box.
+            south (float): Southern latitude of bounding box.
+            east (float): Eastern longitude of bounding box.
+            west (float): Western longitude of bounding box.
+            tags (dict): Dict of tags used for finding objects in the selected area. Results returned are the union, not intersection of each individual tag. Each result matches at least one given tag. The dict keys should be OSM tags, (e.g., building, landuse, highway, etc) and the dict values should be either True to retrieve all items with the given tag, or a string to get a single tag-value combination, or a list of strings to get multiple values for the given tag. For example, tags = {‘building’: True} would return all building footprints in the area. tags = {‘amenity’:True, ‘landuse’:[‘retail’,’commercial’], ‘highway’:’bus_stop’} would return all amenities, landuse=retail, landuse=commercial, and highway=bus_stop.
+            layer_name (str, optional): The layer name to be used.. Defaults to "Untitled".
+            style (dict, optional): A dictionary specifying the style to be used. Defaults to {}.
+            hover_style (dict, optional): Hover style dictionary. Defaults to {}.
+            style_callback (function, optional): Styling function that is called for each feature, and should return the feature style. This styling function takes the feature as argument. Defaults to None.
+            fill_colors (list, optional): The random colors to use for filling polygons. Defaults to ["black"].
+            info_mode (str, optional): Displays the attributes by either on_hover or on_click. Any value other than "on_hover" or "on_click" will be treated as None. Defaults to "on_hover".
+
+        """
+        gdf = osm_gdf_from_bbox(north, south, east, west, tags)
+        geojson = gdf.__geo_interface__
+
+        self.add_geojson(
+            geojson,
+            layer_name=layer_name,
+            style=style,
+            hover_style=hover_style,
+            style_callback=style_callback,
+            fill_colors=fill_colors,
+            info_mode=info_mode,
+        )
+        self.zoom_to_gdf(gdf)
+
+    def add_osm_from_view(
+        self,
+        tags,
+        layer_name="Untitled",
+        style={},
+        hover_style={},
+        style_callback=None,
+        fill_colors=["black"],
+        info_mode="on_hover",
+    ):
+        """Adds OSM entities within the current map view to the map.
+
+        Args:
+            tags (dict): Dict of tags used for finding objects in the selected area. Results returned are the union, not intersection of each individual tag. Each result matches at least one given tag. The dict keys should be OSM tags, (e.g., building, landuse, highway, etc) and the dict values should be either True to retrieve all items with the given tag, or a string to get a single tag-value combination, or a list of strings to get multiple values for the given tag. For example, tags = {‘building’: True} would return all building footprints in the area. tags = {‘amenity’:True, ‘landuse’:[‘retail’,’commercial’], ‘highway’:’bus_stop’} would return all amenities, landuse=retail, landuse=commercial, and highway=bus_stop.
+            layer_name (str, optional): The layer name to be used.. Defaults to "Untitled".
+            style (dict, optional): A dictionary specifying the style to be used. Defaults to {}.
+            hover_style (dict, optional): Hover style dictionary. Defaults to {}.
+            style_callback (function, optional): Styling function that is called for each feature, and should return the feature style. This styling function takes the feature as argument. Defaults to None.
+            fill_colors (list, optional): The random colors to use for filling polygons. Defaults to ["black"].
+            info_mode (str, optional): Displays the attributes by either on_hover or on_click. Any value other than "on_hover" or "on_click" will be treated as None. Defaults to "on_hover".
+
+        """
+        bounds = self.bounds
+        if len(bounds) == 0:
+            bounds = (
+                (40.74824858675827, -73.98933637940563),
+                (40.75068694343106, -73.98364473187601),
+            )
+        north, south, east, west = (
+            bounds[1][0],
+            bounds[0][0],
+            bounds[1][1],
+            bounds[0][1],
+        )
+
+        gdf = osm_gdf_from_bbox(north, south, east, west, tags)
+        geojson = gdf.__geo_interface__
+
+        self.add_geojson(
+            geojson,
+            layer_name=layer_name,
+            style=style,
+            hover_style=hover_style,
+            style_callback=style_callback,
+            fill_colors=fill_colors,
+            info_mode=info_mode,
+        )
+        self.zoom_to_gdf(gdf)
+
+    def add_gdf(
+        self,
+        gdf,
+        layer_name="Untitled",
+        style={},
+        hover_style={},
+        style_callback=None,
+        fill_colors=["black"],
+        info_mode="on_hover",
+        zoom_to_layer=True,
+        encoding="utf-8",
+    ):
+        """Adds a GeoDataFrame to the map.
+
+        Args:
+            gdf (GeoDataFrame): A GeoPandas GeoDataFrame.
+            layer_name (str, optional): The layer name to be used.. Defaults to "Untitled".
+            style (dict, optional): A dictionary specifying the style to be used. Defaults to {}.
+            hover_style (dict, optional): Hover style dictionary. Defaults to {}.
+            style_callback (function, optional): Styling function that is called for each feature, and should return the feature style. This styling function takes the feature as argument. Defaults to None.
+            fill_colors (list, optional): The random colors to use for filling polygons. Defaults to ["black"].
+            info_mode (str, optional): Displays the attributes by either on_hover or on_click. Any value other than "on_hover" or "on_click" will be treated as None. Defaults to "on_hover".
+            zoom_to_layer (bool, optional): Whether to zoom to the layer.
+            encoding (str, optional): The encoding of the GeoDataFrame. Defaults to "utf-8".
+        """
+
+        data = gdf_to_geojson(gdf, epsg="4326")
+
+        self.add_geojson(
+            data,
+            layer_name,
+            style,
+            hover_style,
+            style_callback,
+            fill_colors,
+            info_mode,
+            encoding,
+        )
+
+        if zoom_to_layer:
+            import numpy as np
+
+            bounds = gdf.to_crs(epsg="4326").bounds
+            west = np.min(bounds["minx"])
+            south = np.min(bounds["miny"])
+            east = np.max(bounds["maxx"])
+            north = np.max(bounds["maxy"])
+            self.fit_bounds([[south, east], [north, west]])
+
+    def add_gdf_from_postgis(
+        self,
+        sql,
+        con,
+        layer_name="Untitled",
+        style={},
+        hover_style={},
+        style_callback=None,
+        fill_colors=["black"],
+        info_mode="on_hover",
+        zoom_to_layer=True,
+        **kwargs,
+    ):
+        """Reads a PostGIS database and returns data as a GeoDataFrame to be added to the map.
+
+        Args:
+            sql (str): SQL query to execute in selecting entries from database, or name of the table to read from the database.
+            con (sqlalchemy.engine.Engine): Active connection to the database to query.
+            layer_name (str, optional): The layer name to be used.. Defaults to "Untitled".
+            style (dict, optional): A dictionary specifying the style to be used. Defaults to {}.
+            hover_style (dict, optional): Hover style dictionary. Defaults to {}.
+            style_callback (function, optional): Styling function that is called for each feature, and should return the feature style. This styling function takes the feature as argument. Defaults to None.
+            fill_colors (list, optional): The random colors to use for filling polygons. Defaults to ["black"].
+            info_mode (str, optional): Displays the attributes by either on_hover or on_click. Any value other than "on_hover" or "on_click" will be treated as None. Defaults to "on_hover".
+            zoom_to_layer (bool, optional): Whether to zoom to the layer.
+        """
+        gdf = read_postgis(sql, con, **kwargs)
+        gdf = gdf.to_crs("epsg:4326")
+        self.add_gdf(
+            gdf,
+            layer_name,
+            style,
+            hover_style,
+            style_callback,
+            fill_colors,
+            info_mode,
+            zoom_to_layer,
+        )
+
+    def add_time_slider(
+        self,
+        ee_object,
+        vis_params={},
+        region=None,
+        layer_name="Time series",
+        labels=None,
+        time_interval=1,
+        position="bottomright",
+        slider_length="150px",
+        date_format="YYYY-MM-dd",
+        opacity=1.0,
+        **kwargs,
+    ):
+        """Adds a time slider to the map.
+
+        Args:
+            ee_object (ee.Image | ee.ImageCollection): The Image or ImageCollection to visualize.
+            vis_params (dict, optional): Visualization parameters to use for visualizing image. Defaults to {}.
+            region (ee.Geometry | ee.FeatureCollection): The region to visualize.
+            layer_name (str, optional): The layer name to be used. Defaults to "Time series".
+            labels (list, optional): The list of labels to be used for the time series. Defaults to None.
+            time_interval (int, optional): Time interval in seconds. Defaults to 1.
+            position (str, optional): Position to place the time slider, can be any of ['topleft', 'topright', 'bottomleft', 'bottomright']. Defaults to "bottomright".
+            slider_length (str, optional): Length of the time slider. Defaults to "150px".
+            date_format (str, optional): The date format to use. Defaults to 'YYYY-MM-dd'.
+            opacity (float, optional): The opacity of layers. Defaults to 1.0.
+
+        Raises:
+            TypeError: If the ee_object is not ee.Image | ee.ImageCollection.
+        """
+        import threading
+
+        if isinstance(ee_object, ee.Image):
+            if region is not None:
+                if isinstance(region, ee.Geometry):
+                    ee_object = ee_object.clip(region)
+                elif isinstance(region, ee.FeatureCollection):
+                    ee_object = ee_object.clipToCollection(region)
+            if layer_name not in self.ee_raster_layer_names:
+                self.addLayer(ee_object, {}, layer_name, False, opacity)
+            band_names = ee_object.bandNames()
+            ee_object = ee.ImageCollection(
+                ee_object.bandNames().map(lambda b: ee_object.select([b]))
+            )
+
+            if labels is not None:
+                if len(labels) != int(ee_object.size().getInfo()):
+                    raise ValueError(
+                        "The length of labels must be equal to the number of bands in the image."
+                    )
+            else:
+                labels = band_names.getInfo()
+
+        elif isinstance(ee_object, ee.ImageCollection):
+            if region is not None:
+                if isinstance(region, ee.Geometry):
+                    ee_object = ee_object.map(lambda img: img.clip(region))
+                elif isinstance(region, ee.FeatureCollection):
+                    ee_object = ee_object.map(lambda img: img.clipToCollection(region))
+
+            if labels is not None:
+                if len(labels) != int(ee_object.size().getInfo()):
+                    raise ValueError(
+                        "The length of labels must be equal to the number of images in the ImageCollection."
+                    )
+            else:
+                labels = (
+                    ee_object.aggregate_array("system:time_start")
+                    .map(lambda d: ee.Date(d).format(date_format))
+                    .getInfo()
+                )
+        else:
+            raise TypeError("The ee_object must be an ee.Image or ee.ImageCollection")
+
+        # if labels is not None:
+        #     size = len(labels)
+        # else:
+        #     size = ee_object.size().getInfo()
+        #     labels = [str(i) for i in range(1, size + 1)]
+
+        first = ee.Image(ee_object.first())
+
+        if layer_name not in self.ee_raster_layer_names:
+            self.addLayer(ee_object.toBands(), {}, layer_name, False, opacity)
+        self.addLayer(first, vis_params, "Image X", True, opacity)
+
+        slider = widgets.IntSlider(
+            min=1,
+            max=len(labels),
+            readout=False,
+            continuous_update=False,
+            layout=widgets.Layout(width=slider_length),
+        )
+        label = widgets.Label(
+            value=labels[0], layout=widgets.Layout(padding="0px 5px 0px 5px")
+        )
+
+        play_btn = widgets.Button(
+            icon="play",
+            tooltip="Play the time slider",
+            button_style="primary",
+            layout=widgets.Layout(width="32px"),
+        )
+
+        pause_btn = widgets.Button(
+            icon="pause",
+            tooltip="Pause the time slider",
+            button_style="primary",
+            layout=widgets.Layout(width="32px"),
+        )
+
+        close_btn = widgets.Button(
+            icon="times",
+            tooltip="Close the time slider",
+            button_style="primary",
+            layout=widgets.Layout(width="32px"),
+        )
+
+        play_chk = widgets.Checkbox(value=False)
+
+        slider_widget = widgets.HBox([slider, label, play_btn, pause_btn, close_btn])
+
+        def play_click(b):
+
+            play_chk.value = True
+
+            def work(slider):
+                while play_chk.value:
+                    if slider.value < len(labels):
+                        slider.value += 1
+                    else:
+                        slider.value = 1
+                    time.sleep(time_interval)
+
+            thread = threading.Thread(target=work, args=(slider,))
+            thread.start()
+
+        def pause_click(b):
+            play_chk.value = False
+
+        play_btn.on_click(play_click)
+        pause_btn.on_click(pause_click)
+
+        def slider_changed(change):
+            self.default_style = {"cursor": "wait"}
+            index = slider.value - 1
+            label.value = labels[index]
+            image = ee.Image(ee_object.toList(ee_object.size()).get(index))
+            if layer_name not in self.ee_raster_layer_names:
+                self.addLayer(ee_object.toBands(), {}, layer_name, False, opacity)
+            self.addLayer(image, vis_params, "Image X", True, opacity)
+            self.default_style = {"cursor": "default"}
+
+        slider.observe(slider_changed, "value")
+
+        def close_click(b):
+            play_chk.value = False
+            self.toolbar_reset()
+            self.remove_ee_layer("Image X")
+            self.remove_ee_layer(layer_name)
+
+            if self.slider_ctrl is not None and self.slider_ctrl in self.controls:
+                self.remove_control(self.slider_ctrl)
+            slider_widget.close()
+
+        close_btn.on_click(close_click)
+
+        slider_ctrl = ipyleaflet.WidgetControl(widget=slider_widget, position=position)
+        self.add_control(slider_ctrl)
+        self.slider_ctrl = slider_ctrl
+
+    def add_xy_data(
+        self,
+        in_csv,
+        x="longitude",
+        y="latitude",
+        label=None,
+        layer_name="Marker cluster",
+        to_ee=False,
+    ):
+        """Adds points from a CSV file containing lat/lon information and display data on the map.
+
+        Args:
+            in_csv (str): The file path to the input CSV file.
+            x (str, optional): The name of the column containing longitude coordinates. Defaults to "longitude".
+            y (str, optional): The name of the column containing latitude coordinates. Defaults to "latitude".
+            label (str, optional): The name of the column containing label information to used for marker popup. Defaults to None.
+            layer_name (str, optional): The layer name to use. Defaults to "Marker cluster".
+            to_ee (bool, optional): Whether to convert the csv to an ee.FeatureCollection.
+
+        Raises:
+            FileNotFoundError: The specified input csv does not exist.
+            ValueError: The specified x column does not exist.
+            ValueError: The specified y column does not exist.
+            ValueError: The specified label column does not exist.
+        """
+        import pandas as pd
+
+        if not in_csv.startswith("http") and (not os.path.exists(in_csv)):
+            raise FileNotFoundError("The specified input csv does not exist.")
+
+        df = pd.read_csv(in_csv)
+        col_names = df.columns.values.tolist()
+
+        if x not in col_names:
+            raise ValueError(f"x must be one of the following: {', '.join(col_names)}")
+
+        if y not in col_names:
+            raise ValueError(f"y must be one of the following: {', '.join(col_names)}")
+
+        if label is not None and (label not in col_names):
+            raise ValueError(
+                f"label must be one of the following: {', '.join(col_names)}"
+            )
+
+        self.default_style = {"cursor": "wait"}
+
+        if to_ee:
+            fc = csv_to_ee(in_csv, latitude=y, longitude=x)
+            self.addLayer(fc, {}, layer_name)
+
+        else:
+            points = list(zip(df[y], df[x]))
+
+            if label is not None:
+                labels = df[label]
+                markers = [
+                    ipyleaflet.Marker(
+                        location=point,
+                        draggable=False,
+                        popup=widgets.HTML(str(labels[index])),
+                    )
+                    for index, point in enumerate(points)
+                ]
+            else:
+                markers = [
+                    ipyleaflet.Marker(location=point, draggable=False)
+                    for point in points
+                ]
+
+            marker_cluster = ipyleaflet.MarkerCluster(markers=markers, name=layer_name)
+            self.add_layer(marker_cluster)
+
+        self.default_style = {"cursor": "default"}
+
+    def add_points_from_xy(
+        self,
+        data,
+        x="longitude",
+        y="latitude",
+        popup=None,
+        layer_name="Marker Cluster",
+        color_column=None,
+        marker_colors=None,
+        icon_colors=["white"],
+        icon_names=["info"],
+        spin=False,
+        add_legend=True,
+        **kwargs,
+    ):
+        """Adds a marker cluster to the map.
+
+        Args:
+            data (str | pd.DataFrame): A csv or Pandas DataFrame containing x, y, z values.
+            x (str, optional): The column name for the x values. Defaults to "longitude".
+            y (str, optional): The column name for the y values. Defaults to "latitude".
+            popup (list, optional): A list of column names to be used as the popup. Defaults to None.
+            layer_name (str, optional): The name of the layer. Defaults to "Marker Cluster".
+            color_column (str, optional): The column name for the color values. Defaults to None.
+            marker_colors (list, optional): A list of colors to be used for the markers. Defaults to None.
+            icon_colors (list, optional): A list of colors to be used for the icons. Defaults to ['white'].
+            icon_names (list, optional): A list of names to be used for the icons. More icons can be found at https://fontawesome.com/v4/icons. Defaults to ['info'].
+            spin (bool, optional): If True, the icon will spin. Defaults to False.
+            add_legend (bool, optional): If True, a legend will be added to the map. Defaults to True.
+
+        """
+        import pandas as pd
+
+        data = github_raw_url(data)
+
+        color_options = [
+            "red",
+            "blue",
+            "green",
+            "purple",
+            "orange",
+            "darkred",
+            "lightred",
+            "beige",
+            "darkblue",
+            "darkgreen",
+            "cadetblue",
+            "darkpurple",
+            "white",
+            "pink",
+            "lightblue",
+            "lightgreen",
+            "gray",
+            "black",
+            "lightgray",
+        ]
+
+        if isinstance(data, pd.DataFrame):
+            df = data
+        elif not data.startswith("http") and (not os.path.exists(data)):
+            raise FileNotFoundError("The specified input csv does not exist.")
+        else:
+            df = pd.read_csv(data)
+
+        df = points_from_xy(df, x, y)
+
+        col_names = df.columns.values.tolist()
+
+        if color_column is not None and color_column not in col_names:
+            raise ValueError(
+                f"The color column {color_column} does not exist in the dataframe."
+            )
+
+        if color_column is not None:
+            items = list(set(df[color_column]))
+
+        else:
+            items = None
+
+        if color_column is not None and marker_colors is None:
+            if len(items) > len(color_options):
+                raise ValueError(
+                    f"The number of unique values in the color column {color_column} is greater than the number of available colors."
+                )
+            else:
+                marker_colors = color_options[: len(items)]
+        elif color_column is not None and marker_colors is not None:
+            if len(items) != len(marker_colors):
+                raise ValueError(
+                    f"The number of unique values in the color column {color_column} is not equal to the number of available colors."
+                )
+
+        if items is not None:
+
+            if len(icon_colors) == 1:
+                icon_colors = icon_colors * len(items)
+            elif len(items) != len(icon_colors):
+                raise ValueError(
+                    f"The number of unique values in the color column {color_column} is not equal to the number of available colors."
+                )
+
+            if len(icon_names) == 1:
+                icon_names = icon_names * len(items)
+            elif len(items) != len(icon_names):
+                raise ValueError(
+                    f"The number of unique values in the color column {color_column} is not equal to the number of available colors."
+                )
+
+        if "geometry" in col_names:
+            col_names.remove("geometry")
+
+        if popup is not None:
+            if isinstance(popup, str) and (popup not in col_names):
+                raise ValueError(
+                    f"popup must be one of the following: {', '.join(col_names)}"
+                )
+            elif isinstance(popup, list) and (
+                not all(item in col_names for item in popup)
+            ):
+                raise ValueError(
+                    f"All popup items must be select from: {', '.join(col_names)}"
+                )
+        else:
+            popup = col_names
+
+        df["x"] = df.geometry.x
+        df["y"] = df.geometry.y
+
+        points = list(zip(df["y"], df["x"]))
+
+        if popup is not None:
+            if isinstance(popup, str):
+                labels = df[popup]
+
+                markers = []
+                for index, point in enumerate(points):
+
+                    if items is not None:
+                        marker_color = marker_colors[
+                            items.index(df[color_column][index])
+                        ]
+                        icon_name = icon_names[items.index(df[color_column][index])]
+                        icon_color = icon_colors[items.index(df[color_column][index])]
+                        marker_icon = ipyleaflet.AwesomeIcon(
+                            name=icon_name,
+                            marker_color=marker_color,
+                            icon_color=icon_color,
+                            spin=spin,
+                        )
+                    else:
+                        marker_icon = None
+
+                    marker = ipyleaflet.Marker(
+                        location=point,
+                        draggable=False,
+                        popup=widgets.HTML(str(labels[index])),
+                        icon=marker_icon,
+                    )
+                    markers.append(marker)
+
+            elif isinstance(popup, list):
+                labels = []
+                for i in range(len(points)):
+                    label = ""
+                    for item in popup:
+                        label = (
+                            label
+                            + "<b>"
+                            + str(item)
+                            + "</b>"
+                            + ": "
+                            + str(df[item][i])
+                            + "<br>"
+                        )
+                    labels.append(label)
+                df["popup"] = labels
+
+                markers = []
+                for index, point in enumerate(points):
+                    if items is not None:
+                        marker_color = marker_colors[
+                            items.index(df[color_column][index])
+                        ]
+                        icon_name = icon_names[items.index(df[color_column][index])]
+                        icon_color = icon_colors[items.index(df[color_column][index])]
+                        marker_icon = ipyleaflet.AwesomeIcon(
+                            name=icon_name,
+                            marker_color=marker_color,
+                            icon_color=icon_color,
+                            spin=spin,
+                        )
+                    else:
+                        marker_icon = None
+
+                    marker = ipyleaflet.Marker(
+                        location=point,
+                        draggable=False,
+                        popup=widgets.HTML(labels[index]),
+                        icon=marker_icon,
+                    )
+                    markers.append(marker)
+
+        else:
+            markers = []
+            for point in points:
+                if items is not None:
+                    marker_color = marker_colors[items.index(df[color_column][index])]
+                    icon_name = icon_names[items.index(df[color_column][index])]
+                    icon_color = icon_colors[items.index(df[color_column][index])]
+                    marker_icon = ipyleaflet.AwesomeIcon(
+                        name=icon_name,
+                        marker_color=marker_color,
+                        icon_color=icon_color,
+                        spin=spin,
+                    )
+                else:
+                    marker_icon = None
+
+                marker = ipyleaflet.Marker(
+                    location=point, draggable=False, icon=marker_icon
+                )
+                markers.append(marker)
+
+        marker_cluster = ipyleaflet.MarkerCluster(markers=markers, name=layer_name)
+        self.add_layer(marker_cluster)
+
+        if items is not None and add_legend:
+            marker_colors = [check_color(c) for c in marker_colors]
+            self.add_legend(
+                title=color_column.title(), colors=marker_colors, labels=items
+            )
+
+        self.default_style = {"cursor": "default"}
+
+    def add_circle_markers_from_xy(
+        self,
+        data,
+        x="longitude",
+        y="latitude",
+        radius=10,
+        popup=None,
+        **kwargs,
+    ):
+        """Adds a marker cluster to the map. For a list of options, see https://ipyleaflet.readthedocs.io/en/latest/api_reference/circle_marker.html
+
+        Args:
+            data (str | pd.DataFrame): A csv or Pandas DataFrame containing x, y, z values.
+            x (str, optional): The column name for the x values. Defaults to "longitude".
+            y (str, optional): The column name for the y values. Defaults to "latitude".
+            radius (int, optional): The radius of the circle. Defaults to 10.
+            popup (list, optional): A list of column names to be used as the popup. Defaults to None.
+
+        """
+        import pandas as pd
+
+        data = github_raw_url(data)
+
+        if isinstance(data, pd.DataFrame):
+            df = data
+        elif not data.startswith("http") and (not os.path.exists(data)):
+            raise FileNotFoundError("The specified input csv does not exist.")
+        else:
+            df = pd.read_csv(data)
+
+        col_names = df.columns.values.tolist()
+
+        if popup is None:
+            popup = col_names
+
+        if not isinstance(popup, list):
+            popup = [popup]
+
+        if x not in col_names:
+            raise ValueError(f"x must be one of the following: {', '.join(col_names)}")
+
+        if y not in col_names:
+            raise ValueError(f"y must be one of the following: {', '.join(col_names)}")
+
+        for row in df.itertuples():
+            html = ""
+            for p in popup:
+                html = html + "<b>" + p + "</b>" + ": " + str(getattr(row, p)) + "<br>"
+            popup_html = widgets.HTML(html)
+
+            marker = ipyleaflet.CircleMarker(
+                location=[getattr(row, y), getattr(row, x)],
+                radius=radius,
+                popup=popup_html,
+                **kwargs,
+            )
+            super().add_layer(marker)
+
+    def add_planet_by_month(
+        self, year=2016, month=1, name=None, api_key=None, token_name="PLANET_API_KEY"
+    ):
+        """Adds a Planet global mosaic by month to the map. To get a Planet API key, see https://developers.planet.com/quickstart/apis
+
+        Args:
+            year (int, optional): The year of Planet global mosaic, must be >=2016. Defaults to 2016.
+            month (int, optional): The month of Planet global mosaic, must be 1-12. Defaults to 1.
+            name (str, optional): The layer name to use. Defaults to None.
+            api_key (str, optional): The Planet API key. Defaults to None.
+            token_name (str, optional): The environment variable name of the API key. Defaults to "PLANET_API_KEY".
+        """
+        layer = planet_tile_by_month(year, month, name, api_key, token_name)
+        self.add_layer(layer)
+
+    def add_planet_by_quarter(
+        self, year=2016, quarter=1, name=None, api_key=None, token_name="PLANET_API_KEY"
+    ):
+        """Adds a Planet global mosaic by quarter to the map. To get a Planet API key, see https://developers.planet.com/quickstart/apis
+
+        Args:
+            year (int, optional): The year of Planet global mosaic, must be >=2016. Defaults to 2016.
+            quarter (int, optional): The quarter of Planet global mosaic, must be 1-12. Defaults to 1.
+            name (str, optional): The layer name to use. Defaults to None.
+            api_key (str, optional): The Planet API key. Defaults to None.
+            token_name (str, optional): The environment variable name of the API key. Defaults to "PLANET_API_KEY".
+        """
+        layer = planet_tile_by_quarter(year, quarter, name, api_key, token_name)
+        self.add_layer(layer)
+
+    def to_streamlit(self, width=None, height=600, scrolling=False, **kwargs):
+        """Renders map figure in a Streamlit app.
+
+        Args:
+            width (int, optional): Width of the map. Defaults to None.
+            height (int, optional): Height of the map. Defaults to 600.
+            responsive (bool, optional): Whether to make the map responsive. Defaults to True.
+            scrolling (bool, optional): If True, show a scrollbar when the content is larger than the iframe. Otherwise, do not show a scrollbar. Defaults to False.
+
+        Returns:
+            streamlit.components: components.html object.
+        """
+
+        try:
+            import streamlit.components.v1 as components
+
+            # if responsive:
+            #     make_map_responsive = """
+            #     <style>
+            #     [title~="st.iframe"] { width: 100%}
+            #     </style>
+            #     """
+            #     st.markdown(make_map_responsive, unsafe_allow_html=True)
+            return components.html(
+                self.to_html(), width=width, height=height, scrolling=scrolling
+            )
+
+        except Exception as e:
+            raise Exception(e)
+
+    def add_point_layer(
+        self, filename, popup=None, layer_name="Marker Cluster", **kwargs
+    ):
+        """Adds a point layer to the map with a popup attribute.
+
+        Args:
+            filename (str): str, http url, path object or file-like object. Either the absolute or relative path to the file or URL to be opened, or any object with a read() method (such as an open file or StringIO)
+            popup (str | list, optional): Column name(s) to be used for popup. Defaults to None.
+            layer_name (str, optional): A layer name to use. Defaults to "Marker Cluster".
+
+        Raises:
+            ValueError: If the specified column name does not exist.
+            ValueError: If the specified column names do not exist.
+        """
+        import warnings
+
+        warnings.filterwarnings("ignore")
+        check_package(name="geopandas", URL="https://geopandas.org")
+        import geopandas as gpd
+
+        self.default_style = {"cursor": "wait"}
+
+        if not filename.startswith("http"):
+            filename = os.path.abspath(filename)
+        ext = os.path.splitext(filename)[1].lower()
+        if ext == ".kml":
+            gpd.io.file.fiona.drvsupport.supported_drivers["KML"] = "rw"
+            gdf = gpd.read_file(filename, driver="KML", **kwargs)
+        else:
+            gdf = gpd.read_file(filename, **kwargs)
+        df = gdf.to_crs(epsg="4326")
+        col_names = df.columns.values.tolist()
+        if popup is not None:
+            if isinstance(popup, str) and (popup not in col_names):
+                raise ValueError(
+                    f"popup must be one of the following: {', '.join(col_names)}"
+                )
+            elif isinstance(popup, list) and (
+                not all(item in col_names for item in popup)
+            ):
+                raise ValueError(
+                    f"All popup items must be select from: {', '.join(col_names)}"
+                )
+
+        df["x"] = df.geometry.x
+        df["y"] = df.geometry.y
+
+        points = list(zip(df["y"], df["x"]))
+
+        if popup is not None:
+            if isinstance(popup, str):
+                labels = df[popup]
+                markers = [
+                    ipyleaflet.Marker(
+                        location=point,
+                        draggable=False,
+                        popup=widgets.HTML(str(labels[index])),
+                    )
+                    for index, point in enumerate(points)
+                ]
+            elif isinstance(popup, list):
+                labels = []
+                for i in range(len(points)):
+                    label = ""
+                    for item in popup:
+                        label = label + str(item) + ": " + str(df[item][i]) + "<br>"
+                    labels.append(label)
+                df["popup"] = labels
+
+                markers = [
+                    ipyleaflet.Marker(
+                        location=point,
+                        draggable=False,
+                        popup=widgets.HTML(labels[index]),
+                    )
+                    for index, point in enumerate(points)
+                ]
+
+        else:
+            markers = [
+                ipyleaflet.Marker(location=point, draggable=False) for point in points
+            ]
+
+        marker_cluster = ipyleaflet.MarkerCluster(markers=markers, name=layer_name)
+        self.add_layer(marker_cluster)
+
+        self.default_style = {"cursor": "default"}
+
+    def add_census_data(self, wms, layer, census_dict=None, **kwargs):
+        """Adds a census data layer to the map.
+
+        Args:
+            wms (str): The wms to use. For example, "Current", "ACS 2021", "Census 2020".  See the complete list at https://tigerweb.geo.census.gov/tigerwebmain/TIGERweb_wms.html
+            layer (str): The layer name to add to the map.
+            census_dict (dict, optional): A dictionary containing census data. Defaults to None. It can be obtained from the get_census_dict() function.
+        """
+
+        try:
+            if census_dict is None:
+                census_dict = get_census_dict()
+
+            if wms not in census_dict.keys():
+                raise ValueError(
+                    f"The provided WMS is invalid. It must be one of {census_dict.keys()}"
+                )
+
+            layers = census_dict[wms]["layers"]
+            if layer not in layers:
+                raise ValueError(
+                    f"The layer name is not valid. It must be one of {layers}"
+                )
+
+            url = census_dict[wms]["url"]
+            if "name" not in kwargs:
+                kwargs["name"] = layer
+            if "attribution" not in kwargs:
+                kwargs["attribution"] = "U.S. Census Bureau"
+            if "format" not in kwargs:
+                kwargs["format"] = "image/png"
+            if "transparent" not in kwargs:
+                kwargs["transparent"] = True
+
+            self.add_wms_layer(url, layer, **kwargs)
+
+        except Exception as e:
+            raise Exception(e)
+
+    def add_xyz_service(self, provider, **kwargs):
+        """Add a XYZ tile layer to the map.
+
+        Args:
+            provider (str): A tile layer name starts with xyz or qms. For example, xyz.OpenTopoMap,
+
+        Raises:
+            ValueError: The provider is not valid. It must start with xyz or qms.
+        """
+        import xyzservices.providers as xyz
+        from xyzservices import TileProvider
+
+        if provider.startswith("xyz"):
+            name = provider[4:]
+            xyz_provider = xyz.flatten()[name]
+            url = xyz_provider.build_url()
+            attribution = xyz_provider.attribution
+            if attribution.strip() == "":
+                attribution = " "
+            self.add_tile_layer(url, name, attribution)
+        elif provider.startswith("qms"):
+            name = provider[4:]
+            qms_provider = TileProvider.from_qms(name)
+            url = qms_provider.build_url()
+            attribution = qms_provider.attribution
+            if attribution.strip() == "":
+                attribution = " "
+            self.add_tile_layer(url, name, attribution)
+        else:
+            raise ValueError(
+                f"The provider {provider} is not valid. It must start with xyz or qms."
+            )
+
+    def add_heatmap(
+        self,
+        data,
+        latitude="latitude",
+        longitude="longitude",
+        value="value",
+        name="Heat map",
+        radius=25,
+        **kwargs,
+    ):
+        """Adds a heat map to the map. Reference: https://ipyleaflet.readthedocs.io/en/latest/api_reference/heatmap.html
+
+        Args:
+            data (str | list | pd.DataFrame): File path or HTTP URL to the input file or a list of data points in the format of [[x1, y1, z1], [x2, y2, z2]]. For example, https://raw.githubusercontent.com/giswqs/leafmap/master/examples/data/world_cities.csv
+            latitude (str, optional): The column name of latitude. Defaults to "latitude".
+            longitude (str, optional): The column name of longitude. Defaults to "longitude".
+            value (str, optional): The column name of values. Defaults to "value".
+            name (str, optional): Layer name to use. Defaults to "Heat map".
+            radius (int, optional): Radius of each “point” of the heatmap. Defaults to 25.
+
+        Raises:
+            ValueError: If data is not a list.
+        """
+        import pandas as pd
+        from ipyleaflet import Heatmap
+
+        try:
+
+            if isinstance(data, str):
+                df = pd.read_csv(data)
+                data = df[[latitude, longitude, value]].values.tolist()
+            elif isinstance(data, pd.DataFrame):
+                data = data[[latitude, longitude, value]].values.tolist()
+            elif isinstance(data, list):
+                pass
+            else:
+                raise ValueError("data must be a list, a DataFrame, or a file path.")
+
+            heatmap = Heatmap(locations=data, radius=radius, name=name, **kwargs)
+            self.add_layer(heatmap)
+
+        except Exception as e:
+            raise Exception(e)
+
+    def add_labels(
+        self,
+        data,
+        column,
+        font_size="12pt",
+        font_color="black",
+        font_family="arial",
+        font_weight="normal",
+        x="longitude",
+        y="latitude",
+        draggable=True,
+        layer_name="Labels",
+        **kwargs,
+    ):
+        """Adds a label layer to the map. Reference: https://ipyleaflet.readthedocs.io/en/latest/api_reference/divicon.html
+
+        Args:
+            data (pd.DataFrame | ee.FeatureCollection): The input data to label.
+            column (str): The column name of the data to label.
+            font_size (str, optional): The font size of the labels. Defaults to "12pt".
+            font_color (str, optional): The font color of the labels. Defaults to "black".
+            font_family (str, optional): The font family of the labels. Defaults to "arial".
+            font_weight (str, optional): The font weight of the labels, can be normal, bold. Defaults to "normal".
+            x (str, optional): The column name of the longitude. Defaults to "longitude".
+            y (str, optional): The column name of the latitude. Defaults to "latitude".
+            draggable (bool, optional): Whether the labels are draggable. Defaults to True.
+            layer_name (str, optional): Layer name to use. Defaults to "Labels".
+
+        """
+        import warnings
+        import pandas as pd
+
+        warnings.filterwarnings("ignore")
+
+        if isinstance(data, ee.FeatureCollection):
+            centroids = vector_centroids(data)
+            df = ee_to_df(centroids)
+        elif isinstance(data, pd.DataFrame):
+            df = data
+        elif isinstance(data, str):
+            ext = os.path.splitext(data)[1]
+            if ext == ".csv":
+                df = pd.read_csv(data)
+            elif ext in [".geojson", ".json", ".shp", ".gpkg"]:
+                try:
+                    import geopandas as gpd
+
+                    df = gpd.read_file(data)
+                    df[x] = df.centroid.x
+                    df[y] = df.centroid.y
+                except Exception as _:
+                    print("geopandas is required to read geojson.")
+                    return
+
+        else:
+            raise ValueError("data must be a DataFrame or an ee.FeatureCollection.")
+
+        if column not in df.columns:
+            raise ValueError(f"column must be one of {', '.join(df.columns)}.")
+        if x not in df.columns:
+            raise ValueError(f"column must be one of {', '.join(df.columns)}.")
+        if y not in df.columns:
+            raise ValueError(f"column must be one of {', '.join(df.columns)}.")
+
+        try:
+            size = int(font_size.replace("pt", ""))
+        except:
+            raise ValueError("font_size must be something like '10pt'")
+
+        labels = []
+        for index in df.index:
+            html = f'<div style="font-size: {font_size};color:{font_color};font-family:{font_family};font-weight: {font_weight}">{df[column][index]}</div>'
+            marker = ipyleaflet.Marker(
+                location=[df[y][index], df[x][index]],
+                icon=ipyleaflet.DivIcon(
+                    icon_size=(1, 1),
+                    icon_anchor=(size, size),
+                    html=html,
+                    **kwargs,
+                ),
+                draggable=draggable,
+            )
+            labels.append(marker)
+        layer_group = ipyleaflet.LayerGroup(layers=labels, name=layer_name)
+        self.add_layer(layer_group)
+        self.labels = layer_group
+
+    def remove_labels(self):
+        """Removes all labels from the map."""
+        if hasattr(self, "labels"):
+            self.remove_layer(self.labels)
+            delattr(self, "labels")
+
+    def add_netcdf(
+        self,
+        filename,
+        variables=None,
+        palette=None,
+        vmin=None,
+        vmax=None,
+        nodata=None,
+        attribution=None,
+        layer_name="NetCDF layer",
+        shift_lon=True,
+        lat="lat",
+        lon="lon",
+        **kwargs,
+    ):
+        """Generate an ipyleaflet/folium TileLayer from a netCDF file.
+            If you are using this function in JupyterHub on a remote server (e.g., Binder, Microsoft Planetary Computer),
+            try adding to following two lines to the beginning of the notebook if the raster does not render properly.
+
+            import os
+            os.environ['LOCALTILESERVER_CLIENT_PREFIX'] = f'{os.environ['JUPYTERHUB_SERVICE_PREFIX'].lstrip('/')}/proxy/{{port}}'
+
+        Args:
+            filename (str): File path or HTTP URL to the netCDF file.
+            variables (int, optional): The variable/band names to extract data from the netCDF file. Defaults to None. If None, all variables will be extracted.
+            port (str, optional): The port to use for the server. Defaults to "default".
+            palette (str, optional): The name of the color palette from `palettable` to use when plotting a single band. See https://jiffyclub.github.io/palettable. Default is greyscale
+            vmin (float, optional): The minimum value to use when colormapping the palette when plotting a single band. Defaults to None.
+            vmax (float, optional): The maximum value to use when colormapping the palette when plotting a single band. Defaults to None.
+            nodata (float, optional): The value from the band to use to interpret as not valid data. Defaults to None.
+            attribution (str, optional): Attribution for the source raster. This defaults to a message about it being a local file.. Defaults to None.
+            layer_name (str, optional): The layer name to use. Defaults to "netCDF layer".
+            shift_lon (bool, optional): Flag to shift longitude values from [0, 360] to the range [-180, 180]. Defaults to True.
+            lat (str, optional): Name of the latitude variable. Defaults to 'lat'.
+            lon (str, optional): Name of the longitude variable. Defaults to 'lon'.
+        """
+
+        if in_colab_shell():
+            print("The add_netcdf() function is not supported in Colab.")
+            return
+
+        tif, vars = netcdf_to_tif(
+            filename, shift_lon=shift_lon, lat=lat, lon=lon, return_vars=True
+        )
+
+        if variables is None:
+            if len(vars) >= 3:
+                band_idx = [1, 2, 3]
+            else:
+                band_idx = [1]
+        else:
+            if not set(variables).issubset(set(vars)):
+                raise ValueError(f"The variables must be a subset of {vars}.")
+            else:
+                band_idx = [vars.index(v) + 1 for v in variables]
+
+        self.add_raster(
+            tif,
+            band=band_idx,
+            palette=palette,
+            vmin=vmin,
+            vmax=vmax,
+            nodata=nodata,
+            attribution=attribution,
+            layer_name=layer_name,
+            **kwargs,
+        )
+
+    def add_velocity(
+        self,
+        data,
+        zonal_speed,
+        meridional_speed,
+        latitude_dimension="lat",
+        longitude_dimension="lon",
+        level_dimension="lev",
+        level_index=0,
+        time_index=0,
+        velocity_scale=0.01,
+        max_velocity=20,
+        display_options={},
+        name="Velocity",
+    ):
+        """Add a velocity layer to the map.
+
+        Args:
+            data (str | xr.Dataset): The data to use for the velocity layer. It can be a file path to a NetCDF file or an xarray Dataset.
+            zonal_speed (str): Name of the zonal speed in the dataset. See https://en.wikipedia.org/wiki/Zonal_and_meridional_flow.
+            meridional_speed (str): Name of the meridional speed in the dataset. See https://en.wikipedia.org/wiki/Zonal_and_meridional_flow.
+            latitude_dimension (str, optional): Name of the latitude dimension in the dataset. Defaults to 'lat'.
+            longitude_dimension (str, optional): Name of the longitude dimension in the dataset. Defaults to 'lon'.
+            level_dimension (str, optional): Name of the level dimension in the dataset. Defaults to 'lev'.
+            level_index (int, optional): The index of the level dimension to display. Defaults to 0.
+            time_index (int, optional): The index of the time dimension to display. Defaults to 0.
+            velocity_scale (float, optional): The scale of the velocity. Defaults to 0.01.
+            max_velocity (int, optional): The maximum velocity to display. Defaults to 20.
+            display_options (dict, optional): The display options for the velocity layer. Defaults to {}. See https://bit.ly/3uf8t6w.
+            name (str, optional): Layer name to use . Defaults to 'Velocity'.
+
+        Raises:
+            ImportError: If the xarray package is not installed.
+            ValueError: If the data is not a NetCDF file or an xarray Dataset.
+        """
+        try:
+            import xarray as xr
+            from ipyleaflet.velocity import Velocity
+        except ImportError:
+            raise ImportError(
+                "The xarray package is required to add a velocity layer. "
+                "Please install it with `pip install xarray`."
+            )
+
+        if isinstance(data, str):
+            if data.startswith("http"):
+                data = download_file(data)
+            ds = xr.open_dataset(data)
+
+        elif isinstance(data, xr.Dataset):
+            ds = data
+        else:
+            raise ValueError("The data must be a file path or xarray dataset.")
+
+        coords = list(ds.coords.keys())
+
+        # Rasterio does not handle time or levels. So we must drop them
+        if "time" in coords:
+            ds = ds.isel(time=time_index, drop=True)
+
+        params = {level_dimension: level_index}
+        if level_dimension in coords:
+            ds = ds.isel(drop=True, **params)
+
+        wind = Velocity(
+            data=ds,
+            zonal_speed=zonal_speed,
+            meridional_speed=meridional_speed,
+            latitude_dimension=latitude_dimension,
+            longitude_dimension=longitude_dimension,
+            velocity_scale=velocity_scale,
+            max_velocity=max_velocity,
+            display_options=display_options,
+            name=name,
+        )
+        self.add_layer(wind)
+
+    def add_data(
+        self,
+        data,
+        column,
+        colors=None,
+        labels=None,
+        cmap=None,
+        scheme="Quantiles",
+        k=5,
+        add_legend=True,
+        legend_title=None,
+        legend_kwds=None,
+        classification_kwds=None,
+        layer_name="Untitled",
+        style=None,
+        hover_style=None,
+        style_callback=None,
+        info_mode="on_hover",
+        encoding="utf-8",
+        **kwargs,
+    ):
+        """Add vector data to the map with a variety of classification schemes.
+
+        Args:
+            data (str | pd.DataFrame | gpd.GeoDataFrame): The data to classify. It can be a filepath to a vector dataset, a pandas dataframe, or a geopandas geodataframe.
+            column (str): The column to classify.
+            cmap (str, optional): The name of a colormap recognized by matplotlib. Defaults to None.
+            colors (list, optional): A list of colors to use for the classification. Defaults to None.
+            labels (list, optional): A list of labels to use for the legend. Defaults to None.
+            scheme (str, optional): Name of a choropleth classification scheme (requires mapclassify).
+                Name of a choropleth classification scheme (requires mapclassify).
+                A mapclassify.MapClassifier object will be used
+                under the hood. Supported are all schemes provided by mapclassify (e.g.
+                'BoxPlot', 'EqualInterval', 'FisherJenks', 'FisherJenksSampled',
+                'HeadTailBreaks', 'JenksCaspall', 'JenksCaspallForced',
+                'JenksCaspallSampled', 'MaxP', 'MaximumBreaks',
+                'NaturalBreaks', 'Quantiles', 'Percentiles', 'StdMean',
+                'UserDefined'). Arguments can be passed in classification_kwds.
+            k (int, optional): Number of classes (ignored if scheme is None or if column is categorical). Default to 5.
+            legend_kwds (dict, optional): Keyword arguments to pass to :func:`matplotlib.pyplot.legend` or `matplotlib.pyplot.colorbar`. Defaults to None.
+                Keyword arguments to pass to :func:`matplotlib.pyplot.legend` or
+                Additional accepted keywords when `scheme` is specified:
+                fmt : string
+                    A formatting specification for the bin edges of the classes in the
+                    legend. For example, to have no decimals: ``{"fmt": "{:.0f}"}``.
+                labels : list-like
+                    A list of legend labels to override the auto-generated labblels.
+                    Needs to have the same number of elements as the number of
+                    classes (`k`).
+                interval : boolean (default False)
+                    An option to control brackets from mapclassify legend.
+                    If True, open/closed interval brackets are shown in the legend.
+            classification_kwds (dict, optional): Keyword arguments to pass to mapclassify. Defaults to None.
+            layer_name (str, optional): The layer name to be used.. Defaults to "Untitled".
+            style (dict, optional): A dictionary specifying the style to be used. Defaults to None.
+                style is a dictionary of the following form:
+                    style = {
+                    "stroke": False,
+                    "color": "#ff0000",
+                    "weight": 1,
+                    "opacity": 1,
+                    "fill": True,
+                    "fillColor": "#ffffff",
+                    "fillOpacity": 1.0,
+                    "dashArray": "9"
+                    "clickable": True,
+                }
+            hover_style (dict, optional): Hover style dictionary. Defaults to {}.
+                hover_style is a dictionary of the following form:
+                    hover_style = {"weight": style["weight"] + 1, "fillOpacity": 0.5}
+            style_callback (function, optional): Styling function that is called for each feature, and should return the feature style. This styling function takes the feature as argument. Defaults to None.
+                style_callback is a function that takes the feature as argument and should return a dictionary of the following form:
+                style_callback = lambda feat: {"fillColor": feat["properties"]["color"]}
+            info_mode (str, optional): Displays the attributes by either on_hover or on_click. Any value other than "on_hover" or "on_click" will be treated as None. Defaults to "on_hover".
+            encoding (str, optional): The encoding of the GeoJSON file. Defaults to "utf-8".
+        """
+
+        gdf, legend_dict = classify(
+            data=data,
+            column=column,
+            cmap=cmap,
+            colors=colors,
+            labels=labels,
+            scheme=scheme,
+            k=k,
+            legend_kwds=legend_kwds,
+            classification_kwds=classification_kwds,
+        )
+
+        if legend_title is None:
+            legend_title = column
+
+        if style is None:
+            style = {
+                # "stroke": False,
+                # "color": "#ff0000",
+                "weight": 1,
+                "opacity": 1,
+                # "fill": True,
+                # "fillColor": "#ffffff",
+                "fillOpacity": 1.0,
+                # "dashArray": "9"
+                # "clickable": True,
+            }
+            if colors is not None:
+                style["color"] = "#000000"
+
+        if hover_style is None:
+            hover_style = {"weight": style["weight"] + 1, "fillOpacity": 0.5}
+
+        if style_callback is None:
+            style_callback = lambda feat: {"fillColor": feat["properties"]["color"]}
+
+        self.add_gdf(
+            gdf,
+            layer_name=layer_name,
+            style=style,
+            hover_style=hover_style,
+            style_callback=style_callback,
+            info_mode=info_mode,
+            encoding=encoding,
+            **kwargs,
+        )
+        if add_legend:
+            self.add_legend(title=legend_title, legend_dict=legend_dict)
+
+    def user_roi_coords(self, decimals=4):
+        """Return the bounding box of the ROI as a list of coordinates.
+
+        Args:
+            decimals (int, optional): Number of decimals to round the coordinates to. Defaults to 4.
+        """
+        return bbox_coords(self.user_roi, decimals=decimals)
+
+
+# The functions below are outside the Map class.
+
+
+class ImageOverlay(ipyleaflet.ImageOverlay):
+    """ImageOverlay class.
+
+    Args:
+        url (str): http URL or local file path to the image.
+        bounds (tuple): bounding box of the image in the format of (lower_left(lat, lon), upper_right(lat, lon)), such as ((13, -130), (32, -100)).
+        name (str): The name of the layer.
+    """
+
+    def __init__(self, **kwargs):
+
+        from base64 import b64encode
+        from PIL import Image, ImageSequence
+        from io import BytesIO
+
+        try:
+            url = kwargs.get("url")
+            if not url.startswith("http"):
+
+                url = os.path.abspath(url)
+                if not os.path.exists(url):
+                    raise FileNotFoundError("The provided file does not exist.")
+
+                ext = os.path.splitext(url)[1][1:]  # file extension
+                image = Image.open(url)
+
+                f = BytesIO()
+                if ext.lower() == "gif":
+                    frames = []
+                    # Loop over each frame in the animated image
+                    for frame in ImageSequence.Iterator(image):
+                        frame = frame.convert("RGBA")
+                        b = BytesIO()
+                        frame.save(b, format="gif")
+                        frame = Image.open(b)
+                        frames.append(frame)
+                    frames[0].save(
+                        f,
+                        format="GIF",
+                        save_all=True,
+                        append_images=frames[1:],
+                        loop=0,
+                    )
+                else:
+                    image.save(f, ext)
+
+                data = b64encode(f.getvalue())
+                data = data.decode("ascii")
+                url = "data:image/{};base64,".format(ext) + data
+                kwargs["url"] = url
+        except Exception as e:
+            raise Exception(e)
+
+        super().__init__(**kwargs)
+
+
+def ee_tile_layer(
+    ee_object, vis_params={}, name="Layer untitled", shown=True, opacity=1.0
+):
+    """Converts and Earth Engine layer to ipyleaflet TileLayer.
+
+    Args:
+        ee_object (Collection|Feature|Image|MapId): The object to add to the map.
+        vis_params (dict, optional): The visualization parameters. Defaults to {}.
+        name (str, optional): The name of the layer. Defaults to 'Layer untitled'.
+        shown (bool, optional): A flag indicating whether the layer should be on by default. Defaults to True.
+        opacity (float, optional): The layer's opacity represented as a number between 0 and 1. Defaults to 1.
+    """
+
+    image = None
+
+    if (
+        not isinstance(ee_object, ee.Image)
+        and not isinstance(ee_object, ee.ImageCollection)
+        and not isinstance(ee_object, ee.FeatureCollection)
+        and not isinstance(ee_object, ee.Feature)
+        and not isinstance(ee_object, ee.Geometry)
+    ):
+        err_str = "\n\nThe image argument in 'addLayer' function must be an instance of one of ee.Image, ee.Geometry, ee.Feature or ee.FeatureCollection."
+        raise AttributeError(err_str)
+
+    if (
+        isinstance(ee_object, ee.geometry.Geometry)
+        or isinstance(ee_object, ee.feature.Feature)
+        or isinstance(ee_object, ee.featurecollection.FeatureCollection)
+    ):
+        features = ee.FeatureCollection(ee_object)
+
+        width = 2
+
+        if "width" in vis_params:
+            width = vis_params["width"]
+
+        color = "000000"
+
+        if "color" in vis_params:
+            color = vis_params["color"]
+
+        image_fill = features.style(**{"fillColor": color}).updateMask(
+            ee.Image.constant(0.5)
+        )
+        image_outline = features.style(
+            **{"color": color, "fillColor": "00000000", "width": width}
+        )
+
+        image = image_fill.blend(image_outline)
+    elif isinstance(ee_object, ee.image.Image):
+        image = ee_object
+    elif isinstance(ee_object, ee.imagecollection.ImageCollection):
+        image = ee_object.mosaic()
+
+    if "palette" in vis_params:
+        if isinstance(vis_params["palette"], Box):
+            try:
+                vis_params["palette"] = vis_params["palette"]["default"]
+            except Exception as e:
+                print("The provided palette is invalid.")
+                raise Exception(e)
+        elif isinstance(vis_params["palette"], str):
+            vis_params["palette"] = check_cmap(vis_params["palette"])
+        elif not isinstance(vis_params["palette"], list):
+            raise ValueError(
+                "The palette must be a list of colors or a string or a Box object."
+            )
+
+    map_id_dict = ee.Image(image).getMapId(vis_params)
+    tile_layer = ipyleaflet.TileLayer(
+        url=map_id_dict["tile_fetcher"].url_format,
+        attribution="Google Earth Engine",
+        name=name,
+        opacity=opacity,
+        visible=shown,
+    )
+    return tile_layer
+
+
+def linked_maps(
+    rows=2,
+    cols=2,
+    height="400px",
+    ee_objects=[],
+    vis_params=[],
+    labels=[],
+    label_position="topright",
+    **kwargs,
+):
+    """Create linked maps of Earth Engine data layers.
+
+    Args:
+        rows (int, optional): The number of rows of maps to create. Defaults to 2.
+        cols (int, optional): The number of columns of maps to create. Defaults to 2.
+        height (str, optional): The height of each map in pixels. Defaults to "400px".
+        ee_objects (list, optional): The list of Earth Engine objects to use for each map. Defaults to [].
+        vis_params (list, optional): The list of visualization parameters to use for each map. Defaults to [].
+        labels (list, optional): The list of labels to show on the map. Defaults to [].
+        label_position (str, optional): The position of the label, can be [topleft, topright, bottomleft, bottomright]. Defaults to "topright".
+
+    Raises:
+        ValueError: If the length of ee_objects is not equal to rows*cols.
+        ValueError: If the length of vis_params is not equal to rows*cols.
+        ValueError: If the length of labels is not equal to rows*cols.
+
+    Returns:
+        ipywidget: A GridspecLayout widget.
+    """
+    grid = widgets.GridspecLayout(rows, cols, grid_gap="0px")
+    count = rows * cols
+
+    maps = []
+
+    if len(ee_objects) > 0:
+        if len(ee_objects) == 1:
+            ee_objects = ee_objects * count
+        elif len(ee_objects) < count:
+            raise ValueError(f"The length of ee_objects must be equal to {count}.")
+
+    if len(vis_params) > 0:
+        if len(vis_params) == 1:
+            vis_params = vis_params * count
+        elif len(vis_params) < count:
+            raise ValueError(f"The length of vis_params must be equal to {count}.")
+
+    if len(labels) > 0:
+        if len(labels) == 1:
+            labels = labels * count
+        elif len(labels) < count:
+            raise ValueError(f"The length of labels must be equal to {count}.")
+
+    for i in range(rows):
+        for j in range(cols):
+            index = i * rows + j
+            m = Map(
+                height=height,
+                lite_mode=True,
+                add_google_map=False,
+                layout=widgets.Layout(margin="0px", padding="0px"),
+                **kwargs,
+            )
+
+            if len(ee_objects) > 0:
+                m.addLayer(ee_objects[index], vis_params[index], labels[index])
+
+            if len(labels) > 0:
+                label = widgets.Label(
+                    labels[index], layout=widgets.Layout(padding="0px 5px 0px 5px")
+                )
+                control = ipyleaflet.WidgetControl(
+                    widget=label, position=label_position
+                )
+                m.add_control(control)
+
+            maps.append(m)
+            widgets.jslink((maps[0], "center"), (m, "center"))
+            widgets.jslink((maps[0], "zoom"), (m, "zoom"))
+
+            output = widgets.Output()
+            with output:
+                display(m)
+            grid[i, j] = output
+
+    return grid
+
+
+def ts_inspector(
+    layers_dict=None,
+    left_name=None,
+    right_name=None,
+    width="120px",
+    center=[40, -100],
+    zoom=4,
+    **kwargs,
+):
+
+    add_zoom = True
+    add_fullscreen = True
+
+    if "data_ctrl" not in kwargs:
+        kwargs["data_ctrl"] = False
+    if "toolbar_ctrl" not in kwargs:
+        kwargs["toolbar_ctrl"] = False
+    if "draw_ctrl" not in kwargs:
+        kwargs["draw_ctrl"] = False
+    if "measure_ctrl" not in kwargs:
+        kwargs["measure_ctrl"] = False
+    if "zoom_ctrl" not in kwargs:
+        kwargs["zoom_ctrl"] = False
+    else:
+        add_zoom = kwargs["zoom_ctrl"]
+    if "fullscreen_ctrl" not in kwargs:
+        kwargs["fullscreen_ctrl"] = False
+    else:
+        add_fullscreen = kwargs["fullscreen_ctrl"]
+
+    if layers_dict is None:
+        layers_dict = {}
+        keys = dict(basemaps).keys()
+        for key in keys:
+            if isinstance(basemaps[key], ipyleaflet.WMSLayer):
+                pass
+            else:
+                layers_dict[key] = basemaps[key]
+
+    keys = list(layers_dict.keys())
+    if left_name is None:
+        left_name = keys[0]
+    if right_name is None:
+        right_name = keys[-1]
+
+    left_layer = layers_dict[left_name]
+    right_layer = layers_dict[right_name]
+
+    m = Map(center=center, zoom=zoom, google_map=None, **kwargs)
+    control = ipyleaflet.SplitMapControl(left_layer=left_layer, right_layer=right_layer)
+    m.add_control(control)
+
+    left_dropdown = widgets.Dropdown(
+        options=keys, value=left_name, layout=widgets.Layout(width=width)
+    )
+
+    left_control = ipyleaflet.WidgetControl(widget=left_dropdown, position="topleft")
+    m.add_control(left_control)
+
+    right_dropdown = widgets.Dropdown(
+        options=keys, value=right_name, layout=widgets.Layout(width=width)
+    )
+
+    right_control = ipyleaflet.WidgetControl(widget=right_dropdown, position="topright")
+    m.add_control(right_control)
+
+    if add_zoom:
+        m.add_control(ipyleaflet.ZoomControl())
+    if add_fullscreen:
+        m.add_control(ipyleaflet.FullScreenControl())
+
+    split_control = None
+    for ctrl in m.controls:
+        if isinstance(ctrl, ipyleaflet.SplitMapControl):
+            split_control = ctrl
+            break
+
+    def left_change(change):
+        split_control.left_layer.url = layers_dict[left_dropdown.value].url
+
+    left_dropdown.observe(left_change, "value")
+
+    def right_change(change):
+        split_control.right_layer.url = layers_dict[right_dropdown.value].url
+
+    right_dropdown.observe(right_change, "value")
+
+    return m