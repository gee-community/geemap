--- conflicted
+++ resolved
@@ -62,10 +62,6 @@
 backends = [
     "keplergl",
     "pydeck",
-]
-dev = [
-    "watchfiles",
-    "jupyterlab",
 ]
 dev = [
     "watchfiles",
@@ -145,12 +141,6 @@
 packages = ["geemap"]
 exclude = ["docs*"]
 
-<<<<<<< HEAD
-[tool.setuptools.dynamic]
-dependencies = {file = ["requirements.txt"]}
-
-=======
->>>>>>> 9d359bc7
 [tool.distutils.bdist_wheel]
 universal = true
 
@@ -178,10 +168,6 @@
 [tool.hatch.envs.default]
 features = ["dev"]
 
-<<<<<<< HEAD
-[tool.hatch.envs.default]
-features = ["dev"]
-
 [tool.hatch.build]
 only-packages = true
 artifacts = ["geemap/static/*"]
@@ -198,24 +184,6 @@
 ]
 dependencies = ["hatch-jupyter-builder>=0.5.0"]
 
-=======
-[tool.hatch.build]
-only-packages = true
-artifacts = ["geemap/static/*"]
-
-[tool.hatch.build.hooks.jupyter-builder]
-build-function = "hatch_jupyter_builder.npm_builder"
-ensured-targets = [
-    "geemap/static/layer_manager_row.js",
-    "geemap/static/layer_manager.js",
-]
-skip-if-exists = [
-    "geemap/static/layer_manager_row.js",
-    "geemap/static/layer_manager.js",
-]
-dependencies = ["hatch-jupyter-builder>=0.5.0"]
-
->>>>>>> 9d359bc7
 [tool.hatch.build.hooks.jupyter-builder.build-kwargs]
 npm = "npm"
 build_cmd = "build"
