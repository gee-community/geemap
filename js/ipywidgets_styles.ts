import { css } from "lit";

export const legacyStyles = css`
    .legacy-button {
        align-items: center;
        background-color: var(--jp-layout-color2);
        border-width: 0;
        box-shadow: none;
        color: var(--jp-ui-font-color1);
        cursor: pointer;
        display: flex;
        font-family: "Helvetica Neue", Arial, Helvetica, sans-serif;
        font-size: var(--jp-widgets-font-size);
        justify-content: center;
        line-height: var(--jp-widgets-inline-height);
        padding: 0;
    }

    .legacy-button.primary {
        background-color: var(--jp-brand-color1);
        color: var(--jp-ui-inverse-font-color1);
    }

    .legacy-button:hover:enabled,
    .legacy-button:focus:enabled {
        box-shadow: 0 2px 2px 0
                rgba(0, 0, 0, var(--md-shadow-key-penumbra-opacity)),
            0 3px 1px -2px rgba(0, 0, 0, var(--md-shadow-key-umbra-opacity)),
            0 1px 5px 0 rgba(0, 0, 0, var(--md-shadow-ambient-shadow-opacity));
    }

    .legacy-slider {
        -webkit-appearance: none;
        appearance: none;
        background: var(--jp-layout-color3);
        border-radius: 3px;
        height: 4px;
        outline: none;
    }

    .legacy-slider::-webkit-slider-thumb,
    .legacy-slider::-moz-range-thumb {
        -moz-appearance: none;
        -webkit-appearance: none;
        appearance: none;
        border-radius: 50%;
        cursor: pointer;
        height: var(--jp-widgets-slider-handle-size);
        width: var(--jp-widgets-slider-handle-size);
    }

    .legacy-text {
        color: var(--jp-widgets-label-color);
        font-family: "Helvetica Neue", Arial, Helvetica, sans-serif;
        font-size: var(--jp-widgets-font-size);
        height: var(--jp-widgets-inline-height);
        line-height: var(--jp-widgets-inline-height);
    }

<<<<<<< HEAD
    .legacy-button.active {
        background-color: var(--colab-primary-surface-color, --jp-layout-color3);
        color: var(--jp-ui-font-color1);
        box-shadow: 0 4px 5px 0 rgba(0, 0, 0, var(--md-shadow-key-penumbra-opacity)),
                    0 1px 10px 0 rgba(0, 0, 0, var(--md-shadow-ambient-shadow-opacity)),
                    0 2px 4px -1px rgba(0, 0, 0, var(--md-shadow-key-umbra-opacity));
    }

    .legacy-button.primary {
        background-color: var(--jp-brand-color1);
        color: var(--jp-ui-inverse-font-color1);
    }

    .legacy-button.primary.active {
        background-color: var(--jp-brand-color0);
        color: var(--jp-ui-inverse-font-color0);
    }

=======
>>>>>>> be356bad
    .legacy-select {
        -moz-appearance: none;
        -webkit-appearance: none;
        appearance: none;
        background-color: var(--jp-widgets-input-background-color);
        background-image: var(--jp-widgets-dropdown-arrow);
        background-position: right center;
        background-repeat: no-repeat;
        background-size: 20px;
        border-radius: 0;
        border: var(--jp-widgets-input-border-width) solid var(--jp-widgets-input-border-color);
        box-shadow: none;
        box-sizing: border-box;
        color: var(--jp-widgets-input-color);
        flex: 1 1 var(--jp-widgets-inline-width-short);
        font-size: var(--jp-widgets-font-size);
        height: inherit;
        min-width: 0;
        outline: none !important;
        padding-left: calc(var(--jp-widgets-input-padding)* 2);
        padding-right: 20px;
        vertical-align: top;
}
    }
`;<|MERGE_RESOLUTION|>--- conflicted
+++ resolved
@@ -57,7 +57,6 @@
         line-height: var(--jp-widgets-inline-height);
     }
 
-<<<<<<< HEAD
     .legacy-button.active {
         background-color: var(--colab-primary-surface-color, --jp-layout-color3);
         color: var(--jp-ui-font-color1);
@@ -76,8 +75,6 @@
         color: var(--jp-ui-inverse-font-color0);
     }
 
-=======
->>>>>>> be356bad
     .legacy-select {
         -moz-appearance: none;
         -webkit-appearance: none;
@@ -100,6 +97,5 @@
         padding-left: calc(var(--jp-widgets-input-padding)* 2);
         padding-right: 20px;
         vertical-align: top;
-}
     }
 `;