{
<<<<<<< HEAD
    "cells": [
        {
            "cell_type": "markdown",
            "metadata": {},
            "source": [
                "<a href=\"https://githubtocolab.com/gee-community/geemap/blob/master/examples/notebooks/63_charts.ipynb\" target=\"_parent\"><img src=\"https://colab.research.google.com/assets/colab-badge.svg\" alt=\"Open in Colab\"/></a>"
            ]
        },
        {
            "cell_type": "markdown",
            "metadata": {},
            "source": [
                "**Chart Overview**\n",
                "\n",
                "Reference: https://developers.google.com/earth-engine/guides/charts_feature#column_chart"
            ]
        },
        {
            "cell_type": "code",
            "execution_count": null,
            "metadata": {},
            "outputs": [],
            "source": [
                "import calendar\n",
                "import ee\n",
                "import geemap\n",
                "import geemap.chart as chart"
            ]
        },
        {
            "cell_type": "markdown",
            "metadata": {},
            "source": [
                "## Creating a chart from ee.FeatureCollection by feature\n",
                "\n",
                "Reference: https://developers.google.com/earth-engine/guides/charts_feature#uichartfeaturebyfeature"
            ]
        },
        {
            "cell_type": "code",
            "execution_count": null,
            "metadata": {},
            "outputs": [],
            "source": [
                "m = geemap.Map()\n",
                "features = ee.FeatureCollection('projects/google/charts_feature_example').select(\n",
                "    '[0-9][0-9]_tmean|label'\n",
                ")\n",
                "m.addLayer(features, {}, \"Ecoregions\")\n",
                "m"
            ]
        },
        {
            "cell_type": "code",
            "execution_count": null,
            "metadata": {},
            "outputs": [],
            "source": [
                "df = geemap.ee_to_df(features)\n",
                "df"
            ]
        },
        {
            "cell_type": "code",
            "execution_count": null,
            "metadata": {},
            "outputs": [],
            "source": [
                "xProperty = \"label\"\n",
                "yProperties = [str(x).zfill(2) + \"_tmean\" for x in range(1, 13)]\n",
                "labels = list(calendar.month_abbr)[1:] # a list of month labels, e.g. ['Jan', 'Feb', ...]\n",
                "title = \"Average Monthly Temperature by Ecoregion\"\n",
                "xlabel = \"Ecoregion\"\n",
                "ylabel = \"Temperature\""
            ]
        },
        {
            "cell_type": "code",
            "execution_count": null,
            "metadata": {},
            "outputs": [],
            "source": [
                "options = {\n",
                "    \"labels\": labels,\n",
                "    \"title\": title,\n",
                "    \"xlabel\": xlabel,\n",
                "    \"ylabel\": ylabel,\n",
                "    \"legend_location\": \"top-left\",\n",
                "    \"height\": \"500px\",\n",
                "    # \"colors\": ['red', 'green', 'blue'],\n",
                "}"
            ]
        },
        {
            "cell_type": "code",
            "execution_count": null,
            "metadata": {},
            "outputs": [],
            "source": [
                "chart.feature_byFeature(features, xProperty, yProperties, **options)"
            ]
        },
        {
            "cell_type": "markdown",
            "metadata": {},
            "source": [
                "![](https://i.imgur.com/9xzsUxg.png)"
            ]
        },
        {
            "cell_type": "markdown",
            "metadata": {},
            "source": [
                "## Creating a chart from ee.FeatureCollection by property\n",
                "\n",
                "Reference: https://developers.google.com/earth-engine/guides/charts_feature#uichartfeaturebyproperty"
            ]
        },
        {
            "cell_type": "code",
            "execution_count": null,
            "metadata": {},
            "outputs": [],
            "source": [
                "features = ee.FeatureCollection('projects/google/charts_feature_example').select(\n",
                "    '[0-9][0-9]_ppt|label'\n",
                ")"
            ]
        },
        {
            "cell_type": "code",
            "execution_count": null,
            "metadata": {},
            "outputs": [],
            "source": [
                "df = geemap.ee_to_df(features)\n",
                "df"
            ]
        },
        {
            "cell_type": "code",
            "execution_count": null,
            "metadata": {},
            "outputs": [],
            "source": [
                "keys = [str(x).zfill(2) + \"_ppt\" for x in range(1, 13)]\n",
                "values = list(calendar.month_abbr)[1:] # a list of month labels, e.g. ['Jan', 'Feb', ...]"
            ]
        },
        {
            "cell_type": "code",
            "execution_count": null,
            "metadata": {},
            "outputs": [],
            "source": [
                "xProperties = dict(zip(keys, values))\n",
                "seriesProperty = \"label\""
            ]
        },
        {
            "cell_type": "code",
            "execution_count": null,
            "metadata": {},
            "outputs": [],
            "source": [
                "options = {\n",
                "    'title': \"Average Ecoregion Precipitation by Month\",\n",
                "    'colors': ['#f0af07', '#0f8755', '#76b349'],\n",
                "    'xlabel': \"Month\",\n",
                "    'ylabel': \"Precipitation (mm)\",\n",
                "    'legend_location': \"top-left\",\n",
                "    \"height\": \"500px\",\n",
                "}"
            ]
        },
        {
            "cell_type": "code",
            "execution_count": null,
            "metadata": {},
            "outputs": [],
            "source": [
                "chart.feature_byProperty(features, xProperties, seriesProperty, **options)"
            ]
        },
        {
            "cell_type": "markdown",
            "metadata": {},
            "source": [
                "![](https://i.imgur.com/mS3vzHJ.png)"
            ]
        },
        {
            "cell_type": "markdown",
            "metadata": {},
            "source": [
                "## Creating a chart from ee.FeatureCollection from a group of features\n",
                "Reference: https://developers.google.com/earth-engine/guides/charts_feature#uichartfeaturegroups"
            ]
        },
        {
            "cell_type": "code",
            "execution_count": null,
            "metadata": {},
            "outputs": [],
            "source": [
                "features = ee.FeatureCollection('projects/google/charts_feature_example')\n",
                "xProperty = 'label'\n",
                "yProperty = '01_tmean'\n",
                "seriesProperty = 'warm'"
            ]
        },
        {
            "cell_type": "code",
            "execution_count": null,
            "metadata": {},
            "outputs": [],
            "source": [
                "options = {\n",
                "    'title': \"Average January Temperature by Ecoregion\",\n",
                "    'colors': ['#cf513e', '#1d6b99'],\n",
                "    'xlabel': \"Ecoregion\",\n",
                "    'ylabel': \"Jan temp (C)\",\n",
                "    'legend_location': \"top-right\",\n",
                "    'height': \"500px\",\n",
                "    'labels': [\"Warm\", \"Cold\"],\n",
                "}"
            ]
        },
        {
            "cell_type": "code",
            "execution_count": null,
            "metadata": {},
            "outputs": [],
            "source": [
                "chart.feature_groups(features, xProperty, yProperty, seriesProperty, **options)"
            ]
        },
        {
            "cell_type": "markdown",
            "id": "bfd431a7",
            "metadata": {},
            "source": [
                "## Image Charts\n",
                "\n",
                "Reference: https://developers.google.com/earth-engine/guides/charts_image"
            ]
        },
        {
            "cell_type": "markdown",
            "id": "3c8c9d5e",
            "metadata": {},
            "source": [
                "### Image chart by regions"
            ]
        },
        {
            "cell_type": "code",
            "execution_count": null,
            "id": "bde5d45b",
            "metadata": {},
            "outputs": [],
            "source": [
                "ecoregions = ee.FeatureCollection('projects/google/charts_feature_example')\n",
                "normClim = ee.ImageCollection('OREGONSTATE/PRISM/Norm81m').toBands().select('[0-9][0-9]_tmean')\n",
                "labels = list(calendar.month_abbr)[1:] # a list of month labels, e.g. ['Jan', 'Feb', ...]"
            ]
        },
        {
            "cell_type": "code",
            "execution_count": null,
            "id": "035a392b",
            "metadata": {},
            "outputs": [],
            "source": [
                "chart.image_byRegion(\n",
                "    image=normClim, \n",
                "    regions=ecoregions, \n",
                "    reducer=\"mean\", \n",
                "    scale=500, \n",
                "    xProperty='label', \n",
                "    xlabel='Ecoregion',\n",
                "    ylabel='Temperature',\n",
                "    labels=labels,\n",
                "    # colors=['red', 'green', 'blue'],\n",
                "    )"
            ]
        },
        {
            "cell_type": "markdown",
            "id": "abac630a",
            "metadata": {},
            "source": [
                "![](https://i.imgur.com/zLSEJLK.png)"
            ]
        }
    ],
    "metadata": {
        "kernelspec": {
            "display_name": "Python 3",
            "language": "python",
            "name": "python3"
        },
        "language_info": {
            "codemirror_mode": {
                "name": "ipython",
                "version": 3
            },
            "file_extension": ".py",
            "mimetype": "text/x-python",
            "name": "python",
            "nbconvert_exporter": "python",
            "pygments_lexer": "ipython3",
            "version": "3.11.6"
        }
    },
    "nbformat": 4,
    "nbformat_minor": 5
=======
 "cells": [
  {
   "cell_type": "markdown",
   "id": "0",
   "metadata": {},
   "source": [
    "<a href=\"https://githubtocolab.com/gee-community/geemap/blob/master/examples/notebooks/63_charts.ipynb\" target=\"_parent\"><img src=\"https://colab.research.google.com/assets/colab-badge.svg\" alt=\"Open in Colab\"/></a>"
   ]
  },
  {
   "cell_type": "markdown",
   "id": "1",
   "metadata": {},
   "source": [
    "**Chart Overview**\n",
    "\n",
    "Reference: https://developers.google.com/earth-engine/guides/charts_feature#column_chart"
   ]
  },
  {
   "cell_type": "code",
   "execution_count": null,
   "id": "2",
   "metadata": {},
   "outputs": [],
   "source": [
    "import ee\n",
    "import geemap\n",
    "import geemap.chart as chart\n",
    "\n",
    "# from geemap import chart"
   ]
  },
  {
   "cell_type": "code",
   "execution_count": null,
   "id": "3",
   "metadata": {},
   "outputs": [],
   "source": [
    "# geemap.update_package()"
   ]
  },
  {
   "cell_type": "markdown",
   "id": "4",
   "metadata": {},
   "source": [
    "## Creating a chart from ee.FeatureCollection by feature\n",
    "\n",
    "Reference: https://developers.google.com/earth-engine/guides/charts_feature#uichartfeaturebyfeature"
   ]
  },
  {
   "cell_type": "code",
   "execution_count": null,
   "id": "5",
   "metadata": {},
   "outputs": [],
   "source": [
    "Map = geemap.Map()\n",
    "\n",
    "features = ee.FeatureCollection(\"projects/google/charts_feature_example\").select(\n",
    "    \"[0-9][0-9]_tmean|label\"\n",
    ")\n",
    "\n",
    "Map.addLayer(features, {}, \"Ecoregions\")\n",
    "Map"
   ]
  },
  {
   "cell_type": "code",
   "execution_count": null,
   "id": "6",
   "metadata": {},
   "outputs": [],
   "source": [
    "df = geemap.ee_to_df(features)\n",
    "df"
   ]
  },
  {
   "cell_type": "code",
   "execution_count": null,
   "id": "7",
   "metadata": {},
   "outputs": [],
   "source": [
    "xProperty = \"label\"\n",
    "yProperties = [str(x).zfill(2) + \"_tmean\" for x in range(1, 13)]\n",
    "\n",
    "labels = [\n",
    "    \"Jan\",\n",
    "    \"Feb\",\n",
    "    \"Mar\",\n",
    "    \"Apr\",\n",
    "    \"May\",\n",
    "    \"Jun\",\n",
    "    \"Jul\",\n",
    "    \"Aug\",\n",
    "    \"Sep\",\n",
    "    \"Oct\",\n",
    "    \"Nov\",\n",
    "    \"Dec\",\n",
    "]\n",
    "colors = [\n",
    "    \"#604791\",\n",
    "    \"#1d6b99\",\n",
    "    \"#39a8a7\",\n",
    "    \"#0f8755\",\n",
    "    \"#76b349\",\n",
    "    \"#f0af07\",\n",
    "    \"#e37d05\",\n",
    "    \"#cf513e\",\n",
    "    \"#96356f\",\n",
    "    \"#724173\",\n",
    "    \"#9c4f97\",\n",
    "    \"#696969\",\n",
    "]\n",
    "title = \"Average Monthly Temperature by Ecoregion\"\n",
    "xlabel = \"Ecoregion\"\n",
    "ylabel = \"Temperature\""
   ]
  },
  {
   "cell_type": "code",
   "execution_count": null,
   "id": "8",
   "metadata": {},
   "outputs": [],
   "source": [
    "options = {\n",
    "    \"labels\": labels,\n",
    "    \"colors\": colors,\n",
    "    \"title\": title,\n",
    "    \"xlabel\": xlabel,\n",
    "    \"ylabel\": ylabel,\n",
    "    \"legend_location\": \"top-left\",\n",
    "    \"height\": \"500px\",\n",
    "}"
   ]
  },
  {
   "cell_type": "code",
   "execution_count": null,
   "id": "9",
   "metadata": {},
   "outputs": [],
   "source": [
    "chart.feature_byFeature(features, xProperty, yProperties, **options)"
   ]
  },
  {
   "cell_type": "markdown",
   "id": "10",
   "metadata": {},
   "source": [
    "![](https://i.imgur.com/9xzsUxg.png)"
   ]
  },
  {
   "cell_type": "code",
   "execution_count": null,
   "id": "11",
   "metadata": {},
   "outputs": [],
   "source": [
    "ecoregions = ee.FeatureCollection(\"projects/google/charts_feature_example\")\n",
    "normClim = (\n",
    "    ee.ImageCollection(\"OREGONSTATE/PRISM/Norm81m\").toBands().select(\"[0-9][0-9]_tmean\")\n",
    ")"
   ]
  },
  {
   "cell_type": "code",
   "execution_count": null,
   "id": "12",
   "metadata": {},
   "outputs": [],
   "source": [
    "geemap.ee_to_df(ecoregions)"
   ]
  },
  {
   "cell_type": "code",
   "execution_count": null,
   "id": "13",
   "metadata": {},
   "outputs": [],
   "source": [
    "normClim"
   ]
  },
  {
   "cell_type": "code",
   "execution_count": null,
   "id": "14",
   "metadata": {},
   "outputs": [],
   "source": [
    "fc = geemap.zonal_stats(\n",
    "    normClim, ecoregions, stat_type=\"MEAN\", scale=500, return_fc=True, verbose=False\n",
    ")"
   ]
  },
  {
   "cell_type": "code",
   "execution_count": null,
   "id": "15",
   "metadata": {},
   "outputs": [],
   "source": [
    "geemap.ee_to_df(fc)"
   ]
  },
  {
   "cell_type": "markdown",
   "id": "16",
   "metadata": {},
   "source": [
    "## Creating a chart from ee.FeatureCollection by property\n",
    "\n",
    "Reference: https://developers.google.com/earth-engine/guides/charts_feature#uichartfeaturebyproperty"
   ]
  },
  {
   "cell_type": "code",
   "execution_count": null,
   "id": "17",
   "metadata": {},
   "outputs": [],
   "source": [
    "Map = geemap.Map()\n",
    "\n",
    "features = ee.FeatureCollection(\"projects/google/charts_feature_example\").select(\n",
    "    \"[0-9][0-9]_ppt|label\"\n",
    ")\n",
    "\n",
    "Map.addLayer(features, {}, \"Features\")\n",
    "Map"
   ]
  },
  {
   "cell_type": "code",
   "execution_count": null,
   "id": "18",
   "metadata": {},
   "outputs": [],
   "source": [
    "df = geemap.ee_to_df(features)\n",
    "df"
   ]
  },
  {
   "cell_type": "code",
   "execution_count": null,
   "id": "19",
   "metadata": {},
   "outputs": [],
   "source": [
    "keys = [str(x).zfill(2) + \"_ppt\" for x in range(1, 13)]\n",
    "values = [\n",
    "    \"Jan\",\n",
    "    \"Feb\",\n",
    "    \"Mar\",\n",
    "    \"Apr\",\n",
    "    \"May\",\n",
    "    \"Jun\",\n",
    "    \"Jul\",\n",
    "    \"Aug\",\n",
    "    \"Sep\",\n",
    "    \"Oct\",\n",
    "    \"Nov\",\n",
    "    \"Dec\",\n",
    "]"
   ]
  },
  {
   "cell_type": "code",
   "execution_count": null,
   "id": "20",
   "metadata": {},
   "outputs": [],
   "source": [
    "xProperties = dict(zip(keys, values))\n",
    "seriesProperty = \"label\""
   ]
  },
  {
   "cell_type": "code",
   "execution_count": null,
   "id": "21",
   "metadata": {},
   "outputs": [],
   "source": [
    "options = {\n",
    "    \"title\": \"Average Ecoregion Precipitation by Month\",\n",
    "    \"colors\": [\"#f0af07\", \"#0f8755\", \"#76b349\"],\n",
    "    \"xlabel\": \"Month\",\n",
    "    \"ylabel\": \"Precipitation (mm)\",\n",
    "    \"legend_location\": \"top-left\",\n",
    "    \"height\": \"500px\",\n",
    "}"
   ]
  },
  {
   "cell_type": "code",
   "execution_count": null,
   "id": "22",
   "metadata": {},
   "outputs": [],
   "source": [
    "chart.feature_byProperty(features, xProperties, seriesProperty, **options)"
   ]
  },
  {
   "cell_type": "markdown",
   "id": "23",
   "metadata": {},
   "source": [
    "![](https://i.imgur.com/mS3vzHJ.png)"
   ]
  },
  {
   "cell_type": "markdown",
   "id": "24",
   "metadata": {},
   "source": [
    "## Creating a chart from ee.FeatureCollection from a group of features\n",
    "Reference: https://developers.google.com/earth-engine/guides/charts_feature#uichartfeaturegroups"
   ]
  },
  {
   "cell_type": "code",
   "execution_count": null,
   "id": "25",
   "metadata": {},
   "outputs": [],
   "source": [
    "Map = geemap.Map()\n",
    "\n",
    "features = ee.FeatureCollection(\"projects/google/charts_feature_example\")\n",
    "xProperty = \"label\"\n",
    "yProperty = \"01_tmean\"\n",
    "seriesProperty = \"warm\""
   ]
  },
  {
   "cell_type": "code",
   "execution_count": null,
   "id": "26",
   "metadata": {},
   "outputs": [],
   "source": [
    "options = {\n",
    "    \"title\": \"Average January Temperature by Ecoregion\",\n",
    "    \"colors\": [\"#cf513e\", \"#1d6b99\"],\n",
    "    \"xlabel\": \"Ecoregion\",\n",
    "    \"ylabel\": \"Jan temp (C)\",\n",
    "    \"legend_location\": \"top-right\",\n",
    "    \"height\": \"500px\",\n",
    "    \"labels\": [\"Warm\", \"Cold\"],\n",
    "}"
   ]
  },
  {
   "cell_type": "code",
   "execution_count": null,
   "id": "27",
   "metadata": {},
   "outputs": [],
   "source": [
    "chart.feature_groups(features, xProperty, yProperty, seriesProperty, **options)"
   ]
  }
 ],
 "metadata": {
  "kernelspec": {
   "display_name": "Python 3",
   "language": "python",
   "name": "python3"
  }
 },
 "nbformat": 4,
 "nbformat_minor": 5
>>>>>>> 74a94d05
}<|MERGE_RESOLUTION|>--- conflicted
+++ resolved
@@ -1,323 +1,4 @@
 {
-<<<<<<< HEAD
-    "cells": [
-        {
-            "cell_type": "markdown",
-            "metadata": {},
-            "source": [
-                "<a href=\"https://githubtocolab.com/gee-community/geemap/blob/master/examples/notebooks/63_charts.ipynb\" target=\"_parent\"><img src=\"https://colab.research.google.com/assets/colab-badge.svg\" alt=\"Open in Colab\"/></a>"
-            ]
-        },
-        {
-            "cell_type": "markdown",
-            "metadata": {},
-            "source": [
-                "**Chart Overview**\n",
-                "\n",
-                "Reference: https://developers.google.com/earth-engine/guides/charts_feature#column_chart"
-            ]
-        },
-        {
-            "cell_type": "code",
-            "execution_count": null,
-            "metadata": {},
-            "outputs": [],
-            "source": [
-                "import calendar\n",
-                "import ee\n",
-                "import geemap\n",
-                "import geemap.chart as chart"
-            ]
-        },
-        {
-            "cell_type": "markdown",
-            "metadata": {},
-            "source": [
-                "## Creating a chart from ee.FeatureCollection by feature\n",
-                "\n",
-                "Reference: https://developers.google.com/earth-engine/guides/charts_feature#uichartfeaturebyfeature"
-            ]
-        },
-        {
-            "cell_type": "code",
-            "execution_count": null,
-            "metadata": {},
-            "outputs": [],
-            "source": [
-                "m = geemap.Map()\n",
-                "features = ee.FeatureCollection('projects/google/charts_feature_example').select(\n",
-                "    '[0-9][0-9]_tmean|label'\n",
-                ")\n",
-                "m.addLayer(features, {}, \"Ecoregions\")\n",
-                "m"
-            ]
-        },
-        {
-            "cell_type": "code",
-            "execution_count": null,
-            "metadata": {},
-            "outputs": [],
-            "source": [
-                "df = geemap.ee_to_df(features)\n",
-                "df"
-            ]
-        },
-        {
-            "cell_type": "code",
-            "execution_count": null,
-            "metadata": {},
-            "outputs": [],
-            "source": [
-                "xProperty = \"label\"\n",
-                "yProperties = [str(x).zfill(2) + \"_tmean\" for x in range(1, 13)]\n",
-                "labels = list(calendar.month_abbr)[1:] # a list of month labels, e.g. ['Jan', 'Feb', ...]\n",
-                "title = \"Average Monthly Temperature by Ecoregion\"\n",
-                "xlabel = \"Ecoregion\"\n",
-                "ylabel = \"Temperature\""
-            ]
-        },
-        {
-            "cell_type": "code",
-            "execution_count": null,
-            "metadata": {},
-            "outputs": [],
-            "source": [
-                "options = {\n",
-                "    \"labels\": labels,\n",
-                "    \"title\": title,\n",
-                "    \"xlabel\": xlabel,\n",
-                "    \"ylabel\": ylabel,\n",
-                "    \"legend_location\": \"top-left\",\n",
-                "    \"height\": \"500px\",\n",
-                "    # \"colors\": ['red', 'green', 'blue'],\n",
-                "}"
-            ]
-        },
-        {
-            "cell_type": "code",
-            "execution_count": null,
-            "metadata": {},
-            "outputs": [],
-            "source": [
-                "chart.feature_byFeature(features, xProperty, yProperties, **options)"
-            ]
-        },
-        {
-            "cell_type": "markdown",
-            "metadata": {},
-            "source": [
-                "![](https://i.imgur.com/9xzsUxg.png)"
-            ]
-        },
-        {
-            "cell_type": "markdown",
-            "metadata": {},
-            "source": [
-                "## Creating a chart from ee.FeatureCollection by property\n",
-                "\n",
-                "Reference: https://developers.google.com/earth-engine/guides/charts_feature#uichartfeaturebyproperty"
-            ]
-        },
-        {
-            "cell_type": "code",
-            "execution_count": null,
-            "metadata": {},
-            "outputs": [],
-            "source": [
-                "features = ee.FeatureCollection('projects/google/charts_feature_example').select(\n",
-                "    '[0-9][0-9]_ppt|label'\n",
-                ")"
-            ]
-        },
-        {
-            "cell_type": "code",
-            "execution_count": null,
-            "metadata": {},
-            "outputs": [],
-            "source": [
-                "df = geemap.ee_to_df(features)\n",
-                "df"
-            ]
-        },
-        {
-            "cell_type": "code",
-            "execution_count": null,
-            "metadata": {},
-            "outputs": [],
-            "source": [
-                "keys = [str(x).zfill(2) + \"_ppt\" for x in range(1, 13)]\n",
-                "values = list(calendar.month_abbr)[1:] # a list of month labels, e.g. ['Jan', 'Feb', ...]"
-            ]
-        },
-        {
-            "cell_type": "code",
-            "execution_count": null,
-            "metadata": {},
-            "outputs": [],
-            "source": [
-                "xProperties = dict(zip(keys, values))\n",
-                "seriesProperty = \"label\""
-            ]
-        },
-        {
-            "cell_type": "code",
-            "execution_count": null,
-            "metadata": {},
-            "outputs": [],
-            "source": [
-                "options = {\n",
-                "    'title': \"Average Ecoregion Precipitation by Month\",\n",
-                "    'colors': ['#f0af07', '#0f8755', '#76b349'],\n",
-                "    'xlabel': \"Month\",\n",
-                "    'ylabel': \"Precipitation (mm)\",\n",
-                "    'legend_location': \"top-left\",\n",
-                "    \"height\": \"500px\",\n",
-                "}"
-            ]
-        },
-        {
-            "cell_type": "code",
-            "execution_count": null,
-            "metadata": {},
-            "outputs": [],
-            "source": [
-                "chart.feature_byProperty(features, xProperties, seriesProperty, **options)"
-            ]
-        },
-        {
-            "cell_type": "markdown",
-            "metadata": {},
-            "source": [
-                "![](https://i.imgur.com/mS3vzHJ.png)"
-            ]
-        },
-        {
-            "cell_type": "markdown",
-            "metadata": {},
-            "source": [
-                "## Creating a chart from ee.FeatureCollection from a group of features\n",
-                "Reference: https://developers.google.com/earth-engine/guides/charts_feature#uichartfeaturegroups"
-            ]
-        },
-        {
-            "cell_type": "code",
-            "execution_count": null,
-            "metadata": {},
-            "outputs": [],
-            "source": [
-                "features = ee.FeatureCollection('projects/google/charts_feature_example')\n",
-                "xProperty = 'label'\n",
-                "yProperty = '01_tmean'\n",
-                "seriesProperty = 'warm'"
-            ]
-        },
-        {
-            "cell_type": "code",
-            "execution_count": null,
-            "metadata": {},
-            "outputs": [],
-            "source": [
-                "options = {\n",
-                "    'title': \"Average January Temperature by Ecoregion\",\n",
-                "    'colors': ['#cf513e', '#1d6b99'],\n",
-                "    'xlabel': \"Ecoregion\",\n",
-                "    'ylabel': \"Jan temp (C)\",\n",
-                "    'legend_location': \"top-right\",\n",
-                "    'height': \"500px\",\n",
-                "    'labels': [\"Warm\", \"Cold\"],\n",
-                "}"
-            ]
-        },
-        {
-            "cell_type": "code",
-            "execution_count": null,
-            "metadata": {},
-            "outputs": [],
-            "source": [
-                "chart.feature_groups(features, xProperty, yProperty, seriesProperty, **options)"
-            ]
-        },
-        {
-            "cell_type": "markdown",
-            "id": "bfd431a7",
-            "metadata": {},
-            "source": [
-                "## Image Charts\n",
-                "\n",
-                "Reference: https://developers.google.com/earth-engine/guides/charts_image"
-            ]
-        },
-        {
-            "cell_type": "markdown",
-            "id": "3c8c9d5e",
-            "metadata": {},
-            "source": [
-                "### Image chart by regions"
-            ]
-        },
-        {
-            "cell_type": "code",
-            "execution_count": null,
-            "id": "bde5d45b",
-            "metadata": {},
-            "outputs": [],
-            "source": [
-                "ecoregions = ee.FeatureCollection('projects/google/charts_feature_example')\n",
-                "normClim = ee.ImageCollection('OREGONSTATE/PRISM/Norm81m').toBands().select('[0-9][0-9]_tmean')\n",
-                "labels = list(calendar.month_abbr)[1:] # a list of month labels, e.g. ['Jan', 'Feb', ...]"
-            ]
-        },
-        {
-            "cell_type": "code",
-            "execution_count": null,
-            "id": "035a392b",
-            "metadata": {},
-            "outputs": [],
-            "source": [
-                "chart.image_byRegion(\n",
-                "    image=normClim, \n",
-                "    regions=ecoregions, \n",
-                "    reducer=\"mean\", \n",
-                "    scale=500, \n",
-                "    xProperty='label', \n",
-                "    xlabel='Ecoregion',\n",
-                "    ylabel='Temperature',\n",
-                "    labels=labels,\n",
-                "    # colors=['red', 'green', 'blue'],\n",
-                "    )"
-            ]
-        },
-        {
-            "cell_type": "markdown",
-            "id": "abac630a",
-            "metadata": {},
-            "source": [
-                "![](https://i.imgur.com/zLSEJLK.png)"
-            ]
-        }
-    ],
-    "metadata": {
-        "kernelspec": {
-            "display_name": "Python 3",
-            "language": "python",
-            "name": "python3"
-        },
-        "language_info": {
-            "codemirror_mode": {
-                "name": "ipython",
-                "version": 3
-            },
-            "file_extension": ".py",
-            "mimetype": "text/x-python",
-            "name": "python",
-            "nbconvert_exporter": "python",
-            "pygments_lexer": "ipython3",
-            "version": "3.11.6"
-        }
-    },
-    "nbformat": 4,
-    "nbformat_minor": 5
-=======
  "cells": [
   {
    "cell_type": "markdown",
@@ -703,5 +384,4 @@
  },
  "nbformat": 4,
  "nbformat_minor": 5
->>>>>>> 74a94d05
 }