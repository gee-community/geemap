#!/usr/bin/env python

"""Tests for `map_widgets` module."""
import unittest
from unittest.mock import patch, MagicMock, Mock, ANY

import ipytree
import ipywidgets
import ee

from geemap import map_widgets
from tests import fake_ee, fake_map


def _query_widget(node, type_matcher, matcher):
    """Recursively searches the widget hierarchy for the widget."""
    if hasattr(node, "layout"):
        if hasattr(node.layout, "display"):
            if node.layout.display == "none":
                return None
    if hasattr(node, "style"):
        if hasattr(node.style, "display"):
            if node.style.display == "none":
                return None

    children = getattr(node, "children", getattr(node, "nodes", None))
    if children is not None:
        for child in children:
            result = _query_widget(child, type_matcher, matcher)
            if result:
                return result
    if isinstance(node, type_matcher) and matcher(node):
        return node
    return None


class TestColorbar(unittest.TestCase):
    """Tests for the Colorbar class in the `map_widgets` module."""

    TEST_COLORS = ["blue", "red", "green"]
    TEST_COLORS_HEX = ["#0000ff", "#ff0000", "#008000"]

    def setUp(self):
        self.fig_mock = MagicMock()
        self.ax_mock = MagicMock()
        self.subplots_mock = patch("matplotlib.pyplot.subplots").start()
        self.subplots_mock.return_value = (self.fig_mock, self.ax_mock)

        self.colorbar_base_mock = MagicMock()
        self.colorbar_base_class_mock = patch(
            "matplotlib.colorbar.ColorbarBase"
        ).start()
        self.colorbar_base_class_mock.return_value = self.colorbar_base_mock

        self.normalize_mock = MagicMock()
        self.normalize_class_mock = patch("matplotlib.colors.Normalize").start()
        self.normalize_class_mock.return_value = self.normalize_mock

        self.boundary_norm_mock = MagicMock()
        self.boundary_norm_class_mock = patch("matplotlib.colors.BoundaryNorm").start()
        self.boundary_norm_class_mock.return_value = self.boundary_norm_mock

        self.listed_colormap = MagicMock()
        self.listed_colormap_class_mock = patch(
            "matplotlib.colors.ListedColormap"
        ).start()
        self.listed_colormap_class_mock.return_value = self.listed_colormap

        self.linear_segmented_colormap_mock = MagicMock()
        self.colormap_from_list_mock = patch(
            "matplotlib.colors.LinearSegmentedColormap.from_list"
        ).start()
        self.colormap_from_list_mock.return_value = self.linear_segmented_colormap_mock

        check_cmap_mock = patch("geemap.common.check_cmap").start()
        check_cmap_mock.side_effect = lambda x: x

        self.cmap_mock = MagicMock()
        self.get_cmap_mock = patch("matplotlib.pyplot.get_cmap").start()
        self.get_cmap_mock.return_value = self.cmap_mock

    def tearDown(self):
        patch.stopall()

    def test_colorbar_no_args(self):
        map_widgets.Colorbar()
        self.normalize_class_mock.assert_called_with(vmin=0, vmax=1)
        self.get_cmap_mock.assert_called_with("gray")
        self.subplots_mock.assert_called_with(figsize=(3.0, 0.3))
        self.ax_mock.set_axis_off.assert_not_called()
        self.ax_mock.tick_params.assert_called_with(labelsize=9)
        self.fig_mock.patch.set_alpha.assert_not_called()
        self.colorbar_base_mock.set_label.assert_not_called()
        self.colorbar_base_class_mock.assert_called_with(
            self.ax_mock,
            norm=self.normalize_mock,
            alpha=1,
            cmap=self.cmap_mock,
            orientation="horizontal",
        )

    def test_colorbar_orientation_horizontal(self):
        map_widgets.Colorbar(orientation="horizontal")
        self.subplots_mock.assert_called_with(figsize=(3.0, 0.3))

    def test_colorbar_orientation_vertical(self):
        map_widgets.Colorbar(orientation="vertical")
        self.subplots_mock.assert_called_with(figsize=(0.3, 3.0))

    def test_colorbar_orientation_override(self):
        map_widgets.Colorbar(orientation="horizontal", width=2.0)
        self.subplots_mock.assert_called_with(figsize=(2.0, 0.3))

    def test_colorbar_invalid_orientation(self):
        with self.assertRaisesRegex(ValueError, "orientation must be one of"):
            map_widgets.Colorbar(orientation="not an orientation")

    def test_colorbar_label(self):
        map_widgets.Colorbar(label="Colorbar lbl", font_size=42)
        self.colorbar_base_mock.set_label.assert_called_with(
            "Colorbar lbl", fontsize=42
        )

    def test_colorbar_label_as_bands(self):
        map_widgets.Colorbar(vis_params={"bands": "b1"})
        self.colorbar_base_mock.set_label.assert_called_with("b1", fontsize=9)

    def test_colorbar_label_with_caption(self):
        map_widgets.Colorbar(caption="Colorbar caption")
        self.colorbar_base_mock.set_label.assert_called_with(
            "Colorbar caption", fontsize=9
        )

    def test_colorbar_label_precedence(self):
        map_widgets.Colorbar(
            label="Colorbar lbl",
            vis_params={"bands": "b1"},
            caption="Colorbar caption",
            font_size=21,
        )
        self.colorbar_base_mock.set_label.assert_called_with(
            "Colorbar lbl", fontsize=21
        )

    def test_colorbar_axis(self):
        map_widgets.Colorbar(axis_off=True, font_size=24)
        self.ax_mock.set_axis_off.assert_called()
        self.ax_mock.tick_params.assert_called_with(labelsize=24)

    def test_colorbar_transparent_bg(self):
        map_widgets.Colorbar(transparent_bg=True)
        self.fig_mock.patch.set_alpha.assert_called_with(0.0)

    def test_colorbar_vis_params_palette(self):
        map_widgets.Colorbar(
            vis_params={
                "palette": self.TEST_COLORS,
                "min": 11,
                "max": 21,
                "opacity": 0.2,
            }
        )
        self.normalize_class_mock.assert_called_with(vmin=11, vmax=21)
        self.colormap_from_list_mock.assert_called_with(
            "custom", self.TEST_COLORS_HEX, N=256
        )
        self.colorbar_base_class_mock.assert_called_with(
            self.ax_mock,
            norm=self.normalize_mock,
            alpha=0.2,
            cmap=self.linear_segmented_colormap_mock,
            orientation="horizontal",
        )

    def test_colorbar_vis_params_discrete_palette(self):
        map_widgets.Colorbar(
            vis_params={"palette": self.TEST_COLORS, "min": -1}, discrete=True
        )
        self.boundary_norm_class_mock.assert_called_with([-1], ANY)
        self.listed_colormap_class_mock.assert_called_with(self.TEST_COLORS_HEX)
        self.colorbar_base_class_mock.assert_called_with(
            self.ax_mock,
            norm=self.boundary_norm_mock,
            alpha=1,
            cmap=self.listed_colormap,
            orientation="horizontal",
        )

    def test_colorbar_vis_params_palette_as_list(self):
        map_widgets.Colorbar(vis_params=self.TEST_COLORS, discrete=True)
        self.boundary_norm_class_mock.assert_called_with([0], ANY)
        self.listed_colormap_class_mock.assert_called_with(self.TEST_COLORS_HEX)
        self.colorbar_base_class_mock.assert_called_with(
            self.ax_mock,
            norm=self.boundary_norm_mock,
            alpha=1,
            cmap=self.listed_colormap,
            orientation="horizontal",
        )

    def test_colorbar_kwargs_colors(self):
        map_widgets.Colorbar(colors=self.TEST_COLORS, discrete=True)
        self.boundary_norm_class_mock.assert_called_with([0], ANY)
        self.listed_colormap_class_mock.assert_called_with(self.TEST_COLORS_HEX)
        self.colorbar_base_class_mock.assert_called_with(
            self.ax_mock,
            norm=self.boundary_norm_mock,
            alpha=1,
            cmap=self.listed_colormap,
            orientation="horizontal",
            colors=self.TEST_COLORS,
        )

    def test_colorbar_min_max(self):
        map_widgets.Colorbar(
            vis_params={"palette": self.TEST_COLORS, "min": -1.5}, vmin=-1, vmax=2
        )
        self.normalize_class_mock.assert_called_with(vmin=-1.5, vmax=1)

    def test_colorbar_invalid_min(self):
        with self.assertRaisesRegex(TypeError, "min value must be scalar type"):
            map_widgets.Colorbar(vis_params={"min": "invalid_min"})

    def test_colorbar_invalid_max(self):
        with self.assertRaisesRegex(TypeError, "max value must be scalar type"):
            map_widgets.Colorbar(vis_params={"max": "invalid_max"})

    def test_colorbar_opacity(self):
        map_widgets.Colorbar(vis_params={"opacity": 0.5}, colors=self.TEST_COLORS)
        self.colorbar_base_class_mock.assert_called_with(
            ANY, norm=ANY, alpha=0.5, cmap=ANY, orientation=ANY, colors=ANY
        )

    def test_colorbar_alpha(self):
        map_widgets.Colorbar(alpha=0.5, colors=self.TEST_COLORS)
        self.colorbar_base_class_mock.assert_called_with(
            ANY, norm=ANY, alpha=0.5, cmap=ANY, orientation=ANY, colors=ANY
        )

    def test_colorbar_invalid_alpha(self):
        with self.assertRaisesRegex(
            TypeError, "opacity or alpha value must be type scalar"
        ):
            map_widgets.Colorbar(alpha="invalid_alpha", colors=self.TEST_COLORS)

    def test_colorbar_vis_params_throws_for_not_dict(self):
        with self.assertRaisesRegex(TypeError, "vis_params must be a dictionary"):
            map_widgets.Colorbar(vis_params="NOT a dict")


@patch.object(ee, "Algorithms", fake_ee.Algorithms)
@patch.object(ee, "FeatureCollection", fake_ee.FeatureCollection)
@patch.object(ee, "Feature", fake_ee.Feature)
@patch.object(ee, "Geometry", fake_ee.Geometry)
@patch.object(ee, "Image", fake_ee.Image)
@patch.object(ee, "String", fake_ee.String)
class TestInspector(unittest.TestCase):
    """Tests for the Inspector class in the `map_widgets` module."""

    def setUp(self):
        # ee.Reducer is dynamically initialized (can't use @patch.object).
        ee.Reducer = fake_ee.Reducer

        self.map_fake = fake_map.FakeMap()
        self.inspector = map_widgets.Inspector(self.map_fake)

    def tearDown(self):
        pass

    def _query_checkbox(self, description):
        return _query_widget(
            self.inspector, ipywidgets.Checkbox, lambda c: c.description == description
        )

    def _query_node(self, root, name):
        return _query_widget(root, ipytree.Node, lambda c: c.name == name)

    @property
    def _point_checkbox(self):
        return self._query_checkbox("Point")

    @property
    def _pixels_checkbox(self):
        return self._query_checkbox("Pixels")

    @property
    def _objects_checkbox(self):
        return self._query_checkbox("Objects")

    @property
    def _inspector_toggle(self):
        return _query_widget(
            self.inspector, ipywidgets.ToggleButton, lambda c: c.tooltip == "Inspector"
        )

    @property
    def _close_toggle(self):
        return _query_widget(
            self.inspector,
            ipywidgets.ToggleButton,
            lambda c: c.tooltip == "Close the tool",
        )

    def test_inspector_no_map(self):
        """Tests that a valid map must be passed in."""
        with self.assertRaisesRegex(ValueError, "valid map"):
            map_widgets.Inspector(None)

    def test_inspector(self):
        """Tests that the inspector's initial UI is set up properly."""
        self.assertEqual(self.map_fake.cursor_style, "crosshair")
        self.assertFalse(self._point_checkbox.value)
        self.assertTrue(self._pixels_checkbox.value)
        self.assertFalse(self._objects_checkbox.value)
        self.assertTrue(self._inspector_toggle.value)
        self.assertIsNotNone(self._close_toggle)

    def test_inspector_toggle(self):
        """Tests that toggling the inspector button hides/shows the inspector."""
        self._point_checkbox.value = True
        self._pixels_checkbox.value = False
        self._objects_checkbox.value = True

        self._inspector_toggle.value = False

        self.assertEqual(self.map_fake.cursor_style, "default")
        self.assertIsNotNone(self._inspector_toggle)
        self.assertIsNone(self._point_checkbox)
        self.assertIsNone(self._pixels_checkbox)
        self.assertIsNone(self._objects_checkbox)
        self.assertIsNone(self._close_toggle)

        self._inspector_toggle.value = True

        self.assertEqual(self.map_fake.cursor_style, "crosshair")
        self.assertIsNotNone(self._inspector_toggle)
        self.assertTrue(self._point_checkbox.value)
        self.assertFalse(self._pixels_checkbox.value)
        self.assertTrue(self._objects_checkbox.value)
        self.assertIsNotNone(self._close_toggle.value)

    def test_inspector_close(self):
        """Tests that toggling the close button fires the close event."""
        on_close_mock = Mock()
        self.inspector.on_close = on_close_mock
        self._close_toggle.value = True

        on_close_mock.assert_called_once()
        self.assertEqual(self.map_fake.cursor_style, "default")
        self.assertSetEqual(self.map_fake.interaction_handlers, set())

    def test_map_empty_click(self):
        """Tests that clicking the map triggers inspection."""
        self.map_fake.click((1, 2), "click")

        self.assertEqual(self.map_fake.cursor_style, "crosshair")
        point_root = self._query_node(self.inspector, "Point (2.00, 1.00) at 1024m/px")
        self.assertIsNotNone(point_root)
        self.assertIsNotNone(self._query_node(point_root, "Longitude: 2"))
        self.assertIsNotNone(self._query_node(point_root, "Latitude: 1"))
        self.assertIsNotNone(self._query_node(point_root, "Zoom Level: 7"))
        self.assertIsNotNone(self._query_node(point_root, "Scale (approx. m/px): 1024"))
        self.assertIsNone(self._query_node(self.inspector, "Pixels"))
        self.assertIsNone(self._query_node(self.inspector, "Objects"))

    def test_map_click(self):
        """Tests that clicking the map triggers inspection."""
        self.map_fake.ee_layer_dict = {
            "test-map-1": {
                "ee_object": ee.Image(1),
                "ee_layer": fake_map.FakeEeTileLayer(visible=True),
                "vis_params": None,
            },
            "test-map-2": {
                "ee_object": ee.Image(2),
                "ee_layer": fake_map.FakeEeTileLayer(visible=False),
                "vis_params": None,
            },
            "test-map-3": {
                "ee_object": ee.FeatureCollection([]),
                "ee_layer": fake_map.FakeEeTileLayer(visible=True),
                "vis_params": None,
            },
        }
        self.map_fake.click((1, 2), "click")

        self.assertEqual(self.map_fake.cursor_style, "crosshair")
        self.assertIsNotNone(
            self._query_node(self.inspector, "Point (2.00, 1.00) at 1024m/px")
        )

        pixels_root = self._query_node(self.inspector, "Pixels")
        self.assertIsNotNone(pixels_root)
        layer_1_root = self._query_node(pixels_root, "test-map-1: Image (2 bands)")
        self.assertIsNotNone(layer_1_root)
        self.assertIsNotNone(self._query_node(layer_1_root, "B1: 42"))
        self.assertIsNotNone(self._query_node(layer_1_root, "B2: 3.14"))
        self.assertIsNone(self._query_node(pixels_root, "test-map-2: Image (2 bands)"))

        objects_root = self._query_node(self.inspector, "Objects")
        self.assertIsNotNone(objects_root)
        layer_3_root = self._query_node(objects_root, "test-map-3: Feature ")
        self.assertIsNotNone(layer_3_root)
        self.assertIsNotNone(self._query_node(layer_3_root, "type: Feature"))
        self.assertIsNotNone(self._query_node(layer_3_root, "id: 00000000000000000001"))
        self.assertIsNotNone(self._query_node(layer_3_root, "fullname: "))
        self.assertIsNotNone(self._query_node(layer_3_root, "linearid: 110469267091"))
        self.assertIsNotNone(self._query_node(layer_3_root, "mtfcc: S1400"))
        self.assertIsNotNone(self._query_node(layer_3_root, "rttyp: "))

    def test_map_click_twice(self):
        """Tests that clicking the map a second time removes the original output."""
        self.map_fake.ee_layer_dict = {
            "test-map-1": {
                "ee_object": ee.Image(1),
                "ee_layer": fake_map.FakeEeTileLayer(visible=True),
                "vis_params": None,
            },
        }
        self.map_fake.scale = 32
        self.map_fake.click((1, 2), "click")
        self.map_fake.click((4, 1), "click")

        self.assertIsNotNone(
            self._query_node(self.inspector, "Point (1.00, 4.00) at 32m/px")
        )
        self.assertIsNone(
            self._query_node(self.inspector, "Point (2.00, 1.00) at 1024m/px")
        )


<<<<<<< HEAD
@patch.object(ee, "FeatureCollection", fake_ee.FeatureCollection)
@patch.object(ee, "Feature", fake_ee.Feature)
@patch.object(ee, "Geometry", fake_ee.Geometry)
@patch.object(ee, "Image", fake_ee.Image)
class TestAbstractDrawControl(unittest.TestCase):
    """Tests for the draw control interface in the `map_widgets` module."""
    geo_json = {
            "type": "Feature",
            "geometry": {
                "type": "Polygon",
                "coordinates": [
                    [
                        [0, 1],
                        [0, -1],
                        [1, -1],
                        [1, 1],
                        [0, 1],
                    ]
                ],
            },
            "properties": {
                "name": "Null Island"
            }
        }
    geo_json2 = {
            "type": "Feature",
            "geometry": {
                "type": "Polygon",
                "coordinates": [
                    [
                        [0, 2],
                        [0, -2],
                        [2, -2],
                        [2, 2],
                        [0, 2],
                    ]
                ],
            },
            "properties": {
                "name": "Null Island 2x"
            }
        }

    def setUp(self):
        map = fake_map.FakeMap()
        self.draw_control = TestAbstractDrawControl.TestDrawControl(map)

    def tearDown(self):
        pass

    def test_initialization(self):
        # Initialized is set by the `_bind_draw_controls` method.
        self.assertTrue(self.draw_control.initialized)
        self.assertIsNone(self.draw_control.layer)
        self.assertEquals(self.draw_control.geometries, [])
        self.assertEquals(self.draw_control.properties, [])
        self.assertIsNone(self.draw_control.last_geometry)
        self.assertIsNone(self.draw_control.last_draw_action)
        self.assertEquals(self.draw_control.features, [])
        self.assertEquals(self.draw_control.collection, fake_ee.FeatureCollection([]))
        self.assertIsNone(self.draw_control.last_feature)
        self.assertEquals(self.draw_control.count, 0)

    def test_handles_creation(self):
        self.draw_control.create(self.geo_json)
        self.assertEquals(
            self.draw_control.geometries,
            [fake_ee.Geometry(self.geo_json["geometry"])],
        )

    def test_handles_deletion(self):
        self.draw_control.create(self.geo_json)
        self.assertEquals(len(self.draw_control.geometries), 1)
        self.draw_control.delete(0)
        self.assertEquals(len(self.draw_control.geometries), 0)

    def test_handles_edit(self):
        self.draw_control.create(self.geo_json)
        self.assertEquals(len(self.draw_control.geometries), 1)

        self.draw_control.edit(0, self.geo_json2)
        self.assertEquals(len(self.draw_control.geometries), 1)
        self.assertEquals(
            self.draw_control.geometries[0],
            fake_ee.Geometry(self.geo_json2["geometry"]),
        )

    def test_property_accessors(self):
        self.draw_control.create(self.geo_json)

        # Test layer accessor.
        self.assertIsNotNone(self.draw_control.layer)
        # Test geometries accessor.
        geometry = fake_ee.Geometry(self.geo_json["geometry"])
        self.assertEquals(len(self.draw_control.geometries), 1)
        self.assertEquals(self.draw_control.geometries, [geometry])
        # Test properties accessor.
        self.assertEquals(self.draw_control.properties, [None])
        # Test last_geometry accessor.
        self.assertEquals(self.draw_control.last_geometry, geometry)
        # Test last_draw_action accessor.
        self.assertEquals(
            self.draw_control.last_draw_action,
            map_widgets.DrawActions.CREATED
        )
        # Test features accessor.
        feature = fake_ee.Feature(geometry, None)
        self.assertEquals(self.draw_control.features, [feature])
        # Test collection accessor.
        self.assertEquals(
            self.draw_control.collection,
            fake_ee.FeatureCollection([feature])
        )
        # Test last_feature accessor.
        self.assertEquals(self.draw_control.last_feature, feature)
        # Test count accessor.
        self.assertEquals(self.draw_control.count, 1)

    def test_feature_property_access(self):
        self.draw_control.create(self.geo_json)
        geometry = self.draw_control.geometries[0]
        self.assertIsNone(
            self.draw_control.get_geometry_properties(geometry)
        )
        self.assertEquals(
            self.draw_control.features,
            [fake_ee.Feature(geometry, None)]
        )
        self.draw_control.set_geometry_properties(geometry, {"test": 1})
        self.assertEquals(
            self.draw_control.features,
            [fake_ee.Feature(geometry, {"test": 1})]
        )

    def test_reset(self):
        self.draw_control.create(self.geo_json)
        self.assertEquals(len(self.draw_control.geometries), 1)

        # When clear_draw_control is True, deletes the underlying geometries.
        self.draw_control.reset(clear_draw_control=True)
        self.assertEquals(len(self.draw_control.geometries), 0)
        self.assertEquals(len(self.draw_control.geo_jsons), 0)

        self.draw_control.create(self.geo_json)
        self.assertEquals(len(self.draw_control.geometries), 1)
        # When clear_draw_control is False, does not delete the underlying
        # geometries.
        self.draw_control.reset(clear_draw_control=False)
        self.assertEquals(len(self.draw_control.geometries), 0)
        self.assertEquals(len(self.draw_control.geo_jsons), 1)

    def test_remove_geometry(self):
        self.draw_control.create(self.geo_json)
        self.draw_control.create(self.geo_json2)
        geometry1 = self.draw_control.geometries[0]
        geometry2 = self.draw_control.geometries[1]
        self.assertEquals(len(self.draw_control.geometries), 2)
        self.assertEquals(len(self.draw_control.properties), 2)
        self.assertEquals(
            self.draw_control.last_draw_action,
            map_widgets.DrawActions.CREATED
        )
        self.assertEquals(self.draw_control.last_geometry, geometry2)

        # When there are two geometries and the removed geometry is the last
        # one, then we treat it like an undo.
        self.draw_control.remove_geometry(geometry2)
        self.assertEquals(len(self.draw_control.geometries), 1)
        self.assertEquals(len(self.draw_control.properties), 1)
        self.assertEquals(
            self.draw_control.last_draw_action,
            map_widgets.DrawActions.REMOVED_LAST
        )
        self.assertEquals(self.draw_control.last_geometry, geometry1)

        # When there's only one geometry, last_geometry is the removed geometry.
        self.draw_control.remove_geometry(geometry1)
        self.assertEquals(len(self.draw_control.geometries), 0)
        self.assertEquals(len(self.draw_control.properties), 0)
        self.assertEquals(
            self.draw_control.last_draw_action,
            map_widgets.DrawActions.REMOVED_LAST
        )
        self.assertEquals(self.draw_control.last_geometry, geometry1)

        # When there are two geometries and the removed geometry is the first
        # one, then treat it like a normal delete.
        self.draw_control.create(self.geo_json)
        self.draw_control.create(self.geo_json2)
        geometry1 = self.draw_control.geometries[0]
        geometry2 = self.draw_control.geometries[1]
        self.draw_control.remove_geometry(geometry1)
        self.assertEquals(len(self.draw_control.geometries), 1)
        self.assertEquals(len(self.draw_control.properties), 1)
        self.assertEquals(
            self.draw_control.last_draw_action,
            map_widgets.DrawActions.DELETED
        )
        self.assertEquals(self.draw_control.last_geometry, geometry1)

    class TestDrawControl(map_widgets.AbstractDrawControl):
        """Implements an AbstractDrawControl for tests."""
        geo_jsons = []
        initialized = False

        def __init__(self, host_map, **kwargs):
            """Initialize the test draw control.

            Args:
                host_map (geemap.Map): The geemap.Map object
            """
            super(TestAbstractDrawControl.TestDrawControl, self).__init__(
                host_map=host_map,
                **kwargs
            )
            self.geo_jsons = []

        def _get_synced_geojson_from_draw_control(self):
            return [data.copy() for data in self.geo_jsons]

        def _bind_to_draw_control(self):
            # In a non-test environment, `_on_draw` would be used here.
            self.initialized = True

        def _remove_geometry_at_index_on_draw_control(self, index):
            geo_json = self.geo_jsons[index]
            del self.geo_jsons[index]
            self._on_draw("deleted", geo_json)

        def _clear_draw_control(self):
            self.geo_jsons = []

        def _on_draw(self, action, geo_json):
            """Mimics the ipyleaflet DrawControl handler."""
            if action == "created":
                self._handle_geometry_created(geo_json)
            elif action == "edited":
                self._handle_geometry_edited(geo_json)
            elif action == "deleted":
                self._handle_geometry_deleted(geo_json)

        def create(self, geo_json):
            self.geo_jsons.append(geo_json)
            self._on_draw("created", geo_json)

        def edit(self, i, geo_json):
            self.geo_jsons[i] = geo_json
            self._on_draw("edited", geo_json)

        def delete(self, i):
            geo_json = self.geo_jsons[i]
            del self.geo_jsons[i]
            self._on_draw("deleted", geo_json)
=======
class TestLayerManager(unittest.TestCase):
    """Tests for the LayerManager class in the `map_widgets` module."""

    @property
    def collapse_button(self):
        """Returns the collapse button on layer_manager or None."""
        return _query_widget(
            self.layer_manager,
            ipywidgets.ToggleButton,
            lambda c: c.tooltip == "Layer Manager",
        )

    @property
    def close_button(self):
        """Returns the close button on layer_manager or None."""
        return _query_widget(
            self.layer_manager,
            ipywidgets.Button,
            lambda c: c.tooltip == "Close the tool",
        )

    @property
    def toggle_all_checkbox(self):
        """Returns the toggle all checkbox on layer_manager or None."""
        return _query_widget(
            self.layer_manager,
            ipywidgets.Checkbox,
            lambda c: c.description == "All layers on/off",
        )

    @property
    def layer_rows(self):
        """Returns the ipywidgets rows on layer_manager."""
        return _query_widget(
            self.layer_manager, ipywidgets.VBox, lambda c: True
        ).children[1:]

    def _query_checkbox_on_row(self, row, name):
        return _query_widget(row, ipywidgets.Checkbox, lambda c: c.description == name)

    def _query_slider_on_row(self, row):
        return _query_widget(row, ipywidgets.FloatSlider, lambda _: True)

    def _query_button_on_row(self, row):
        return _query_widget(row, ipywidgets.Button, lambda _: True)

    def _validate_row(self, row, name, checked, opacity):
        self.assertEqual(self._query_checkbox_on_row(row, name).value, checked)
        self.assertEqual(self._query_slider_on_row(row).value, opacity)
        self.assertIsNotNone(self._query_button_on_row(row))

    def setUp(self):
        self.fake_map = fake_map.FakeMap()
        self.fake_map.layers = [
            fake_map.FakeTileLayer(name=None),  # Basemap
            fake_map.FakeTileLayer(
                name="GMaps", visible=False, opacity=0.5
            ),  # Extra basemap
            fake_map.FakeEeTileLayer(name="test-layer", visible=True, opacity=0.8),
            fake_map.FakeGeoJSONLayer(
                name="test-geojson-layer",
                visible=False,
                style={"some-style": "red", "opacity": 0.3, "fillOpacity": 0.2},
            ),
        ]
        self.fake_map.ee_layer_dict = {
            "test-layer": {
                "ee_object": None,
                "ee_layer": self.fake_map.layers[2],
                "vis_params": None,
            },
        }
        self.fake_map.geojson_layers = [self.fake_map.layers[3]]

        self.layer_manager = map_widgets.LayerManager(self.fake_map)

    def test_layer_manager_no_map(self):
        """Tests that a valid map must be passed in."""
        with self.assertRaisesRegex(ValueError, "valid map"):
            map_widgets.LayerManager(None)

    def test_layer_manager(self):
        self.assertIsNotNone(self.collapse_button)
        self.assertIsNotNone(self.close_button)
        self.assertIsNotNone(self.toggle_all_checkbox)

        # Verify computed properties are correct.
        self.assertFalse(self.layer_manager.collapsed)
        self.assertFalse(self.layer_manager.header_hidden)
        self.assertFalse(self.layer_manager.close_button_hidden)

        self.assertEqual(len(self.layer_rows), 3)
        self._validate_row(self.layer_rows[0], "GMaps", False, 0.5)
        self._validate_row(self.layer_rows[1], "test-layer", True, 0.8)
        self._validate_row(self.layer_rows[2], "test-geojson-layer", False, 0.3)

    def test_layer_manager_toggle_all_visibility(self):
        """Tests that the toggle all checkbox changes visibilities."""
        # True then False because the event doesn't fire if the value doesn't change.
        self.toggle_all_checkbox.value = True
        self.toggle_all_checkbox.value = False

        for layer in self.fake_map.layers:
            self.assertEqual(
                layer.visible, False, f"{layer.name} should not be visible"
            )

        self.toggle_all_checkbox.value = True

        for layer in self.fake_map.layers:
            self.assertEqual(layer.visible, True, f"{layer.name} should be visible")

    def test_layer_manager_opacity_changed(self):
        """Tests that the opacity slider changes opacities."""
        ee_layer = self.layer_rows[1]
        ee_layer_slider = self._query_slider_on_row(ee_layer)
        ee_layer_slider.value = 0.01
        self.assertEqual(self.fake_map.layers[2].opacity, 0.01)

        geojson_layer = self.layer_rows[2]
        geojson_layer_slider = self._query_slider_on_row(geojson_layer)
        geojson_layer_slider.value = 0.02
        self.assertEqual(
            self.fake_map.layers[3].style,
            {"some-style": "red", "opacity": 0.02, "fillOpacity": 0.02},
        )

    def test_layer_manager_click_settings(self):
        """Tests that the settings button fires an event."""
        on_open_vis_mock = Mock()
        self.layer_manager.on_open_vis = on_open_vis_mock
        ee_layer_button = self._query_button_on_row(self.layer_rows[1])

        ee_layer_button.click()

        on_open_vis_mock.assert_called_once()

    def test_layer_manager_click_close(self):
        """Tests that the close button fires an event."""
        on_close_mock = Mock()
        self.layer_manager.on_close = on_close_mock

        self.close_button.click()

        on_close_mock.assert_called_once()

    def test_layer_manager_refresh_layers(self):
        """Tests that refresh_layers refreshes the layers."""
        self.fake_map.layers = []
        self.layer_manager.refresh_layers()

        self.assertEqual(len(self.layer_rows), 0)

    def test_layer_manager_collapsed(self):
        """Tests that setting the collapsed property collapses the widget."""
        self.layer_manager.collapsed = True

        self.assertIsNotNone(self.collapse_button)
        self.assertIsNone(self.close_button)
        self.assertIsNone(self.toggle_all_checkbox)
        self.assertEqual(len(self.layer_rows), 0)

        self.layer_manager.collapsed = False

        self.assertIsNotNone(self.collapse_button)
        self.assertIsNotNone(self.close_button)
        self.assertIsNotNone(self.toggle_all_checkbox)
        self.assertEqual(len(self.layer_rows), 3)

    def test_layer_manager_header_hidden(self):
        """Tests that setting the header_hidden property hides the header."""
        self.layer_manager.header_hidden = True

        self.assertIsNone(self.collapse_button)
        self.assertIsNone(self.close_button)
        self.assertIsNotNone(self.toggle_all_checkbox)

        self.layer_manager.header_hidden = False

        self.assertIsNotNone(self.collapse_button)
        self.assertIsNotNone(self.close_button)
        self.assertIsNotNone(self.toggle_all_checkbox)

    def test_layer_manager_close_button_hidden(self):
        """Tests that setting the close_button_hidden property hides the close button."""
        self.layer_manager.close_button_hidden = True

        self.assertIsNotNone(self.collapse_button)
        self.assertIsNone(self.close_button)
        self.assertIsNotNone(self.toggle_all_checkbox)

        self.layer_manager.close_button_hidden = False

        self.assertIsNotNone(self.collapse_button)
        self.assertIsNotNone(self.close_button)
        self.assertIsNotNone(self.toggle_all_checkbox)
>>>>>>> a48e8e4f
<|MERGE_RESOLUTION|>--- conflicted
+++ resolved
@@ -429,7 +429,204 @@
         )
 
 
-<<<<<<< HEAD
+class TestLayerManager(unittest.TestCase):
+    """Tests for the LayerManager class in the `map_widgets` module."""
+
+    @property
+    def collapse_button(self):
+        """Returns the collapse button on layer_manager or None."""
+        return _query_widget(
+            self.layer_manager,
+            ipywidgets.ToggleButton,
+            lambda c: c.tooltip == "Layer Manager",
+        )
+
+    @property
+    def close_button(self):
+        """Returns the close button on layer_manager or None."""
+        return _query_widget(
+            self.layer_manager,
+            ipywidgets.Button,
+            lambda c: c.tooltip == "Close the tool",
+        )
+
+    @property
+    def toggle_all_checkbox(self):
+        """Returns the toggle all checkbox on layer_manager or None."""
+        return _query_widget(
+            self.layer_manager,
+            ipywidgets.Checkbox,
+            lambda c: c.description == "All layers on/off",
+        )
+
+    @property
+    def layer_rows(self):
+        """Returns the ipywidgets rows on layer_manager."""
+        return _query_widget(
+            self.layer_manager, ipywidgets.VBox, lambda c: True
+        ).children[1:]
+
+    def _query_checkbox_on_row(self, row, name):
+        return _query_widget(row, ipywidgets.Checkbox, lambda c: c.description == name)
+
+    def _query_slider_on_row(self, row):
+        return _query_widget(row, ipywidgets.FloatSlider, lambda _: True)
+
+    def _query_button_on_row(self, row):
+        return _query_widget(row, ipywidgets.Button, lambda _: True)
+
+    def _validate_row(self, row, name, checked, opacity):
+        self.assertEqual(self._query_checkbox_on_row(row, name).value, checked)
+        self.assertEqual(self._query_slider_on_row(row).value, opacity)
+        self.assertIsNotNone(self._query_button_on_row(row))
+
+    def setUp(self):
+        self.fake_map = fake_map.FakeMap()
+        self.fake_map.layers = [
+            fake_map.FakeTileLayer(name=None),  # Basemap
+            fake_map.FakeTileLayer(
+                name="GMaps", visible=False, opacity=0.5
+            ),  # Extra basemap
+            fake_map.FakeEeTileLayer(name="test-layer", visible=True, opacity=0.8),
+            fake_map.FakeGeoJSONLayer(
+                name="test-geojson-layer",
+                visible=False,
+                style={"some-style": "red", "opacity": 0.3, "fillOpacity": 0.2},
+            ),
+        ]
+        self.fake_map.ee_layer_dict = {
+            "test-layer": {
+                "ee_object": None,
+                "ee_layer": self.fake_map.layers[2],
+                "vis_params": None,
+            },
+        }
+        self.fake_map.geojson_layers = [self.fake_map.layers[3]]
+
+        self.layer_manager = map_widgets.LayerManager(self.fake_map)
+
+    def test_layer_manager_no_map(self):
+        """Tests that a valid map must be passed in."""
+        with self.assertRaisesRegex(ValueError, "valid map"):
+            map_widgets.LayerManager(None)
+
+    def test_layer_manager(self):
+        self.assertIsNotNone(self.collapse_button)
+        self.assertIsNotNone(self.close_button)
+        self.assertIsNotNone(self.toggle_all_checkbox)
+
+        # Verify computed properties are correct.
+        self.assertFalse(self.layer_manager.collapsed)
+        self.assertFalse(self.layer_manager.header_hidden)
+        self.assertFalse(self.layer_manager.close_button_hidden)
+
+        self.assertEqual(len(self.layer_rows), 3)
+        self._validate_row(self.layer_rows[0], "GMaps", False, 0.5)
+        self._validate_row(self.layer_rows[1], "test-layer", True, 0.8)
+        self._validate_row(self.layer_rows[2], "test-geojson-layer", False, 0.3)
+
+    def test_layer_manager_toggle_all_visibility(self):
+        """Tests that the toggle all checkbox changes visibilities."""
+        # True then False because the event doesn't fire if the value doesn't change.
+        self.toggle_all_checkbox.value = True
+        self.toggle_all_checkbox.value = False
+
+        for layer in self.fake_map.layers:
+            self.assertEqual(
+                layer.visible, False, f"{layer.name} should not be visible"
+            )
+
+        self.toggle_all_checkbox.value = True
+
+        for layer in self.fake_map.layers:
+            self.assertEqual(layer.visible, True, f"{layer.name} should be visible")
+
+    def test_layer_manager_opacity_changed(self):
+        """Tests that the opacity slider changes opacities."""
+        ee_layer = self.layer_rows[1]
+        ee_layer_slider = self._query_slider_on_row(ee_layer)
+        ee_layer_slider.value = 0.01
+        self.assertEqual(self.fake_map.layers[2].opacity, 0.01)
+
+        geojson_layer = self.layer_rows[2]
+        geojson_layer_slider = self._query_slider_on_row(geojson_layer)
+        geojson_layer_slider.value = 0.02
+        self.assertEqual(
+            self.fake_map.layers[3].style,
+            {"some-style": "red", "opacity": 0.02, "fillOpacity": 0.02},
+        )
+
+    def test_layer_manager_click_settings(self):
+        """Tests that the settings button fires an event."""
+        on_open_vis_mock = Mock()
+        self.layer_manager.on_open_vis = on_open_vis_mock
+        ee_layer_button = self._query_button_on_row(self.layer_rows[1])
+
+        ee_layer_button.click()
+
+        on_open_vis_mock.assert_called_once()
+
+    def test_layer_manager_click_close(self):
+        """Tests that the close button fires an event."""
+        on_close_mock = Mock()
+        self.layer_manager.on_close = on_close_mock
+
+        self.close_button.click()
+
+        on_close_mock.assert_called_once()
+
+    def test_layer_manager_refresh_layers(self):
+        """Tests that refresh_layers refreshes the layers."""
+        self.fake_map.layers = []
+        self.layer_manager.refresh_layers()
+
+        self.assertEqual(len(self.layer_rows), 0)
+
+    def test_layer_manager_collapsed(self):
+        """Tests that setting the collapsed property collapses the widget."""
+        self.layer_manager.collapsed = True
+
+        self.assertIsNotNone(self.collapse_button)
+        self.assertIsNone(self.close_button)
+        self.assertIsNone(self.toggle_all_checkbox)
+        self.assertEqual(len(self.layer_rows), 0)
+
+        self.layer_manager.collapsed = False
+
+        self.assertIsNotNone(self.collapse_button)
+        self.assertIsNotNone(self.close_button)
+        self.assertIsNotNone(self.toggle_all_checkbox)
+        self.assertEqual(len(self.layer_rows), 3)
+
+    def test_layer_manager_header_hidden(self):
+        """Tests that setting the header_hidden property hides the header."""
+        self.layer_manager.header_hidden = True
+
+        self.assertIsNone(self.collapse_button)
+        self.assertIsNone(self.close_button)
+        self.assertIsNotNone(self.toggle_all_checkbox)
+
+        self.layer_manager.header_hidden = False
+
+        self.assertIsNotNone(self.collapse_button)
+        self.assertIsNotNone(self.close_button)
+        self.assertIsNotNone(self.toggle_all_checkbox)
+
+    def test_layer_manager_close_button_hidden(self):
+        """Tests that setting the close_button_hidden property hides the close button."""
+        self.layer_manager.close_button_hidden = True
+
+        self.assertIsNotNone(self.collapse_button)
+        self.assertIsNone(self.close_button)
+        self.assertIsNotNone(self.toggle_all_checkbox)
+
+        self.layer_manager.close_button_hidden = False
+
+        self.assertIsNotNone(self.collapse_button)
+        self.assertIsNotNone(self.close_button)
+        self.assertIsNotNone(self.toggle_all_checkbox)
+
+
 @patch.object(ee, "FeatureCollection", fake_ee.FeatureCollection)
 @patch.object(ee, "Feature", fake_ee.Feature)
 @patch.object(ee, "Geometry", fake_ee.Geometry)
@@ -682,202 +879,4 @@
         def delete(self, i):
             geo_json = self.geo_jsons[i]
             del self.geo_jsons[i]
-            self._on_draw("deleted", geo_json)
-=======
-class TestLayerManager(unittest.TestCase):
-    """Tests for the LayerManager class in the `map_widgets` module."""
-
-    @property
-    def collapse_button(self):
-        """Returns the collapse button on layer_manager or None."""
-        return _query_widget(
-            self.layer_manager,
-            ipywidgets.ToggleButton,
-            lambda c: c.tooltip == "Layer Manager",
-        )
-
-    @property
-    def close_button(self):
-        """Returns the close button on layer_manager or None."""
-        return _query_widget(
-            self.layer_manager,
-            ipywidgets.Button,
-            lambda c: c.tooltip == "Close the tool",
-        )
-
-    @property
-    def toggle_all_checkbox(self):
-        """Returns the toggle all checkbox on layer_manager or None."""
-        return _query_widget(
-            self.layer_manager,
-            ipywidgets.Checkbox,
-            lambda c: c.description == "All layers on/off",
-        )
-
-    @property
-    def layer_rows(self):
-        """Returns the ipywidgets rows on layer_manager."""
-        return _query_widget(
-            self.layer_manager, ipywidgets.VBox, lambda c: True
-        ).children[1:]
-
-    def _query_checkbox_on_row(self, row, name):
-        return _query_widget(row, ipywidgets.Checkbox, lambda c: c.description == name)
-
-    def _query_slider_on_row(self, row):
-        return _query_widget(row, ipywidgets.FloatSlider, lambda _: True)
-
-    def _query_button_on_row(self, row):
-        return _query_widget(row, ipywidgets.Button, lambda _: True)
-
-    def _validate_row(self, row, name, checked, opacity):
-        self.assertEqual(self._query_checkbox_on_row(row, name).value, checked)
-        self.assertEqual(self._query_slider_on_row(row).value, opacity)
-        self.assertIsNotNone(self._query_button_on_row(row))
-
-    def setUp(self):
-        self.fake_map = fake_map.FakeMap()
-        self.fake_map.layers = [
-            fake_map.FakeTileLayer(name=None),  # Basemap
-            fake_map.FakeTileLayer(
-                name="GMaps", visible=False, opacity=0.5
-            ),  # Extra basemap
-            fake_map.FakeEeTileLayer(name="test-layer", visible=True, opacity=0.8),
-            fake_map.FakeGeoJSONLayer(
-                name="test-geojson-layer",
-                visible=False,
-                style={"some-style": "red", "opacity": 0.3, "fillOpacity": 0.2},
-            ),
-        ]
-        self.fake_map.ee_layer_dict = {
-            "test-layer": {
-                "ee_object": None,
-                "ee_layer": self.fake_map.layers[2],
-                "vis_params": None,
-            },
-        }
-        self.fake_map.geojson_layers = [self.fake_map.layers[3]]
-
-        self.layer_manager = map_widgets.LayerManager(self.fake_map)
-
-    def test_layer_manager_no_map(self):
-        """Tests that a valid map must be passed in."""
-        with self.assertRaisesRegex(ValueError, "valid map"):
-            map_widgets.LayerManager(None)
-
-    def test_layer_manager(self):
-        self.assertIsNotNone(self.collapse_button)
-        self.assertIsNotNone(self.close_button)
-        self.assertIsNotNone(self.toggle_all_checkbox)
-
-        # Verify computed properties are correct.
-        self.assertFalse(self.layer_manager.collapsed)
-        self.assertFalse(self.layer_manager.header_hidden)
-        self.assertFalse(self.layer_manager.close_button_hidden)
-
-        self.assertEqual(len(self.layer_rows), 3)
-        self._validate_row(self.layer_rows[0], "GMaps", False, 0.5)
-        self._validate_row(self.layer_rows[1], "test-layer", True, 0.8)
-        self._validate_row(self.layer_rows[2], "test-geojson-layer", False, 0.3)
-
-    def test_layer_manager_toggle_all_visibility(self):
-        """Tests that the toggle all checkbox changes visibilities."""
-        # True then False because the event doesn't fire if the value doesn't change.
-        self.toggle_all_checkbox.value = True
-        self.toggle_all_checkbox.value = False
-
-        for layer in self.fake_map.layers:
-            self.assertEqual(
-                layer.visible, False, f"{layer.name} should not be visible"
-            )
-
-        self.toggle_all_checkbox.value = True
-
-        for layer in self.fake_map.layers:
-            self.assertEqual(layer.visible, True, f"{layer.name} should be visible")
-
-    def test_layer_manager_opacity_changed(self):
-        """Tests that the opacity slider changes opacities."""
-        ee_layer = self.layer_rows[1]
-        ee_layer_slider = self._query_slider_on_row(ee_layer)
-        ee_layer_slider.value = 0.01
-        self.assertEqual(self.fake_map.layers[2].opacity, 0.01)
-
-        geojson_layer = self.layer_rows[2]
-        geojson_layer_slider = self._query_slider_on_row(geojson_layer)
-        geojson_layer_slider.value = 0.02
-        self.assertEqual(
-            self.fake_map.layers[3].style,
-            {"some-style": "red", "opacity": 0.02, "fillOpacity": 0.02},
-        )
-
-    def test_layer_manager_click_settings(self):
-        """Tests that the settings button fires an event."""
-        on_open_vis_mock = Mock()
-        self.layer_manager.on_open_vis = on_open_vis_mock
-        ee_layer_button = self._query_button_on_row(self.layer_rows[1])
-
-        ee_layer_button.click()
-
-        on_open_vis_mock.assert_called_once()
-
-    def test_layer_manager_click_close(self):
-        """Tests that the close button fires an event."""
-        on_close_mock = Mock()
-        self.layer_manager.on_close = on_close_mock
-
-        self.close_button.click()
-
-        on_close_mock.assert_called_once()
-
-    def test_layer_manager_refresh_layers(self):
-        """Tests that refresh_layers refreshes the layers."""
-        self.fake_map.layers = []
-        self.layer_manager.refresh_layers()
-
-        self.assertEqual(len(self.layer_rows), 0)
-
-    def test_layer_manager_collapsed(self):
-        """Tests that setting the collapsed property collapses the widget."""
-        self.layer_manager.collapsed = True
-
-        self.assertIsNotNone(self.collapse_button)
-        self.assertIsNone(self.close_button)
-        self.assertIsNone(self.toggle_all_checkbox)
-        self.assertEqual(len(self.layer_rows), 0)
-
-        self.layer_manager.collapsed = False
-
-        self.assertIsNotNone(self.collapse_button)
-        self.assertIsNotNone(self.close_button)
-        self.assertIsNotNone(self.toggle_all_checkbox)
-        self.assertEqual(len(self.layer_rows), 3)
-
-    def test_layer_manager_header_hidden(self):
-        """Tests that setting the header_hidden property hides the header."""
-        self.layer_manager.header_hidden = True
-
-        self.assertIsNone(self.collapse_button)
-        self.assertIsNone(self.close_button)
-        self.assertIsNotNone(self.toggle_all_checkbox)
-
-        self.layer_manager.header_hidden = False
-
-        self.assertIsNotNone(self.collapse_button)
-        self.assertIsNotNone(self.close_button)
-        self.assertIsNotNone(self.toggle_all_checkbox)
-
-    def test_layer_manager_close_button_hidden(self):
-        """Tests that setting the close_button_hidden property hides the close button."""
-        self.layer_manager.close_button_hidden = True
-
-        self.assertIsNotNone(self.collapse_button)
-        self.assertIsNone(self.close_button)
-        self.assertIsNotNone(self.toggle_all_checkbox)
-
-        self.layer_manager.close_button_hidden = False
-
-        self.assertIsNotNone(self.collapse_button)
-        self.assertIsNotNone(self.close_button)
-        self.assertIsNotNone(self.toggle_all_checkbox)
->>>>>>> a48e8e4f
+            self._on_draw("deleted", geo_json)